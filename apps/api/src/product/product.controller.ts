--- conflicted
+++ resolved
@@ -1,74 +1,74 @@
 import {
+  BadRequestException,
+  Body,
   Controller,
+  Delete,
   Get,
+  NotFoundException,
+  Param,
   Post,
   Put,
-  Delete,
-  Body,
-  Param,
   Query,
+  UploadedFile,
+  UseGuards,
   UseInterceptors,
-  UploadedFile,
-  BadRequestException,
-  NotFoundException,
-  UseGuards,
 } from '@nestjs/common';
 import { FileInterceptor } from '@nestjs/platform-express';
 import {
+  ApiBearerAuth,
+  ApiBody,
+  ApiConsumes,
+  ApiOperation,
+  ApiQuery,
+  ApiResponse,
   ApiTags,
-  ApiOperation,
-  ApiResponse,
-  ApiConsumes,
-  ApiBody,
-  ApiQuery,
-  ApiBearerAuth,
 } from '@nestjs/swagger';
-import { ProductService } from './product.service';
 import { NormalizedProductDTO } from '../../../packages/types/dto/product';
-import { ProductCreateDto, ProductResponseDto } from './dto/product-create.dto';
-import { ProductSearchResponseDto } from './dto/product-search-response.dto';
-import {
-  EmbeddingSearchRequestDto,
-  EmbeddingSearchResponseDto,
-  EmbeddingSearchResultDto,
-  BatchEmbeddingSearchRequestDto,
-  BatchEmbeddingSearchResponseDto,
-  BatchEmbeddingSearchResultDto,
-} from './dto/embedding-search.dto';
-import { VectorEmbeddingService } from './vector-embedding.service';
-import { ProductLinkingService } from './product-linking.service';
-import { ReceiptPriceIntegrationService } from './receipt-price-integration.service';
-import { ProductConfirmationService } from './product-confirmation.service';
-import { EnhancedReceiptLinkingService } from './enhanced-receipt-linking.service';
-import { ReceiptWorkflowIntegrationService } from './receipt-workflow-integration.service';
-import { OpenFoodFactsApiService } from './openfoodfacts-api.service';
-import { EnhancedProductResponseDto } from '../barcode/dto/enhanced-product-response.dto';
+import { UserProfileDTO } from '../../../packages/types/dto/user';
+import { CurrentUser } from '../auth/decorators/current-user.decorator';
+import { JwtAuthGuard } from '../auth/guards/jwt-auth.guard';
 import {
   AddProductPriceDto,
   AddProductPriceResponseDto,
 } from '../barcode/dto/add-product-price.dto';
+import { EnhancedProductResponseDto } from '../barcode/dto/enhanced-product-response.dto';
+import { Product } from '../entities/product.entity';
 import {
+  UnprocessedProductReason,
+  UnprocessedProductStatus,
+} from '../entities/unprocessed-product.entity';
+import { GameScoreService } from '../gamification/game-score.service';
+import {
+  BatchEmbeddingSearchRequestDto,
+  BatchEmbeddingSearchResponseDto,
+  BatchEmbeddingSearchResultDto,
+  EmbeddingSearchRequestDto,
+  EmbeddingSearchResponseDto,
+  EmbeddingSearchResultDto,
+} from './dto/embedding-search.dto';
+import { ProductCreateDto, ProductResponseDto } from './dto/product-create.dto';
+import { ProductSearchResponseDto } from './dto/product-search-response.dto';
+import {
+  ConfirmationStatsResponseDto,
+  GetConfirmationCandidatesResponseDto,
   ProcessReceiptConfirmationDto,
+  ProcessReceiptSelectionsDto,
   ReceiptConfirmationResponseDto,
-  GetConfirmationCandidatesResponseDto,
-  ConfirmationStatsResponseDto,
   ReceiptPendingSelectionsResponseDto,
-  ProcessReceiptSelectionsDto,
   ReceiptSelectionsResponseDto,
 } from './dto/receipt-confirmation.dto';
+import { EnhancedReceiptLinkingService } from './enhanced-receipt-linking.service';
+import { OpenFoodFactsApiService } from './openfoodfacts-api.service';
+import { ProductConfirmationService } from './product-confirmation.service';
+import { ProductLinkingService } from './product-linking.service';
+import { ProductService } from './product.service';
+import { ReceiptPriceIntegrationService } from './receipt-price-integration.service';
+import { ReceiptWorkflowIntegrationService } from './receipt-workflow-integration.service';
 import {
+  BulkReviewAction,
   UnprocessedProductService,
-  BulkReviewAction,
 } from './unprocessed-product.service';
-import {
-  UnprocessedProductStatus,
-  UnprocessedProductReason,
-} from '../entities/unprocessed-product.entity';
-import { Product } from '../entities/product.entity';
-import { GameScoreService } from '../gamification/game-score.service';
-import { JwtAuthGuard } from '../auth/guards/jwt-auth.guard';
-import { CurrentUser } from '../auth/decorators/current-user.decorator';
-import { UserProfileDTO } from '../../../packages/types/dto/user';
+import { VectorEmbeddingService } from './vector-embedding.service';
 
 @ApiTags('Products')
 @Controller('products')
@@ -82,11 +82,8 @@
     private readonly enhancedReceiptLinkingService: EnhancedReceiptLinkingService,
     private readonly receiptWorkflowIntegrationService: ReceiptWorkflowIntegrationService,
     private readonly unprocessedProductService: UnprocessedProductService,
-<<<<<<< HEAD
     private readonly gameScoreService: GameScoreService,
-=======
     private readonly openFoodFactsApiService: OpenFoodFactsApiService,
->>>>>>> 839dcd8e
   ) {}
 
   @Get()
