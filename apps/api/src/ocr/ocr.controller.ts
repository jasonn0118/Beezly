import {
  Controller,
  Post,
  UploadedFile,
  UseInterceptors,
  Body,
  BadRequestException,
  HttpException,
  HttpStatus,
  Req,
<<<<<<< HEAD
=======
  UseGuards,
>>>>>>> e40e437f
} from '@nestjs/common';
import { Request } from 'express';
import { FileInterceptor } from '@nestjs/platform-express';
import {
  ApiTags,
  ApiOperation,
  ApiResponse,
  ApiConsumes,
  ApiBody,
} from '@nestjs/swagger';
import { ConfigService } from '@nestjs/config';
import {
  OcrService,
  OcrResult,
  CleanOcrResult,
  EnhancedOcrResult,
} from './ocr.service';
import { ReceiptService } from '../receipt/receipt.service';
import { InjectRepository } from '@nestjs/typeorm';
import { Repository } from 'typeorm';
import { ReceiptItem } from '../entities/receipt-item.entity';
import { ReceiptItemNormalization } from '../entities/receipt-item-normalization.entity';
import { upload_receipt } from '../utils/storage.util';
import {
  ProcessReceiptDto,
  ProcessReceiptEnhancedDto,
} from './dto/process-receipt.dto';
import { CurrentUser } from '../auth/decorators/current-user.decorator';
import { Public } from '../auth/decorators/public.decorator';
<<<<<<< HEAD
=======
import { JwtAuthGuard } from '../auth/guards/jwt-auth.guard';
>>>>>>> e40e437f
import { UserProfileDTO } from '../../../packages/types/dto/user';

@ApiTags('OCR')
@Controller('ocr')
@UseGuards(JwtAuthGuard) // Apply JWT Auth Guard to all routes in this controller
export class OcrController {
  constructor(
    private readonly ocrService: OcrService,
    private readonly receiptService: ReceiptService,
    @InjectRepository(ReceiptItem)
    private readonly receiptItemRepository: Repository<ReceiptItem>,
    @InjectRepository(ReceiptItemNormalization)
    private readonly receiptItemNormalizationRepository: Repository<ReceiptItemNormalization>,
    private readonly configService: ConfigService,
  ) {}

  @Post('health')
  @Public() // Allow health check without authentication
  @ApiOperation({
    summary: 'Health check for OCR service',
    description:
      'Check if the OCR service is running and Azure credentials are configured via environment variables',
  })
  @ApiResponse({
    status: 200,
    description: 'Service is healthy',
    schema: {
      type: 'object',
      properties: {
        success: { type: 'boolean' },
        message: { type: 'string' },
        azure_configured: { type: 'boolean' },
      },
    },
  })
  healthCheck() {
    // Check if Azure is configured via environment variables
    const azureEndpoint = this.configService.get<string>(
      'AZURE_FORM_RECOGNIZER_ENDPOINT',
    );
    const azureApiKey = this.configService.get<string>(
      'AZURE_FORM_RECOGNIZER_API_KEY',
    );

    const azureConfigured = !!(azureEndpoint && azureApiKey);

    return {
      success: true,
      message: 'OCR service is running',
      azure_configured: azureConfigured,
    };
  }

  @Post('process-receipt')
  @ApiOperation({
    summary: 'Process receipt image and extract data',
    description:
      'Upload a receipt image and extract structured data using Azure Form Recognizer or fallback OCR. The image is saved to storage asynchronously for better performance.',
  })
  @ApiConsumes('multipart/form-data')
  @ApiBody({
    schema: {
      type: 'object',
      properties: {
        file: {
          type: 'string',
          format: 'binary',
          description:
            'Receipt image file (PNG, JPG, JPEG, BMP, TIFF, WebP, HEIC, HEIF supported)',
        },
        store_id: {
          type: 'string',
          description: 'Store ID for file organization (optional)',
        },
      },
      required: ['file'],
    },
  })
  @ApiResponse({
    status: 200,
    description: 'Receipt processed successfully',
    schema: {
      type: 'object',
      properties: {
        success: { type: 'boolean' },
        data: {
          type: 'object',
          properties: {
            merchant: { type: 'string' },
            store_address: { type: 'string' },
            date: { type: 'string' },
            time: { type: 'string' },
            total: { type: 'number' },
            subtotal: { type: 'number' },
            tax: { type: 'number' },
            items: {
              type: 'array',
              items: {
                type: 'object',
                properties: {
                  name: { type: 'string' },
                  price: { type: 'string' },
                  quantity: { type: 'string' },
                  unit_price: { type: 'string' },
                },
              },
            },
            raw_text: { type: 'string' },
            azure_confidence: { type: 'number' },
            engine_used: { type: 'string' },
          },
        },
      },
    },
  })
  @ApiResponse({
    status: 400,
    description: 'Bad request - Invalid file or missing parameters',
  })
  @ApiResponse({
    status: 500,
    description: 'Internal server error - OCR processing failed',
  })
  @UseInterceptors(FileInterceptor('file'))
  async processReceipt(
    @UploadedFile() file: Express.Multer.File,
    @Body() body: ProcessReceiptDto,
    @CurrentUser() user: UserProfileDTO,
  ): Promise<{ success: boolean; data: OcrResult }> {
    if (!file) {
      throw new BadRequestException('No file uploaded');
    }

    // Check file type
    const allowedMimeTypes = [
      'image/png',
      'image/jpeg',
      'image/jpg',
      'image/bmp',
      'image/tiff',
      'image/webp',
      'image/heic',
      'image/heif',
    ];

    if (!allowedMimeTypes.includes(file.mimetype)) {
      throw new BadRequestException(
        `Unsupported file type: ${file.mimetype}. Supported types: ${allowedMimeTypes.join(', ')}`,
      );
    }

    // Check file size (50MB limit to match Azure)
    const maxFileSize = 50 * 1024 * 1024; // 50MB
    if (file.size > maxFileSize) {
      throw new BadRequestException(
        `File size too large: ${(file.size / (1024 * 1024)).toFixed(2)}MB. Maximum allowed: 50MB`,
      );
    }

    try {
      // Use environment variables only
      const azureEndpoint = this.configService.get<string>(
        'AZURE_FORM_RECOGNIZER_ENDPOINT',
      );
      const azureApiKey = this.configService.get<string>(
        'AZURE_FORM_RECOGNIZER_API_KEY',
      );

      if (!azureEndpoint || !azureApiKey) {
        throw new BadRequestException(
          'Azure Form Recognizer credentials not configured. Please set AZURE_FORM_RECOGNIZER_ENDPOINT and AZURE_FORM_RECOGNIZER_API_KEY environment variables.',
        );
      }

      // Process OCR first
      const result = await this.ocrService.processReceipt(
        file.buffer,
        azureEndpoint,
        azureApiKey,
      );

      // Upload file to storage asynchronously (fire-and-forget)
      const userId = user.id; // Use authenticated user's ID
      const storeId = body.store_id || 'default_store';

      console.log(`Starting async upload for user ${userId}, store ${storeId}`);

      // Fire-and-forget upload - don't await to avoid blocking response
      upload_receipt(userId, storeId, file.buffer, file.mimetype)
        .then((uploadedFilePath) => {
          if (uploadedFilePath) {
            console.log(
              `Receipt uploaded successfully to: ${uploadedFilePath}`,
            );
          } else {
            console.warn('Failed to upload receipt to storage');
          }
        })
        .catch((error) => {
          console.error('Error uploading receipt to storage:', error);
        });

      // Note: uploaded_file_path is not included in immediate response
      // since upload happens asynchronously

      return {
        success: true,
        data: result,
      };
    } catch (error) {
      throw new HttpException(
        {
          success: false,
          error: error instanceof Error ? error.message : 'Unknown error',
        },
        HttpStatus.INTERNAL_SERVER_ERROR,
      );
    }
  }

  @Post('process-receipt-enhanced')
  @Public() // Allow non-authenticated users to upload receipts
  @ApiOperation({
    summary: 'Process receipt image with product normalization',
    description:
      'Upload a receipt image, extract data using OCR, normalize product names to canonical forms, and create receipt record in database. Always includes discount detection and confidence scoring. Authentication is optional - non-authenticated users can upload receipts.',
  })
  @ApiConsumes('multipart/form-data')
  @ApiBody({
    schema: {
      type: 'object',
      properties: {
        file: {
          type: 'string',
          format: 'binary',
          description:
            'Receipt image file (PNG, JPG, JPEG, BMP, TIFF, WebP, HEIC, HEIF supported)',
        },
        user_id: {
          type: 'string',
          description:
            'User ID for file organization (optional for non-authenticated users)',
        },
      },
      required: ['file'],
    },
  })
  @ApiResponse({
    status: 200,
    description:
      'Receipt processed, normalized, and saved to database successfully',
    schema: {
      type: 'object',
      properties: {
        success: { type: 'boolean' },
        data: {
          type: 'object',
          properties: {
            merchant: { type: 'string' },
            store_address: { type: 'string' },
            date: { type: 'string' },
            time: { type: 'string' },
            total: { type: 'number' },
            subtotal: { type: 'number' },
            tax: { type: 'number' },
            items: {
              type: 'array',
              items: {
                type: 'object',
                properties: {
                  name: { type: 'string' },
                  normalized_name: { type: 'string' },
                  brand: { type: 'string' },
                  category: { type: 'string' },
                  quantity: { type: 'string' },
                  unit_price: { type: 'string' },
                  item_number: { type: 'string' },
                  confidence_score: { type: 'number' },
                  normalized_product_sk: { type: 'string' },
                  linked_discounts: {
                    type: 'array',
                    items: {
                      type: 'object',
                      properties: {
                        discount_id: { type: 'string' },
                        discount_amount: { type: 'number' },
                        discount_type: {
                          type: 'string',
                          enum: ['percentage', 'fixed', 'unknown'],
                        },
                        discount_description: { type: 'string' },
                        link_confidence: { type: 'number' },
                      },
                    },
                  },
                  applied_to_product_id: { type: 'string' },
                  original_price: { type: 'number' },
                  final_price: { type: 'number' },
                },
              },
            },
            normalization_summary: {
              type: 'object',
              properties: {
                total_items: { type: 'number' },
                product_items: { type: 'number' },
                discount_items: { type: 'number' },
                adjustment_items: { type: 'number' },
                average_confidence: { type: 'number' },
                linked_discounts: { type: 'number' },
                total_discount_amount: { type: 'number' },
                products_with_discounts: { type: 'number' },
              },
            },
            raw_text: { type: 'string' },
            azure_confidence: { type: 'number' },
            engine_used: { type: 'string' },
          },
        },
      },
    },
  })
  @ApiResponse({
    status: 400,
    description: 'Bad request - Invalid file or missing parameters',
  })
  @ApiResponse({
    status: 500,
    description:
      'Internal server error - OCR or normalization processing failed',
  })
  @UseInterceptors(FileInterceptor('file'))
  async processReceiptEnhanced(
    @UploadedFile() file: Express.Multer.File,
    @Body() body: ProcessReceiptEnhancedDto,
    @Req() request: Request & { user?: UserProfileDTO },
  ): Promise<{ success: boolean; data: CleanOcrResult | OcrResult }> {
    if (!file) {
      throw new BadRequestException('No file uploaded');
    }

    // Check file type
    const allowedMimeTypes = [
      'image/png',
      'image/jpeg',
      'image/jpg',
      'image/bmp',
      'image/tiff',
      'image/webp',
      'image/heic',
      'image/heif',
    ];

    if (!allowedMimeTypes.includes(file.mimetype)) {
      throw new BadRequestException(
        `Unsupported file type: ${file.mimetype}. Supported types: ${allowedMimeTypes.join(', ')}`,
      );
    }

    // Check file size (50MB limit to match Azure)
    const maxFileSize = 50 * 1024 * 1024; // 50MB
    if (file.size > maxFileSize) {
      throw new BadRequestException(
        `File size too large: ${(file.size / (1024 * 1024)).toFixed(2)}MB. Maximum allowed: 50MB`,
      );
    }

    try {
      // Use environment variables only
      const azureEndpoint = this.configService.get<string>(
        'AZURE_FORM_RECOGNIZER_ENDPOINT',
      );
      const azureApiKey = this.configService.get<string>(
        'AZURE_FORM_RECOGNIZER_API_KEY',
      );

      if (!azureEndpoint || !azureApiKey) {
        throw new BadRequestException(
          'Azure Form Recognizer credentials not configured. Please set AZURE_FORM_RECOGNIZER_ENDPOINT and AZURE_FORM_RECOGNIZER_API_KEY environment variables.',
        );
      }

<<<<<<< HEAD
      // Always process with normalization
      const result = await this.ocrService.processReceiptEnhanced(
        file.buffer,
        azureEndpoint,
        azureApiKey,
      );

      // Upload file to storage asynchronously (fire-and-forget)
=======
>>>>>>> e40e437f
      // Use authenticated user's ID if available, otherwise use body.user_id or default
      const userId = request.user?.id || body.user_id || 'anonymous_user';
      const storeId = 'default_store'; // Always use default store

<<<<<<< HEAD
      // Debug logging to see authentication status
      console.log(`[OCR Enhanced] Authentication status:`, {
        hasUser: !!request.user,
        userEmail: request.user?.email || 'not authenticated',
        userId: userId,
        fromAuth: !!request.user?.id,
        fromBody: !!body.user_id,
      });

      console.log(`Starting async upload for user ${userId}, store ${storeId}`);

      let uploadedFilePath: string | undefined;
=======
      console.log(
        `Starting parallel processing: OCR + Storage upload for user ${userId}, store ${storeId}`,
      );
>>>>>>> e40e437f

      // Run OCR processing and file upload in parallel
      const [result, uploadResult] = await Promise.allSettled([
        // OCR Processing (main operation) - using WithNormalization for database compatibility
        this.ocrService.processReceiptWithNormalization(
          file.buffer,
          azureEndpoint,
          azureApiKey,
        ),
        // Storage upload (parallel operation)
        upload_receipt(userId, storeId, file.buffer, file.mimetype),
      ]);

      // Handle OCR result (must succeed)
      if (result.status === 'rejected') {
        throw new Error(`OCR processing failed: ${result.reason}`);
      }
      const ocrResult = result.value;

      // Handle upload result (optional, can fail)
      let uploadedFilePath: string | undefined;
      if (uploadResult.status === 'fulfilled' && uploadResult.value) {
        uploadedFilePath = uploadResult.value;
        console.log(`Receipt uploaded successfully to: ${uploadedFilePath}`);
      } else {
        console.error(
          'Error uploading receipt to storage:',
          uploadResult.status === 'rejected'
            ? uploadResult.reason
            : 'Upload failed',
        );
        // Continue without file path - not critical for OCR processing
      }

      // Always create receipt record in database
      let receiptId: string | undefined;

      try {
        // Use the already processed OCR result from the parallel processing
        const receipt = await this.receiptService.createReceiptFromOcrResult(
<<<<<<< HEAD
          receiptData,
=======
          ocrResult,
>>>>>>> e40e437f
          userId, // Pass the determined user ID (authenticated, provided, or anonymous)
          uploadedFilePath,
        );
        receiptId = receipt.receiptSk;
        console.log(`Receipt created in database with ID: ${receiptId}`);

        // Step 3: Create receipt_item_normalizations to link receipt items with normalized products
        try {
          await this.createReceiptItemNormalizations(
            receipt.receiptSk,
            ocrResult,
          );
          console.log(
            `Created receipt_item_normalizations for receipt ${receiptId}`,
          );
        } catch (linkingError) {
          console.error(
            'Error creating receipt_item_normalizations:',
            linkingError,
          );
          // Continue without linking - not critical for basic receipt processing
        }

        // Note: Normalization already completed during processReceiptWithNormalization()
        // No additional background normalization needed - saves ~815ms
      } catch (error) {
        console.error('Error creating receipt in database:', error);
        // Continue without receipt creation - OCR result still valid
      }

      // Convert EnhancedOcrResult to CleanOcrResult for API response
      const cleanResult = this.ocrService.convertToCleanResult(ocrResult);

      return {
        success: true,
        data: {
          ...cleanResult,
          // Add receipt_id to response if created
          ...(receiptId && { receipt_id: receiptId }),
          // Add uploaded file path to response if available
          ...(uploadedFilePath && { uploaded_file_path: uploadedFilePath }),
        },
      };
    } catch (error) {
      throw new HttpException(
        {
          success: false,
          error: error instanceof Error ? error.message : 'Unknown error',
        },
        HttpStatus.INTERNAL_SERVER_ERROR,
      );
    }
  }

  /**
   * Creates receipt_item_normalizations entries to link receipt items with their normalized products
   */
  private async createReceiptItemNormalizations(
    receiptSk: string,
    ocrResult: EnhancedOcrResult,
  ): Promise<void> {
    // Get the receipt items that were created for this receipt (ordered by creation)
    const receiptItems = await this.receiptItemRepository.find({
      where: { receiptSk },
      order: { createdAt: 'ASC' }, // Ensure same order as OCR items
    });

    if (!receiptItems.length) {
      console.log('No receipt items found for receipt', receiptSk);
      return;
    }

    // Create receipt_item_normalizations entries
    const normalizations: ReceiptItemNormalization[] = [];

    // Match receipt items with normalized products from OCR result
    if (ocrResult.items && Array.isArray(ocrResult.items)) {
      const itemsToProcess = Math.min(
        ocrResult.items.length,
        receiptItems.length,
      );

      for (let i = 0; i < itemsToProcess; i++) {
        const ocrItem = ocrResult.items[i];
        const receiptItem = receiptItems[i];

        if (ocrItem.normalized_product_sk) {
          const normalization = this.receiptItemNormalizationRepository.create({
            receiptItemSk: receiptItem.receiptitemSk,
            normalizedProductSk: ocrItem.normalized_product_sk,
            confidenceScore: ocrItem.confidence_score || 0.8,
            normalizationMethod: 'ai_normalization',
            isSelected: true, // Auto-select the AI normalization
            similarityScore: ocrItem.embedding_lookup?.similarity_score,
            finalPrice: ocrItem.final_price,
          });

          normalizations.push(normalization);
        }
      }
    }

    // Save the receipt_item_normalizations entries
    if (normalizations.length > 0) {
      await this.receiptItemNormalizationRepository.save(normalizations);
      console.log(
        `Created ${normalizations.length} receipt_item_normalizations entries`,
      );
    } else {
      console.log(
        'No normalizations to create - no normalized products found in OCR result',
      );
    }
  }
}<|MERGE_RESOLUTION|>--- conflicted
+++ resolved
@@ -8,10 +8,7 @@
   HttpException,
   HttpStatus,
   Req,
-<<<<<<< HEAD
-=======
   UseGuards,
->>>>>>> e40e437f
 } from '@nestjs/common';
 import { Request } from 'express';
 import { FileInterceptor } from '@nestjs/platform-express';
@@ -41,10 +38,7 @@
 } from './dto/process-receipt.dto';
 import { CurrentUser } from '../auth/decorators/current-user.decorator';
 import { Public } from '../auth/decorators/public.decorator';
-<<<<<<< HEAD
-=======
 import { JwtAuthGuard } from '../auth/guards/jwt-auth.guard';
->>>>>>> e40e437f
 import { UserProfileDTO } from '../../../packages/types/dto/user';
 
 @ApiTags('OCR')
@@ -427,39 +421,13 @@
         );
       }
 
-<<<<<<< HEAD
-      // Always process with normalization
-      const result = await this.ocrService.processReceiptEnhanced(
-        file.buffer,
-        azureEndpoint,
-        azureApiKey,
-      );
-
-      // Upload file to storage asynchronously (fire-and-forget)
-=======
->>>>>>> e40e437f
       // Use authenticated user's ID if available, otherwise use body.user_id or default
       const userId = request.user?.id || body.user_id || 'anonymous_user';
       const storeId = 'default_store'; // Always use default store
 
-<<<<<<< HEAD
-      // Debug logging to see authentication status
-      console.log(`[OCR Enhanced] Authentication status:`, {
-        hasUser: !!request.user,
-        userEmail: request.user?.email || 'not authenticated',
-        userId: userId,
-        fromAuth: !!request.user?.id,
-        fromBody: !!body.user_id,
-      });
-
-      console.log(`Starting async upload for user ${userId}, store ${storeId}`);
-
-      let uploadedFilePath: string | undefined;
-=======
       console.log(
         `Starting parallel processing: OCR + Storage upload for user ${userId}, store ${storeId}`,
       );
->>>>>>> e40e437f
 
       // Run OCR processing and file upload in parallel
       const [result, uploadResult] = await Promise.allSettled([
@@ -500,11 +468,7 @@
       try {
         // Use the already processed OCR result from the parallel processing
         const receipt = await this.receiptService.createReceiptFromOcrResult(
-<<<<<<< HEAD
-          receiptData,
-=======
           ocrResult,
->>>>>>> e40e437f
           userId, // Pass the determined user ID (authenticated, provided, or anonymous)
           uploadedFilePath,
         );
