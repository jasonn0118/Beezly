--- conflicted
+++ resolved
@@ -68,21 +68,12 @@
 }
 
 export class ReceiptService {
-<<<<<<< HEAD
-  static async processReceipt(formData: FormData): Promise<ProcessReceiptResponse> {
-    return apiClient.post<ProcessReceiptResponse>('/ocr/process-receipt-enhanced', formData, {
-      // headers: {
-      //   'Content-Type': 'multipart/form-data',
-      // },
-      timeout: 3000000,
-=======
   static async processReceipt(formData: FormData): Promise<UploadReceiptResponse> {
     return apiClient.post<UploadReceiptResponse>('/ocr/process-receipt-enhanced', formData, {
       headers: {
         'Content-Type': 'multipart/form-data',
       },
       timeout: 90000, // 90 seconds for OCR processing
->>>>>>> 159ab584
     });
   }
 
