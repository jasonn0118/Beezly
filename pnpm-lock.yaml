lockfileVersion: '9.0'

settings:
  autoInstallPeers: true
  excludeLinksFromLockfile: false

overrides:
  multer: '>=2.0.2'

importers:

  .:
    dependencies:
      '@nestjs/swagger':
        specifier: ^11.2.0
        version: 11.2.0(@nestjs/common@11.1.4(class-transformer@0.5.1)(class-validator@0.14.2)(reflect-metadata@0.2.2)(rxjs@7.8.2))(@nestjs/core@11.1.4)(class-transformer@0.5.1)(class-validator@0.14.2)(reflect-metadata@0.2.2)
      '@supabase/supabase-js':
        specifier: ^2.50.3
        version: 2.52.0
      sharp:
        specifier: ^0.34.3
        version: 0.34.3
      uuid:
        specifier: ^11.1.0
        version: 11.1.0
    devDependencies:
      '@types/uuid':
        specifier: ^10.0.0
        version: 10.0.0
      turbo:
        specifier: ^2.5.4
        version: 2.5.5

  apps/api:
    dependencies:
      '@azure-rest/ai-document-intelligence':
        specifier: ^1.1.0
        version: 1.1.0
      '@azure/core-auth':
        specifier: ^1.10.0
        version: 1.10.0
      '@napi-rs/image':
        specifier: ^1.11.0
        version: 1.11.0
      '@nestjs/common':
        specifier: ^11.0.1
        version: 11.1.4(class-transformer@0.5.1)(class-validator@0.14.2)(reflect-metadata@0.2.2)(rxjs@7.8.2)
      '@nestjs/config':
        specifier: ^4.0.2
        version: 4.0.2(@nestjs/common@11.1.4(class-transformer@0.5.1)(class-validator@0.14.2)(reflect-metadata@0.2.2)(rxjs@7.8.2))(rxjs@7.8.2)
      '@nestjs/core':
        specifier: ^11.0.1
        version: 11.1.4(@nestjs/common@11.1.4(class-transformer@0.5.1)(class-validator@0.14.2)(reflect-metadata@0.2.2)(rxjs@7.8.2))(@nestjs/platform-express@11.1.4)(reflect-metadata@0.2.2)(rxjs@7.8.2)
      '@nestjs/platform-express':
        specifier: ^11.1.4
        version: 11.1.4(@nestjs/common@11.1.4(class-transformer@0.5.1)(class-validator@0.14.2)(reflect-metadata@0.2.2)(rxjs@7.8.2))(@nestjs/core@11.1.4)
      '@nestjs/swagger':
        specifier: ^11.2.0
        version: 11.2.0(@nestjs/common@11.1.4(class-transformer@0.5.1)(class-validator@0.14.2)(reflect-metadata@0.2.2)(rxjs@7.8.2))(@nestjs/core@11.1.4)(class-transformer@0.5.1)(class-validator@0.14.2)(reflect-metadata@0.2.2)
      '@nestjs/typeorm':
        specifier: ^11.0.0
        version: 11.0.0(@nestjs/common@11.1.4(class-transformer@0.5.1)(class-validator@0.14.2)(reflect-metadata@0.2.2)(rxjs@7.8.2))(@nestjs/core@11.1.4)(reflect-metadata@0.2.2)(rxjs@7.8.2)(typeorm@0.3.25(pg@8.16.3)(reflect-metadata@0.2.2)(ts-node@10.9.2(@swc/core@1.12.14)(@types/node@22.16.4)(typescript@5.8.3)))
      '@supabase/supabase-js':
        specifier: ^2.45.4
        version: 2.52.0
      '@types/geojson':
        specifier: ^7946.0.16
        version: 7946.0.16
      '@types/multer':
        specifier: ^2.0.0
        version: 2.0.0
      '@types/pg':
        specifier: ^8.15.4
        version: 8.15.4
      axios:
        specifier: ^1.10.0
        version: 1.10.0
      class-transformer:
        specifier: ^0.5.1
        version: 0.5.1
      class-validator:
        specifier: ^0.14.2
        version: 0.14.2
      dotenv:
        specifier: ^16.4.7
        version: 16.6.1
      heic-convert:
        specifier: ^2.1.0
        version: 2.1.0
      multer:
        specifier: '>=2.0.2'
        version: 2.0.2
      pg:
        specifier: ^8.16.3
        version: 8.16.3
      reflect-metadata:
        specifier: ^0.2.2
        version: 0.2.2
      rxjs:
        specifier: ^7.8.1
        version: 7.8.2
      sharp:
        specifier: ^0.34.3
        version: 0.34.3
      typeorm:
        specifier: ^0.3.25
        version: 0.3.25(pg@8.16.3)(reflect-metadata@0.2.2)(ts-node@10.9.2(@swc/core@1.12.14)(@types/node@22.16.4)(typescript@5.8.3))
      uuid:
        specifier: ^11.0.5
        version: 11.1.0
    devDependencies:
      '@eslint/eslintrc':
        specifier: ^3.2.0
        version: 3.3.1
      '@eslint/js':
        specifier: ^9.18.0
        version: 9.31.0
      '@nestjs/cli':
        specifier: ^11.0.0
        version: 11.0.7(@swc/cli@0.6.0(@swc/core@1.12.14)(chokidar@4.0.3))(@swc/core@1.12.14)(@types/node@22.16.4)
      '@nestjs/schematics':
        specifier: ^11.0.0
        version: 11.0.5(chokidar@4.0.3)(typescript@5.8.3)
      '@nestjs/testing':
        specifier: ^11.0.1
        version: 11.1.4(@nestjs/common@11.1.4(class-transformer@0.5.1)(class-validator@0.14.2)(reflect-metadata@0.2.2)(rxjs@7.8.2))(@nestjs/core@11.1.4)(@nestjs/platform-express@11.1.4)
      '@swc/cli':
        specifier: ^0.6.0
        version: 0.6.0(@swc/core@1.12.14)(chokidar@4.0.3)
      '@swc/core':
        specifier: ^1.10.7
        version: 1.12.14
      '@types/dotenv':
        specifier: ^8.2.3
        version: 8.2.3
      '@types/express':
        specifier: ^5.0.0
        version: 5.0.3
      '@types/jest':
        specifier: ^29.5.14
        version: 29.5.14
      '@types/node':
        specifier: ^22.10.7
        version: 22.16.4
      '@types/supertest':
        specifier: ^6.0.2
        version: 6.0.3
      '@types/uuid':
        specifier: ^10.0.0
        version: 10.0.0
      eslint:
        specifier: ^9.18.0
        version: 9.31.0
      eslint-config-prettier:
        specifier: ^10.0.1
        version: 10.1.5(eslint@9.31.0)
      eslint-plugin-prettier:
        specifier: ^5.2.2
        version: 5.5.1(@types/eslint@9.6.1)(eslint-config-prettier@10.1.5(eslint@9.31.0))(eslint@9.31.0)(prettier@3.6.2)
      globals:
        specifier: ^16.0.0
        version: 16.3.0
      jest:
        specifier: ^29.7.0
        version: 29.7.0(@types/node@22.16.4)(ts-node@10.9.2(@swc/core@1.12.14)(@types/node@22.16.4)(typescript@5.8.3))
      nodemon:
        specifier: ^3.1.10
        version: 3.1.10
      prettier:
        specifier: ^3.4.2
        version: 3.6.2
      source-map-support:
        specifier: ^0.5.21
        version: 0.5.21
      supertest:
        specifier: ^7.0.0
        version: 7.1.3
      ts-jest:
        specifier: ^29.2.5
        version: 29.4.0(@babel/core@7.28.0)(@jest/transform@29.7.0)(@jest/types@29.6.3)(babel-jest@29.7.0(@babel/core@7.28.0))(jest-util@29.7.0)(jest@29.7.0(@types/node@22.16.4)(ts-node@10.9.2(@swc/core@1.12.14)(@types/node@22.16.4)(typescript@5.8.3)))(typescript@5.8.3)
      ts-loader:
        specifier: ^9.5.2
        version: 9.5.2(typescript@5.8.3)(webpack@5.99.6(@swc/core@1.12.14))
      ts-node:
        specifier: ^10.9.2
        version: 10.9.2(@swc/core@1.12.14)(@types/node@22.16.4)(typescript@5.8.3)
      tsconfig-paths:
        specifier: ^4.2.0
        version: 4.2.0
      typescript:
        specifier: ^5.7.3
        version: 5.8.3
      typescript-eslint:
        specifier: ^8.20.0
        version: 8.37.0(eslint@9.31.0)(typescript@5.8.3)

  apps/demo:
    dependencies:
      next:
        specifier: 15.3.4
        version: 15.3.4(react-dom@19.1.0(react@19.1.0))(react@19.1.0)
      react:
        specifier: 19.1.0
        version: 19.1.0
      react-dom:
        specifier: 19.1.0
        version: 19.1.0(react@19.1.0)
    devDependencies:
      '@eslint/eslintrc':
        specifier: ^3
        version: 3.3.1
      '@types/node':
        specifier: ^20
        version: 20.19.8
      '@types/react':
        specifier: ^19
        version: 19.0.14
      '@types/react-dom':
        specifier: ^19
        version: 19.1.6(@types/react@19.0.14)
      eslint:
        specifier: ^9
        version: 9.31.0
      eslint-config-next:
        specifier: 15.3.4
        version: 15.3.4(eslint@9.31.0)(typescript@5.8.3)
      typescript:
        specifier: ^5
        version: 5.8.3

  apps/mobile:
    dependencies:
      '@expo/metro-runtime':
        specifier: ~5.0.4
        version: 5.0.4(react-native@0.79.5(@babel/core@7.28.0)(@types/react@19.0.14)(react@19.0.0))
      '@expo/vector-icons':
        specifier: ^14.1.0
        version: 14.1.0(expo-font@13.3.2(expo@53.0.19(@babel/core@7.28.0)(@expo/metro-runtime@5.0.4(react-native@0.79.5(@babel/core@7.28.0)(@types/react@19.0.14)(react@19.0.0)))(react-native@0.79.5(@babel/core@7.28.0)(@types/react@19.0.14)(react@19.0.0))(react@19.0.0))(react@19.0.0))(react-native@0.79.5(@babel/core@7.28.0)(@types/react@19.0.14)(react@19.0.0))(react@19.0.0)
      dotenv:
        specifier: ^16.0.3
        version: 16.6.1
      expo:
        specifier: 53.0.19
        version: 53.0.19(@babel/core@7.28.0)(@expo/metro-runtime@5.0.4(react-native@0.79.5(@babel/core@7.28.0)(@types/react@19.0.14)(react@19.0.0)))(react-native@0.79.5(@babel/core@7.28.0)(@types/react@19.0.14)(react@19.0.0))(react@19.0.0)
      expo-constants:
        specifier: ~17.1.7
        version: 17.1.7(expo@53.0.19(@babel/core@7.28.0)(@expo/metro-runtime@5.0.4(react-native@0.79.5(@babel/core@7.28.0)(@types/react@19.0.14)(react@19.0.0)))(react-native@0.79.5(@babel/core@7.28.0)(@types/react@19.0.14)(react@19.0.0))(react@19.0.0))(react-native@0.79.5(@babel/core@7.28.0)(@types/react@19.0.14)(react@19.0.0))
      expo-linking:
        specifier: ~7.1.7
        version: 7.1.7(expo@53.0.19(@babel/core@7.28.0)(@expo/metro-runtime@5.0.4(react-native@0.79.5(@babel/core@7.28.0)(@types/react@19.0.14)(react@19.0.0)))(react-native@0.79.5(@babel/core@7.28.0)(@types/react@19.0.14)(react@19.0.0))(react@19.0.0))(react-native@0.79.5(@babel/core@7.28.0)(@types/react@19.0.14)(react@19.0.0))(react@19.0.0)
      expo-router:
        specifier: 5.1.3
        version: 5.1.3(e7302648c4a9ea1d3fdd923acd61d818)
      expo-status-bar:
        specifier: ~2.2.3
        version: 2.2.3(react-native@0.79.5(@babel/core@7.28.0)(@types/react@19.0.14)(react@19.0.0))(react@19.0.0)
      expo-updates:
        specifier: ~0.28.17
        version: 0.28.17(expo@53.0.19(@babel/core@7.28.0)(@expo/metro-runtime@5.0.4(react-native@0.79.5(@babel/core@7.28.0)(@types/react@19.0.14)(react@19.0.0)))(react-native@0.79.5(@babel/core@7.28.0)(@types/react@19.0.14)(react@19.0.0))(react@19.0.0))(react@19.0.0)
      react:
        specifier: 19.0.0
        version: 19.0.0
      react-dom:
        specifier: 19.0.0
        version: 19.0.0(react@19.0.0)
      react-native:
        specifier: 0.79.5
        version: 0.79.5(@babel/core@7.28.0)(@types/react@19.0.14)(react@19.0.0)
      react-native-safe-area-context:
        specifier: 5.4.0
        version: 5.4.0(react-native@0.79.5(@babel/core@7.28.0)(@types/react@19.0.14)(react@19.0.0))(react@19.0.0)
      react-native-screens:
        specifier: ~4.11.1
        version: 4.11.1(react-native@0.79.5(@babel/core@7.28.0)(@types/react@19.0.14)(react@19.0.0))(react@19.0.0)
      react-native-web:
        specifier: ^0.20.0
        version: 0.20.0(react-dom@19.0.0(react@19.0.0))(react@19.0.0)
    devDependencies:
      '@babel/core':
        specifier: ^7.25.2
        version: 7.28.0
      '@types/react':
        specifier: ~19.0.10
        version: 19.0.14
      typescript:
        specifier: ~5.8.3
        version: 5.8.3

  apps/web:
    dependencies:
      next:
        specifier: 15.3.4
        version: 15.3.4(react-dom@19.1.0(react@19.1.0))(react@19.1.0)
      react:
        specifier: 19.1.0
        version: 19.1.0
      react-dom:
        specifier: 19.1.0
        version: 19.1.0(react@19.1.0)
    devDependencies:
      '@eslint/eslintrc':
        specifier: ^3
        version: 3.3.1
      '@types/node':
        specifier: ^20
        version: 20.19.8
      '@types/react':
        specifier: ^19
        version: 19.0.14
      '@types/react-dom':
        specifier: ^19
        version: 19.1.6(@types/react@19.0.14)
      eslint:
        specifier: ^9
        version: 9.31.0
      eslint-config-next:
        specifier: 15.3.4
        version: 15.3.4(eslint@9.31.0)(typescript@5.8.3)
      typescript:
        specifier: ^5
        version: 5.8.3

packages:

  '@0no-co/graphql.web@1.1.2':
    resolution: {integrity: sha512-N2NGsU5FLBhT8NZ+3l2YrzZSHITjNXNuDhC4iDiikv0IujaJ0Xc6xIxQZ/Ek3Cb+rgPjnLHYyJm11tInuJn+cw==}
    peerDependencies:
      graphql: ^14.0.0 || ^15.0.0 || ^16.0.0
    peerDependenciesMeta:
      graphql:
        optional: true

  '@ampproject/remapping@2.3.0':
    resolution: {integrity: sha512-30iZtAPgz+LTIYoeivqYo853f02jBYSd5uGnGpkFV0M3xOt9aN73erkgYAmZU43x4VfqcnLxW9Kpg3R5LC4YYw==}
    engines: {node: '>=6.0.0'}

  '@angular-devkit/core@19.2.6':
    resolution: {integrity: sha512-WFgiYhrDMq83UNaGRAneIM7CYYdBozD+yYA9BjoU8AgBLKtrvn6S8ZcjKAk5heoHtY/u8pEb0mwDTz9gxFmJZQ==}
    engines: {node: ^18.19.1 || ^20.11.1 || >=22.0.0, npm: ^6.11.0 || ^7.5.6 || >=8.0.0, yarn: '>= 1.13.0'}
    peerDependencies:
      chokidar: ^4.0.0
    peerDependenciesMeta:
      chokidar:
        optional: true

  '@angular-devkit/core@19.2.8':
    resolution: {integrity: sha512-kcxUHKf5Hi98r4gAvMP3ntJV8wuQ3/i6wuU9RcMP0UKUt2Rer5Ryis3MPqT92jvVVwg6lhrLIhXsFuWJMiYjXQ==}
    engines: {node: ^18.19.1 || ^20.11.1 || >=22.0.0, npm: ^6.11.0 || ^7.5.6 || >=8.0.0, yarn: '>= 1.13.0'}
    peerDependencies:
      chokidar: ^4.0.0
    peerDependenciesMeta:
      chokidar:
        optional: true

  '@angular-devkit/schematics-cli@19.2.8':
    resolution: {integrity: sha512-RFnlyu4Ld8I4xvu/eqrhjbQ6kQTr27w79omMiTbQcQZvP3E6oUyZdBjobyih4Np+1VVQrbdEeNz76daP2iUDig==}
    engines: {node: ^18.19.1 || ^20.11.1 || >=22.0.0, npm: ^6.11.0 || ^7.5.6 || >=8.0.0, yarn: '>= 1.13.0'}
    hasBin: true

  '@angular-devkit/schematics@19.2.6':
    resolution: {integrity: sha512-YTAxNnT++5eflx19OUHmOWu597/TbTel+QARiZCv1xQw99+X8DCKKOUXtqBRd53CAHlREDI33Rn/JLY3NYgMLQ==}
    engines: {node: ^18.19.1 || ^20.11.1 || >=22.0.0, npm: ^6.11.0 || ^7.5.6 || >=8.0.0, yarn: '>= 1.13.0'}

  '@angular-devkit/schematics@19.2.8':
    resolution: {integrity: sha512-QsmFuYdAyeCyg9WF/AJBhFXDUfCwmDFTEbsv5t5KPSP6slhk0GoLNZApniiFytU2siRlSxVNpve2uATyYuAYkQ==}
    engines: {node: ^18.19.1 || ^20.11.1 || >=22.0.0, npm: ^6.11.0 || ^7.5.6 || >=8.0.0, yarn: '>= 1.13.0'}

  '@azure-rest/ai-document-intelligence@1.1.0':
    resolution: {integrity: sha512-WkAiDcdprM2EHCqMoessAY9F/5Wt73hBAiJFL/nCeyuKoSoZKknV7+t86QzEiqcJ+im3tmAgdqIy3NL6PZB9Rg==}
    engines: {node: '>=18.0.0'}

  '@azure-rest/core-client@2.5.0':
    resolution: {integrity: sha512-KMVIPxG6ygcQ1M2hKHahF7eddKejYsWTjoLIfTWiqnaj42dBkYzj4+S8rK9xxmlOaEHKZHcMrRbm0NfN4kgwHw==}
    engines: {node: '>=20.0.0'}

  '@azure/abort-controller@2.1.2':
    resolution: {integrity: sha512-nBrLsEWm4J2u5LpAPjxADTlq3trDgVZZXHNKabeXZtpq3d3AbN/KGO82R87rdDz5/lYB024rtEf10/q0urNgsA==}
    engines: {node: '>=18.0.0'}

  '@azure/core-auth@1.10.0':
    resolution: {integrity: sha512-88Djs5vBvGbHQHf5ZZcaoNHo6Y8BKZkt3cw2iuJIQzLEgH4Ox6Tm4hjFhbqOxyYsgIG/eJbFEHpxRIfEEWv5Ow==}
    engines: {node: '>=20.0.0'}

  '@azure/core-lro@3.3.0':
    resolution: {integrity: sha512-q8onFxe4O2iqPiURwnqAEO/x6oYkU+lHDWOOc16vPonhuNoKeisDPB8xzun25EClCTrd1xG51YfLGMlvKcB9mg==}
    engines: {node: '>=20.0.0'}

  '@azure/core-rest-pipeline@1.22.0':
    resolution: {integrity: sha512-OKHmb3/Kpm06HypvB3g6Q3zJuvyXcpxDpCS1PnU8OV6AJgSFaee/covXBcPbWc6XDDxtEPlbi3EMQ6nUiPaQtw==}
    engines: {node: '>=20.0.0'}

  '@azure/core-tracing@1.3.0':
    resolution: {integrity: sha512-+XvmZLLWPe67WXNZo9Oc9CrPj/Tm8QnHR92fFAFdnbzwNdCH1h+7UdpaQgRSBsMY+oW1kHXNUZQLdZ1gHX3ROw==}
    engines: {node: '>=20.0.0'}

  '@azure/core-util@1.13.0':
    resolution: {integrity: sha512-o0psW8QWQ58fq3i24Q1K2XfS/jYTxr7O1HRcyUE9bV9NttLU+kYOH82Ixj8DGlMTOWgxm1Sss2QAfKK5UkSPxw==}
    engines: {node: '>=20.0.0'}

  '@azure/logger@1.3.0':
    resolution: {integrity: sha512-fCqPIfOcLE+CGqGPd66c8bZpwAji98tZ4JI9i/mlTNTlsIWslCfpg48s/ypyLxZTump5sypjrKn2/kY7q8oAbA==}
    engines: {node: '>=20.0.0'}

  '@babel/code-frame@7.10.4':
    resolution: {integrity: sha512-vG6SvB6oYEhvgisZNFRmRCUkLz11c7rp+tbNTynGqc6mS1d5ATd/sGyV6W0KZZnXRKMTzZDRgQT3Ou9jhpAfUg==}

  '@babel/code-frame@7.27.1':
    resolution: {integrity: sha512-cjQ7ZlQ0Mv3b47hABuTevyTuYN4i+loJKGeV9flcCgIK37cCXRh+L1bd3iBHlynerhQ7BhCkn2BPbQUL+rGqFg==}
    engines: {node: '>=6.9.0'}

  '@babel/compat-data@7.28.0':
    resolution: {integrity: sha512-60X7qkglvrap8mn1lh2ebxXdZYtUcpd7gsmy9kLaBJ4i/WdY8PqTSdxyA8qraikqKQK5C1KRBKXqznrVapyNaw==}
    engines: {node: '>=6.9.0'}

  '@babel/core@7.28.0':
    resolution: {integrity: sha512-UlLAnTPrFdNGoFtbSXwcGFQBtQZJCNjaN6hQNP3UPvuNXT1i82N26KL3dZeIpNalWywr9IuQuncaAfUaS1g6sQ==}
    engines: {node: '>=6.9.0'}

  '@babel/generator@7.28.0':
    resolution: {integrity: sha512-lJjzvrbEeWrhB4P3QBsH7tey117PjLZnDbLiQEKjQ/fNJTjuq4HSqgFA+UNSwZT8D7dxxbnuSBMsa1lrWzKlQg==}
    engines: {node: '>=6.9.0'}

  '@babel/helper-annotate-as-pure@7.27.3':
    resolution: {integrity: sha512-fXSwMQqitTGeHLBC08Eq5yXz2m37E4pJX1qAU1+2cNedz/ifv/bVXft90VeSav5nFO61EcNgwr0aJxbyPaWBPg==}
    engines: {node: '>=6.9.0'}

  '@babel/helper-compilation-targets@7.27.2':
    resolution: {integrity: sha512-2+1thGUUWWjLTYTHZWK1n8Yga0ijBz1XAhUXcKy81rd5g6yh7hGqMp45v7cadSbEHc9G3OTv45SyneRN3ps4DQ==}
    engines: {node: '>=6.9.0'}

  '@babel/helper-create-class-features-plugin@7.27.1':
    resolution: {integrity: sha512-QwGAmuvM17btKU5VqXfb+Giw4JcN0hjuufz3DYnpeVDvZLAObloM77bhMXiqry3Iio+Ai4phVRDwl6WU10+r5A==}
    engines: {node: '>=6.9.0'}
    peerDependencies:
      '@babel/core': ^7.0.0

  '@babel/helper-create-regexp-features-plugin@7.27.1':
    resolution: {integrity: sha512-uVDC72XVf8UbrH5qQTc18Agb8emwjTiZrQE11Nv3CuBEZmVvTwwE9CBUEvHku06gQCAyYf8Nv6ja1IN+6LMbxQ==}
    engines: {node: '>=6.9.0'}
    peerDependencies:
      '@babel/core': ^7.0.0

  '@babel/helper-define-polyfill-provider@0.6.5':
    resolution: {integrity: sha512-uJnGFcPsWQK8fvjgGP5LZUZZsYGIoPeRjSF5PGwrelYgq7Q15/Ft9NGFp1zglwgIv//W0uG4BevRuSJRyylZPg==}
    peerDependencies:
      '@babel/core': ^7.4.0 || ^8.0.0-0 <8.0.0

  '@babel/helper-globals@7.28.0':
    resolution: {integrity: sha512-+W6cISkXFa1jXsDEdYA8HeevQT/FULhxzR99pxphltZcVaugps53THCeiWA8SguxxpSp3gKPiuYfSWopkLQ4hw==}
    engines: {node: '>=6.9.0'}

  '@babel/helper-member-expression-to-functions@7.27.1':
    resolution: {integrity: sha512-E5chM8eWjTp/aNoVpcbfM7mLxu9XGLWYise2eBKGQomAk/Mb4XoxyqXTZbuTohbsl8EKqdlMhnDI2CCLfcs9wA==}
    engines: {node: '>=6.9.0'}

  '@babel/helper-module-imports@7.27.1':
    resolution: {integrity: sha512-0gSFWUPNXNopqtIPQvlD5WgXYI5GY2kP2cCvoT8kczjbfcfuIljTbcWrulD1CIPIX2gt1wghbDy08yE1p+/r3w==}
    engines: {node: '>=6.9.0'}

  '@babel/helper-module-transforms@7.27.3':
    resolution: {integrity: sha512-dSOvYwvyLsWBeIRyOeHXp5vPj5l1I011r52FM1+r1jCERv+aFXYk4whgQccYEGYxK2H3ZAIA8nuPkQ0HaUo3qg==}
    engines: {node: '>=6.9.0'}
    peerDependencies:
      '@babel/core': ^7.0.0

  '@babel/helper-optimise-call-expression@7.27.1':
    resolution: {integrity: sha512-URMGH08NzYFhubNSGJrpUEphGKQwMQYBySzat5cAByY1/YgIRkULnIy3tAMeszlL/so2HbeilYloUmSpd7GdVw==}
    engines: {node: '>=6.9.0'}

  '@babel/helper-plugin-utils@7.27.1':
    resolution: {integrity: sha512-1gn1Up5YXka3YYAHGKpbideQ5Yjf1tDa9qYcgysz+cNCXukyLl6DjPXhD3VRwSb8c0J9tA4b2+rHEZtc6R0tlw==}
    engines: {node: '>=6.9.0'}

  '@babel/helper-remap-async-to-generator@7.27.1':
    resolution: {integrity: sha512-7fiA521aVw8lSPeI4ZOD3vRFkoqkJcS+z4hFo82bFSH/2tNd6eJ5qCVMS5OzDmZh/kaHQeBaeyxK6wljcPtveA==}
    engines: {node: '>=6.9.0'}
    peerDependencies:
      '@babel/core': ^7.0.0

  '@babel/helper-replace-supers@7.27.1':
    resolution: {integrity: sha512-7EHz6qDZc8RYS5ElPoShMheWvEgERonFCs7IAonWLLUTXW59DP14bCZt89/GKyreYn8g3S83m21FelHKbeDCKA==}
    engines: {node: '>=6.9.0'}
    peerDependencies:
      '@babel/core': ^7.0.0

  '@babel/helper-skip-transparent-expression-wrappers@7.27.1':
    resolution: {integrity: sha512-Tub4ZKEXqbPjXgWLl2+3JpQAYBJ8+ikpQ2Ocj/q/r0LwE3UhENh7EUabyHjz2kCEsrRY83ew2DQdHluuiDQFzg==}
    engines: {node: '>=6.9.0'}

  '@babel/helper-string-parser@7.27.1':
    resolution: {integrity: sha512-qMlSxKbpRlAridDExk92nSobyDdpPijUq2DW6oDnUqd0iOGxmQjyqhMIihI9+zv4LPyZdRje2cavWPbCbWm3eA==}
    engines: {node: '>=6.9.0'}

  '@babel/helper-validator-identifier@7.27.1':
    resolution: {integrity: sha512-D2hP9eA+Sqx1kBZgzxZh0y1trbuU+JoDkiEwqhQ36nodYqJwyEIhPSdMNd7lOm/4io72luTPWH20Yda0xOuUow==}
    engines: {node: '>=6.9.0'}

  '@babel/helper-validator-option@7.27.1':
    resolution: {integrity: sha512-YvjJow9FxbhFFKDSuFnVCe2WxXk1zWc22fFePVNEaWJEu8IrZVlda6N0uHwzZrUM1il7NC9Mlp4MaJYbYd9JSg==}
    engines: {node: '>=6.9.0'}

  '@babel/helper-wrap-function@7.27.1':
    resolution: {integrity: sha512-NFJK2sHUvrjo8wAU/nQTWU890/zB2jj0qBcCbZbbf+005cAsv6tMjXz31fBign6M5ov1o0Bllu+9nbqkfsjjJQ==}
    engines: {node: '>=6.9.0'}

  '@babel/helpers@7.27.6':
    resolution: {integrity: sha512-muE8Tt8M22638HU31A3CgfSUciwz1fhATfoVai05aPXGor//CdWDCbnlY1yvBPo07njuVOCNGCSp/GTt12lIug==}
    engines: {node: '>=6.9.0'}

  '@babel/highlight@7.25.9':
    resolution: {integrity: sha512-llL88JShoCsth8fF8R4SJnIn+WLvR6ccFxu1H3FlMhDontdcmZWf2HgIZ7AIqV3Xcck1idlohrN4EUBQz6klbw==}
    engines: {node: '>=6.9.0'}

  '@babel/parser@7.28.0':
    resolution: {integrity: sha512-jVZGvOxOuNSsuQuLRTh13nU0AogFlw32w/MT+LV6D3sP5WdbW61E77RnkbaO2dUvmPAYrBDJXGn5gGS6tH4j8g==}
    engines: {node: '>=6.0.0'}
    hasBin: true

  '@babel/plugin-proposal-decorators@7.28.0':
    resolution: {integrity: sha512-zOiZqvANjWDUaUS9xMxbMcK/Zccztbe/6ikvUXaG9nsPH3w6qh5UaPGAnirI/WhIbZ8m3OHU0ReyPrknG+ZKeg==}
    engines: {node: '>=6.9.0'}
    peerDependencies:
      '@babel/core': ^7.0.0-0

  '@babel/plugin-proposal-export-default-from@7.27.1':
    resolution: {integrity: sha512-hjlsMBl1aJc5lp8MoCDEZCiYzlgdRAShOjAfRw6X+GlpLpUPU7c3XNLsKFZbQk/1cRzBlJ7CXg3xJAJMrFa1Uw==}
    engines: {node: '>=6.9.0'}
    peerDependencies:
      '@babel/core': ^7.0.0-0

  '@babel/plugin-syntax-async-generators@7.8.4':
    resolution: {integrity: sha512-tycmZxkGfZaxhMRbXlPXuVFpdWlXpir2W4AMhSJgRKzk/eDlIXOhb2LHWoLpDF7TEHylV5zNhykX6KAgHJmTNw==}
    peerDependencies:
      '@babel/core': ^7.0.0-0

  '@babel/plugin-syntax-bigint@7.8.3':
    resolution: {integrity: sha512-wnTnFlG+YxQm3vDxpGE57Pj0srRU4sHE/mDkt1qv2YJJSeUAec2ma4WLUnUPeKjyrfntVwe/N6dCXpU+zL3Npg==}
    peerDependencies:
      '@babel/core': ^7.0.0-0

  '@babel/plugin-syntax-class-properties@7.12.13':
    resolution: {integrity: sha512-fm4idjKla0YahUNgFNLCB0qySdsoPiZP3iQE3rky0mBUtMZ23yDJ9SJdg6dXTSDnulOVqiF3Hgr9nbXvXTQZYA==}
    peerDependencies:
      '@babel/core': ^7.0.0-0

  '@babel/plugin-syntax-class-static-block@7.14.5':
    resolution: {integrity: sha512-b+YyPmr6ldyNnM6sqYeMWE+bgJcJpO6yS4QD7ymxgH34GBPNDM/THBh8iunyvKIZztiwLH4CJZ0RxTk9emgpjw==}
    engines: {node: '>=6.9.0'}
    peerDependencies:
      '@babel/core': ^7.0.0-0

  '@babel/plugin-syntax-decorators@7.27.1':
    resolution: {integrity: sha512-YMq8Z87Lhl8EGkmb0MwYkt36QnxC+fzCgrl66ereamPlYToRpIk5nUjKUY3QKLWq8mwUB1BgbeXcTJhZOCDg5A==}
    engines: {node: '>=6.9.0'}
    peerDependencies:
      '@babel/core': ^7.0.0-0

  '@babel/plugin-syntax-dynamic-import@7.8.3':
    resolution: {integrity: sha512-5gdGbFon+PszYzqs83S3E5mpi7/y/8M9eC90MRTZfduQOYW76ig6SOSPNe41IG5LoP3FGBn2N0RjVDSQiS94kQ==}
    peerDependencies:
      '@babel/core': ^7.0.0-0

  '@babel/plugin-syntax-export-default-from@7.27.1':
    resolution: {integrity: sha512-eBC/3KSekshx19+N40MzjWqJd7KTEdOoLesAfa4IDFI8eRz5a47i5Oszus6zG/cwIXN63YhgLOMSSNJx49sENg==}
    engines: {node: '>=6.9.0'}
    peerDependencies:
      '@babel/core': ^7.0.0-0

  '@babel/plugin-syntax-flow@7.27.1':
    resolution: {integrity: sha512-p9OkPbZ5G7UT1MofwYFigGebnrzGJacoBSQM0/6bi/PUMVE+qlWDD/OalvQKbwgQzU6dl0xAv6r4X7Jme0RYxA==}
    engines: {node: '>=6.9.0'}
    peerDependencies:
      '@babel/core': ^7.0.0-0

  '@babel/plugin-syntax-import-attributes@7.27.1':
    resolution: {integrity: sha512-oFT0FrKHgF53f4vOsZGi2Hh3I35PfSmVs4IBFLFj4dnafP+hIWDLg3VyKmUHfLoLHlyxY4C7DGtmHuJgn+IGww==}
    engines: {node: '>=6.9.0'}
    peerDependencies:
      '@babel/core': ^7.0.0-0

  '@babel/plugin-syntax-import-meta@7.10.4':
    resolution: {integrity: sha512-Yqfm+XDx0+Prh3VSeEQCPU81yC+JWZ2pDPFSS4ZdpfZhp4MkFMaDC1UqseovEKwSUpnIL7+vK+Clp7bfh0iD7g==}
    peerDependencies:
      '@babel/core': ^7.0.0-0

  '@babel/plugin-syntax-json-strings@7.8.3':
    resolution: {integrity: sha512-lY6kdGpWHvjoe2vk4WrAapEuBR69EMxZl+RoGRhrFGNYVK8mOPAW8VfbT/ZgrFbXlDNiiaxQnAtgVCZ6jv30EA==}
    peerDependencies:
      '@babel/core': ^7.0.0-0

  '@babel/plugin-syntax-jsx@7.27.1':
    resolution: {integrity: sha512-y8YTNIeKoyhGd9O0Jiyzyyqk8gdjnumGTQPsz0xOZOQ2RmkVJeZ1vmmfIvFEKqucBG6axJGBZDE/7iI5suUI/w==}
    engines: {node: '>=6.9.0'}
    peerDependencies:
      '@babel/core': ^7.0.0-0

  '@babel/plugin-syntax-logical-assignment-operators@7.10.4':
    resolution: {integrity: sha512-d8waShlpFDinQ5MtvGU9xDAOzKH47+FFoney2baFIoMr952hKOLp1HR7VszoZvOsV/4+RRszNY7D17ba0te0ig==}
    peerDependencies:
      '@babel/core': ^7.0.0-0

  '@babel/plugin-syntax-nullish-coalescing-operator@7.8.3':
    resolution: {integrity: sha512-aSff4zPII1u2QD7y+F8oDsz19ew4IGEJg9SVW+bqwpwtfFleiQDMdzA/R+UlWDzfnHFCxxleFT0PMIrR36XLNQ==}
    peerDependencies:
      '@babel/core': ^7.0.0-0

  '@babel/plugin-syntax-numeric-separator@7.10.4':
    resolution: {integrity: sha512-9H6YdfkcK/uOnY/K7/aA2xpzaAgkQn37yzWUMRK7OaPOqOpGS1+n0H5hxT9AUw9EsSjPW8SVyMJwYRtWs3X3ug==}
    peerDependencies:
      '@babel/core': ^7.0.0-0

  '@babel/plugin-syntax-object-rest-spread@7.8.3':
    resolution: {integrity: sha512-XoqMijGZb9y3y2XskN+P1wUGiVwWZ5JmoDRwx5+3GmEplNyVM2s2Dg8ILFQm8rWM48orGy5YpI5Bl8U1y7ydlA==}
    peerDependencies:
      '@babel/core': ^7.0.0-0

  '@babel/plugin-syntax-optional-catch-binding@7.8.3':
    resolution: {integrity: sha512-6VPD0Pc1lpTqw0aKoeRTMiB+kWhAoT24PA+ksWSBrFtl5SIRVpZlwN3NNPQjehA2E/91FV3RjLWoVTglWcSV3Q==}
    peerDependencies:
      '@babel/core': ^7.0.0-0

  '@babel/plugin-syntax-optional-chaining@7.8.3':
    resolution: {integrity: sha512-KoK9ErH1MBlCPxV0VANkXW2/dw4vlbGDrFgz8bmUsBGYkFRcbRwMh6cIJubdPrkxRwuGdtCk0v/wPTKbQgBjkg==}
    peerDependencies:
      '@babel/core': ^7.0.0-0

  '@babel/plugin-syntax-private-property-in-object@7.14.5':
    resolution: {integrity: sha512-0wVnp9dxJ72ZUJDV27ZfbSj6iHLoytYZmh3rFcxNnvsJF3ktkzLDZPy/mA17HGsaQT3/DQsWYX1f1QGWkCoVUg==}
    engines: {node: '>=6.9.0'}
    peerDependencies:
      '@babel/core': ^7.0.0-0

  '@babel/plugin-syntax-top-level-await@7.14.5':
    resolution: {integrity: sha512-hx++upLv5U1rgYfwe1xBQUhRmU41NEvpUvrp8jkrSCdvGSnM5/qdRMtylJ6PG5OFkBaHkbTAKTnd3/YyESRHFw==}
    engines: {node: '>=6.9.0'}
    peerDependencies:
      '@babel/core': ^7.0.0-0

  '@babel/plugin-syntax-typescript@7.27.1':
    resolution: {integrity: sha512-xfYCBMxveHrRMnAWl1ZlPXOZjzkN82THFvLhQhFXFt81Z5HnN+EtUkZhv/zcKpmT3fzmWZB0ywiBrbC3vogbwQ==}
    engines: {node: '>=6.9.0'}
    peerDependencies:
      '@babel/core': ^7.0.0-0

  '@babel/plugin-transform-arrow-functions@7.27.1':
    resolution: {integrity: sha512-8Z4TGic6xW70FKThA5HYEKKyBpOOsucTOD1DjU3fZxDg+K3zBJcXMFnt/4yQiZnf5+MiOMSXQ9PaEK/Ilh1DeA==}
    engines: {node: '>=6.9.0'}
    peerDependencies:
      '@babel/core': ^7.0.0-0

  '@babel/plugin-transform-async-generator-functions@7.28.0':
    resolution: {integrity: sha512-BEOdvX4+M765icNPZeidyADIvQ1m1gmunXufXxvRESy/jNNyfovIqUyE7MVgGBjWktCoJlzvFA1To2O4ymIO3Q==}
    engines: {node: '>=6.9.0'}
    peerDependencies:
      '@babel/core': ^7.0.0-0

  '@babel/plugin-transform-async-to-generator@7.27.1':
    resolution: {integrity: sha512-NREkZsZVJS4xmTr8qzE5y8AfIPqsdQfRuUiLRTEzb7Qii8iFWCyDKaUV2c0rCuh4ljDZ98ALHP/PetiBV2nddA==}
    engines: {node: '>=6.9.0'}
    peerDependencies:
      '@babel/core': ^7.0.0-0

  '@babel/plugin-transform-block-scoping@7.28.0':
    resolution: {integrity: sha512-gKKnwjpdx5sER/wl0WN0efUBFzF/56YZO0RJrSYP4CljXnP31ByY7fol89AzomdlLNzI36AvOTmYHsnZTCkq8Q==}
    engines: {node: '>=6.9.0'}
    peerDependencies:
      '@babel/core': ^7.0.0-0

  '@babel/plugin-transform-class-properties@7.27.1':
    resolution: {integrity: sha512-D0VcalChDMtuRvJIu3U/fwWjf8ZMykz5iZsg77Nuj821vCKI3zCyRLwRdWbsuJ/uRwZhZ002QtCqIkwC/ZkvbA==}
    engines: {node: '>=6.9.0'}
    peerDependencies:
      '@babel/core': ^7.0.0-0

  '@babel/plugin-transform-classes@7.28.0':
    resolution: {integrity: sha512-IjM1IoJNw72AZFlj33Cu8X0q2XK/6AaVC3jQu+cgQ5lThWD5ajnuUAml80dqRmOhmPkTH8uAwnpMu9Rvj0LTRA==}
    engines: {node: '>=6.9.0'}
    peerDependencies:
      '@babel/core': ^7.0.0-0

  '@babel/plugin-transform-computed-properties@7.27.1':
    resolution: {integrity: sha512-lj9PGWvMTVksbWiDT2tW68zGS/cyo4AkZ/QTp0sQT0mjPopCmrSkzxeXkznjqBxzDI6TclZhOJbBmbBLjuOZUw==}
    engines: {node: '>=6.9.0'}
    peerDependencies:
      '@babel/core': ^7.0.0-0

  '@babel/plugin-transform-destructuring@7.28.0':
    resolution: {integrity: sha512-v1nrSMBiKcodhsyJ4Gf+Z0U/yawmJDBOTpEB3mcQY52r9RIyPneGyAS/yM6seP/8I+mWI3elOMtT5dB8GJVs+A==}
    engines: {node: '>=6.9.0'}
    peerDependencies:
      '@babel/core': ^7.0.0-0

  '@babel/plugin-transform-export-namespace-from@7.27.1':
    resolution: {integrity: sha512-tQvHWSZ3/jH2xuq/vZDy0jNn+ZdXJeM8gHvX4lnJmsc3+50yPlWdZXIc5ay+umX+2/tJIqHqiEqcJvxlmIvRvQ==}
    engines: {node: '>=6.9.0'}
    peerDependencies:
      '@babel/core': ^7.0.0-0

  '@babel/plugin-transform-flow-strip-types@7.27.1':
    resolution: {integrity: sha512-G5eDKsu50udECw7DL2AcsysXiQyB7Nfg521t2OAJ4tbfTJ27doHLeF/vlI1NZGlLdbb/v+ibvtL1YBQqYOwJGg==}
    engines: {node: '>=6.9.0'}
    peerDependencies:
      '@babel/core': ^7.0.0-0

  '@babel/plugin-transform-for-of@7.27.1':
    resolution: {integrity: sha512-BfbWFFEJFQzLCQ5N8VocnCtA8J1CLkNTe2Ms2wocj75dd6VpiqS5Z5quTYcUoo4Yq+DN0rtikODccuv7RU81sw==}
    engines: {node: '>=6.9.0'}
    peerDependencies:
      '@babel/core': ^7.0.0-0

  '@babel/plugin-transform-function-name@7.27.1':
    resolution: {integrity: sha512-1bQeydJF9Nr1eBCMMbC+hdwmRlsv5XYOMu03YSWFwNs0HsAmtSxxF1fyuYPqemVldVyFmlCU7w8UE14LupUSZQ==}
    engines: {node: '>=6.9.0'}
    peerDependencies:
      '@babel/core': ^7.0.0-0

  '@babel/plugin-transform-literals@7.27.1':
    resolution: {integrity: sha512-0HCFSepIpLTkLcsi86GG3mTUzxV5jpmbv97hTETW3yzrAij8aqlD36toB1D0daVFJM8NK6GvKO0gslVQmm+zZA==}
    engines: {node: '>=6.9.0'}
    peerDependencies:
      '@babel/core': ^7.0.0-0

  '@babel/plugin-transform-logical-assignment-operators@7.27.1':
    resolution: {integrity: sha512-SJvDs5dXxiae4FbSL1aBJlG4wvl594N6YEVVn9e3JGulwioy6z3oPjx/sQBO3Y4NwUu5HNix6KJ3wBZoewcdbw==}
    engines: {node: '>=6.9.0'}
    peerDependencies:
      '@babel/core': ^7.0.0-0

  '@babel/plugin-transform-modules-commonjs@7.27.1':
    resolution: {integrity: sha512-OJguuwlTYlN0gBZFRPqwOGNWssZjfIUdS7HMYtN8c1KmwpwHFBwTeFZrg9XZa+DFTitWOW5iTAG7tyCUPsCCyw==}
    engines: {node: '>=6.9.0'}
    peerDependencies:
      '@babel/core': ^7.0.0-0

  '@babel/plugin-transform-named-capturing-groups-regex@7.27.1':
    resolution: {integrity: sha512-SstR5JYy8ddZvD6MhV0tM/j16Qds4mIpJTOd1Yu9J9pJjH93bxHECF7pgtc28XvkzTD6Pxcm/0Z73Hvk7kb3Ng==}
    engines: {node: '>=6.9.0'}
    peerDependencies:
      '@babel/core': ^7.0.0

  '@babel/plugin-transform-nullish-coalescing-operator@7.27.1':
    resolution: {integrity: sha512-aGZh6xMo6q9vq1JGcw58lZ1Z0+i0xB2x0XaauNIUXd6O1xXc3RwoWEBlsTQrY4KQ9Jf0s5rgD6SiNkaUdJegTA==}
    engines: {node: '>=6.9.0'}
    peerDependencies:
      '@babel/core': ^7.0.0-0

  '@babel/plugin-transform-numeric-separator@7.27.1':
    resolution: {integrity: sha512-fdPKAcujuvEChxDBJ5c+0BTaS6revLV7CJL08e4m3de8qJfNIuCc2nc7XJYOjBoTMJeqSmwXJ0ypE14RCjLwaw==}
    engines: {node: '>=6.9.0'}
    peerDependencies:
      '@babel/core': ^7.0.0-0

  '@babel/plugin-transform-object-rest-spread@7.28.0':
    resolution: {integrity: sha512-9VNGikXxzu5eCiQjdE4IZn8sb9q7Xsk5EXLDBKUYg1e/Tve8/05+KJEtcxGxAgCY5t/BpKQM+JEL/yT4tvgiUA==}
    engines: {node: '>=6.9.0'}
    peerDependencies:
      '@babel/core': ^7.0.0-0

  '@babel/plugin-transform-optional-catch-binding@7.27.1':
    resolution: {integrity: sha512-txEAEKzYrHEX4xSZN4kJ+OfKXFVSWKB2ZxM9dpcE3wT7smwkNmXo5ORRlVzMVdJbD+Q8ILTgSD7959uj+3Dm3Q==}
    engines: {node: '>=6.9.0'}
    peerDependencies:
      '@babel/core': ^7.0.0-0

  '@babel/plugin-transform-optional-chaining@7.27.1':
    resolution: {integrity: sha512-BQmKPPIuc8EkZgNKsv0X4bPmOoayeu4F1YCwx2/CfmDSXDbp7GnzlUH+/ul5VGfRg1AoFPsrIThlEBj2xb4CAg==}
    engines: {node: '>=6.9.0'}
    peerDependencies:
      '@babel/core': ^7.0.0-0

  '@babel/plugin-transform-parameters@7.27.7':
    resolution: {integrity: sha512-qBkYTYCb76RRxUM6CcZA5KRu8K4SM8ajzVeUgVdMVO9NN9uI/GaVmBg/WKJJGnNokV9SY8FxNOVWGXzqzUidBg==}
    engines: {node: '>=6.9.0'}
    peerDependencies:
      '@babel/core': ^7.0.0-0

  '@babel/plugin-transform-private-methods@7.27.1':
    resolution: {integrity: sha512-10FVt+X55AjRAYI9BrdISN9/AQWHqldOeZDUoLyif1Kn05a56xVBXb8ZouL8pZ9jem8QpXaOt8TS7RHUIS+GPA==}
    engines: {node: '>=6.9.0'}
    peerDependencies:
      '@babel/core': ^7.0.0-0

  '@babel/plugin-transform-private-property-in-object@7.27.1':
    resolution: {integrity: sha512-5J+IhqTi1XPa0DXF83jYOaARrX+41gOewWbkPyjMNRDqgOCqdffGh8L3f/Ek5utaEBZExjSAzcyjmV9SSAWObQ==}
    engines: {node: '>=6.9.0'}
    peerDependencies:
      '@babel/core': ^7.0.0-0

  '@babel/plugin-transform-react-display-name@7.28.0':
    resolution: {integrity: sha512-D6Eujc2zMxKjfa4Zxl4GHMsmhKKZ9VpcqIchJLvwTxad9zWIYulwYItBovpDOoNLISpcZSXoDJ5gaGbQUDqViA==}
    engines: {node: '>=6.9.0'}
    peerDependencies:
      '@babel/core': ^7.0.0-0

  '@babel/plugin-transform-react-jsx-development@7.27.1':
    resolution: {integrity: sha512-ykDdF5yI4f1WrAolLqeF3hmYU12j9ntLQl/AOG1HAS21jxyg1Q0/J/tpREuYLfatGdGmXp/3yS0ZA76kOlVq9Q==}
    engines: {node: '>=6.9.0'}
    peerDependencies:
      '@babel/core': ^7.0.0-0

  '@babel/plugin-transform-react-jsx-self@7.27.1':
    resolution: {integrity: sha512-6UzkCs+ejGdZ5mFFC/OCUrv028ab2fp1znZmCZjAOBKiBK2jXD1O+BPSfX8X2qjJ75fZBMSnQn3Rq2mrBJK2mw==}
    engines: {node: '>=6.9.0'}
    peerDependencies:
      '@babel/core': ^7.0.0-0

  '@babel/plugin-transform-react-jsx-source@7.27.1':
    resolution: {integrity: sha512-zbwoTsBruTeKB9hSq73ha66iFeJHuaFkUbwvqElnygoNbj/jHRsSeokowZFN3CZ64IvEqcmmkVe89OPXc7ldAw==}
    engines: {node: '>=6.9.0'}
    peerDependencies:
      '@babel/core': ^7.0.0-0

  '@babel/plugin-transform-react-jsx@7.27.1':
    resolution: {integrity: sha512-2KH4LWGSrJIkVf5tSiBFYuXDAoWRq2MMwgivCf+93dd0GQi8RXLjKA/0EvRnVV5G0hrHczsquXuD01L8s6dmBw==}
    engines: {node: '>=6.9.0'}
    peerDependencies:
      '@babel/core': ^7.0.0-0

  '@babel/plugin-transform-react-pure-annotations@7.27.1':
    resolution: {integrity: sha512-JfuinvDOsD9FVMTHpzA/pBLisxpv1aSf+OIV8lgH3MuWrks19R27e6a6DipIg4aX1Zm9Wpb04p8wljfKrVSnPA==}
    engines: {node: '>=6.9.0'}
    peerDependencies:
      '@babel/core': ^7.0.0-0

  '@babel/plugin-transform-regenerator@7.28.0':
    resolution: {integrity: sha512-LOAozRVbqxEVjSKfhGnuLoE4Kz4Oc5UJzuvFUhSsQzdCdaAQu06mG8zDv2GFSerM62nImUZ7K92vxnQcLSDlCQ==}
    engines: {node: '>=6.9.0'}
    peerDependencies:
      '@babel/core': ^7.0.0-0

  '@babel/plugin-transform-runtime@7.28.0':
    resolution: {integrity: sha512-dGopk9nZrtCs2+nfIem25UuHyt5moSJamArzIoh9/vezUQPmYDOzjaHDCkAzuGJibCIkPup8rMT2+wYB6S73cA==}
    engines: {node: '>=6.9.0'}
    peerDependencies:
      '@babel/core': ^7.0.0-0

  '@babel/plugin-transform-shorthand-properties@7.27.1':
    resolution: {integrity: sha512-N/wH1vcn4oYawbJ13Y/FxcQrWk63jhfNa7jef0ih7PHSIHX2LB7GWE1rkPrOnka9kwMxb6hMl19p7lidA+EHmQ==}
    engines: {node: '>=6.9.0'}
    peerDependencies:
      '@babel/core': ^7.0.0-0

  '@babel/plugin-transform-spread@7.27.1':
    resolution: {integrity: sha512-kpb3HUqaILBJcRFVhFUs6Trdd4mkrzcGXss+6/mxUd273PfbWqSDHRzMT2234gIg2QYfAjvXLSquP1xECSg09Q==}
    engines: {node: '>=6.9.0'}
    peerDependencies:
      '@babel/core': ^7.0.0-0

  '@babel/plugin-transform-sticky-regex@7.27.1':
    resolution: {integrity: sha512-lhInBO5bi/Kowe2/aLdBAawijx+q1pQzicSgnkB6dUPc1+RC8QmJHKf2OjvU+NZWitguJHEaEmbV6VWEouT58g==}
    engines: {node: '>=6.9.0'}
    peerDependencies:
      '@babel/core': ^7.0.0-0

  '@babel/plugin-transform-typescript@7.28.0':
    resolution: {integrity: sha512-4AEiDEBPIZvLQaWlc9liCavE0xRM0dNca41WtBeM3jgFptfUOSG9z0uteLhq6+3rq+WB6jIvUwKDTpXEHPJ2Vg==}
    engines: {node: '>=6.9.0'}
    peerDependencies:
      '@babel/core': ^7.0.0-0

  '@babel/plugin-transform-unicode-regex@7.27.1':
    resolution: {integrity: sha512-xvINq24TRojDuyt6JGtHmkVkrfVV3FPT16uytxImLeBZqW3/H52yN+kM1MGuyPkIQxrzKwPHs5U/MP3qKyzkGw==}
    engines: {node: '>=6.9.0'}
    peerDependencies:
      '@babel/core': ^7.0.0-0

  '@babel/preset-react@7.27.1':
    resolution: {integrity: sha512-oJHWh2gLhU9dW9HHr42q0cI0/iHHXTLGe39qvpAZZzagHy0MzYLCnCVV0symeRvzmjHyVU7mw2K06E6u/JwbhA==}
    engines: {node: '>=6.9.0'}
    peerDependencies:
      '@babel/core': ^7.0.0-0

  '@babel/preset-typescript@7.27.1':
    resolution: {integrity: sha512-l7WfQfX0WK4M0v2RudjuQK4u99BS6yLHYEmdtVPP7lKV013zr9DygFuWNlnbvQ9LR+LS0Egz/XAvGx5U9MX0fQ==}
    engines: {node: '>=6.9.0'}
    peerDependencies:
      '@babel/core': ^7.0.0-0

  '@babel/runtime@7.27.6':
    resolution: {integrity: sha512-vbavdySgbTTrmFE+EsiqUTzlOr5bzlnJtUv9PynGCAKvfQqjIXbvFdumPM/GxMDfyuGMJaJAU6TO4zc1Jf1i8Q==}
    engines: {node: '>=6.9.0'}

  '@babel/template@7.27.2':
    resolution: {integrity: sha512-LPDZ85aEJyYSd18/DkjNh4/y1ntkE5KwUHWTiqgRxruuZL2F1yuHligVHLvcHY2vMHXttKFpJn6LwfI7cw7ODw==}
    engines: {node: '>=6.9.0'}

  '@babel/traverse@7.28.0':
    resolution: {integrity: sha512-mGe7UK5wWyh0bKRfupsUchrQGqvDbZDbKJw+kcRGSmdHVYrv+ltd0pnpDTVpiTqnaBru9iEvA8pz8W46v0Amwg==}
    engines: {node: '>=6.9.0'}

  '@babel/types@7.28.0':
    resolution: {integrity: sha512-jYnje+JyZG5YThjHiF28oT4SIZLnYOcSBb6+SDaFIyzDVSkXQmQQYclJ2R+YxcdmK0AX6x1E5OQNtuh3jHDrUg==}
    engines: {node: '>=6.9.0'}

  '@bcoe/v8-coverage@0.2.3':
    resolution: {integrity: sha512-0hYQ8SB4Db5zvZB4axdMHGwEaQjkZzFjQiN9LVYvIFB2nSUHW9tYpxWriPrWDASIxiaXax83REcLxuSdnGPZtw==}

  '@colors/colors@1.5.0':
    resolution: {integrity: sha512-ooWCrlZP11i8GImSjTHYHLkvFDP48nS4+204nGb1RiX/WXYHmJA2III9/e2DWVabCESdW7hBAEzHRqUn9OUVvQ==}
    engines: {node: '>=0.1.90'}

  '@cspotcode/source-map-support@0.8.1':
    resolution: {integrity: sha512-IchNf6dN4tHoMFIn/7OE8LWZ19Y6q/67Bmf6vnGREv8RSbBVb9LPJxEcnwrcwX6ixSvaiGoomAUvu4YSxXrVgw==}
    engines: {node: '>=12'}

  '@emnapi/core@1.4.3':
    resolution: {integrity: sha512-4m62DuCE07lw01soJwPiBGC0nAww0Q+RY70VZ+n49yDIO13yyinhbWCeNnaob0lakDtWQzSdtNWzJeOJt2ma+g==}

  '@emnapi/runtime@1.4.4':
    resolution: {integrity: sha512-hHyapA4A3gPaDCNfiqyZUStTMqIkKRshqPIuDOXv1hcBnD4U3l8cP0T1HMCfGRxQ6V64TGCcoswChANyOAwbQg==}

  '@emnapi/wasi-threads@1.0.2':
    resolution: {integrity: sha512-5n3nTJblwRi8LlXkJ9eBzu+kZR8Yxcc7ubakyQTFzPMtIhFpUBRbsnc2Dv88IZDIbCDlBiWrknhB4Lsz7mg6BA==}

  '@eslint-community/eslint-utils@4.7.0':
    resolution: {integrity: sha512-dyybb3AcajC7uha6CvhdVRJqaKyn7w2YKqKyAN37NKYgZT36w+iRb0Dymmc5qEJ549c/S31cMMSFd75bteCpCw==}
    engines: {node: ^12.22.0 || ^14.17.0 || >=16.0.0}
    peerDependencies:
      eslint: ^6.0.0 || ^7.0.0 || >=8.0.0

  '@eslint-community/regexpp@4.12.1':
    resolution: {integrity: sha512-CCZCDJuduB9OUkFkY2IgppNZMi2lBQgD2qzwXkEia16cge2pijY/aXi96CJMquDMn3nJdlPV1A5KrJEXwfLNzQ==}
    engines: {node: ^12.0.0 || ^14.0.0 || >=16.0.0}

  '@eslint/config-array@0.21.0':
    resolution: {integrity: sha512-ENIdc4iLu0d93HeYirvKmrzshzofPw6VkZRKQGe9Nv46ZnWUzcF1xV01dcvEg/1wXUR61OmmlSfyeyO7EvjLxQ==}
    engines: {node: ^18.18.0 || ^20.9.0 || >=21.1.0}

  '@eslint/config-helpers@0.3.0':
    resolution: {integrity: sha512-ViuymvFmcJi04qdZeDc2whTHryouGcDlaxPqarTD0ZE10ISpxGUVZGZDx4w01upyIynL3iu6IXH2bS1NhclQMw==}
    engines: {node: ^18.18.0 || ^20.9.0 || >=21.1.0}

  '@eslint/core@0.15.1':
    resolution: {integrity: sha512-bkOp+iumZCCbt1K1CmWf0R9pM5yKpDv+ZXtvSyQpudrI9kuFLp+bM2WOPXImuD/ceQuaa8f5pj93Y7zyECIGNA==}
    engines: {node: ^18.18.0 || ^20.9.0 || >=21.1.0}

  '@eslint/eslintrc@3.3.1':
    resolution: {integrity: sha512-gtF186CXhIl1p4pJNGZw8Yc6RlshoePRvE0X91oPGb3vZ8pM3qOS9W9NGPat9LziaBV7XrJWGylNQXkGcnM3IQ==}
    engines: {node: ^18.18.0 || ^20.9.0 || >=21.1.0}

  '@eslint/js@9.31.0':
    resolution: {integrity: sha512-LOm5OVt7D4qiKCqoiPbA7LWmI+tbw1VbTUowBcUMgQSuM6poJufkFkYDcQpo5KfgD39TnNySV26QjOh7VFpSyw==}
    engines: {node: ^18.18.0 || ^20.9.0 || >=21.1.0}

  '@eslint/object-schema@2.1.6':
    resolution: {integrity: sha512-RBMg5FRL0I0gs51M/guSAj5/e14VQ4tpZnQNWwuDT66P14I43ItmPfIZRhO9fUVIPOAQXU47atlywZ/czoqFPA==}
    engines: {node: ^18.18.0 || ^20.9.0 || >=21.1.0}

  '@eslint/plugin-kit@0.3.3':
    resolution: {integrity: sha512-1+WqvgNMhmlAambTvT3KPtCl/Ibr68VldY2XY40SL1CE0ZXiakFR/cbTspaF5HsnpDMvcYYoJHfl4980NBjGag==}
    engines: {node: ^18.18.0 || ^20.9.0 || >=21.1.0}

  '@expo/cli@0.24.20':
    resolution: {integrity: sha512-uF1pOVcd+xizNtVTuZqNGzy7I6IJon5YMmQidsURds1Ww96AFDxrR/NEACqeATNAmY60m8wy1VZZpSg5zLNkpw==}
    hasBin: true

  '@expo/code-signing-certificates@0.0.5':
    resolution: {integrity: sha512-BNhXkY1bblxKZpltzAx98G2Egj9g1Q+JRcvR7E99DOj862FTCX+ZPsAUtPTr7aHxwtrL7+fL3r0JSmM9kBm+Bw==}

  '@expo/config-plugins@10.1.2':
    resolution: {integrity: sha512-IMYCxBOcnuFStuK0Ay+FzEIBKrwW8OVUMc65+v0+i7YFIIe8aL342l7T4F8lR4oCfhXn7d6M5QPgXvjtc/gAcw==}

  '@expo/config-types@53.0.5':
    resolution: {integrity: sha512-kqZ0w44E+HEGBjy+Lpyn0BVL5UANg/tmNixxaRMLS6nf37YsDrLk2VMAmeKMMk5CKG0NmOdVv3ngeUjRQMsy9g==}

  '@expo/config@11.0.13':
    resolution: {integrity: sha512-TnGb4u/zUZetpav9sx/3fWK71oCPaOjZHoVED9NaEncktAd0Eonhq5NUghiJmkUGt3gGSjRAEBXiBbbY9/B1LA==}

  '@expo/devcert@1.2.0':
    resolution: {integrity: sha512-Uilcv3xGELD5t/b0eM4cxBFEKQRIivB3v7i+VhWLV/gL98aw810unLKKJbGAxAIhY6Ipyz8ChWibFsKFXYwstA==}

  '@expo/env@1.0.7':
    resolution: {integrity: sha512-qSTEnwvuYJ3umapO9XJtrb1fAqiPlmUUg78N0IZXXGwQRt+bkp0OBls+Y5Mxw/Owj8waAM0Z3huKKskRADR5ow==}

  '@expo/fingerprint@0.13.4':
    resolution: {integrity: sha512-MYfPYBTMfrrNr07DALuLhG6EaLVNVrY/PXjEzsjWdWE4ZFn0yqI0IdHNkJG7t1gePT8iztHc7qnsx+oo/rDo6w==}
    hasBin: true

  '@expo/image-utils@0.7.6':
    resolution: {integrity: sha512-GKnMqC79+mo/1AFrmAcUcGfbsXXTRqOMNS1umebuevl3aaw+ztsYEFEiuNhHZW7PQ3Xs3URNT513ZxKhznDscw==}

  '@expo/json-file@9.1.5':
    resolution: {integrity: sha512-prWBhLUlmcQtvN6Y7BpW2k9zXGd3ySa3R6rAguMJkp1z22nunLN64KYTUWfijFlprFoxm9r2VNnGkcbndAlgKA==}

  '@expo/metro-config@0.20.17':
    resolution: {integrity: sha512-lpntF2UZn5bTwrPK6guUv00Xv3X9mkN3YYla+IhEHiYXWyG7WKOtDU0U4KR8h3ubkZ6SPH3snDyRyAzMsWtZFA==}

  '@expo/metro-runtime@5.0.4':
    resolution: {integrity: sha512-r694MeO+7Vi8IwOsDIDzH/Q5RPMt1kUDYbiTJwnO15nIqiDwlE8HU55UlRhffKZy6s5FmxQsZ8HA+T8DqUW8cQ==}
    peerDependencies:
      react-native: '*'

  '@expo/osascript@2.2.5':
    resolution: {integrity: sha512-Bpp/n5rZ0UmpBOnl7Li3LtM7la0AR3H9NNesqL+ytW5UiqV/TbonYW3rDZY38u4u/lG7TnYflVIVQPD+iqZJ5w==}
    engines: {node: '>=12'}

  '@expo/package-manager@1.8.6':
    resolution: {integrity: sha512-gcdICLuL+nHKZagPIDC5tX8UoDDB8vNA5/+SaQEqz8D+T2C4KrEJc2Vi1gPAlDnKif834QS6YluHWyxjk0yZlQ==}

  '@expo/plist@0.3.5':
    resolution: {integrity: sha512-9RYVU1iGyCJ7vWfg3e7c/NVyMFs8wbl+dMWZphtFtsqyN9zppGREU3ctlD3i8KUE0sCUTVnLjCWr+VeUIDep2g==}

  '@expo/prebuild-config@9.0.11':
    resolution: {integrity: sha512-0DsxhhixRbCCvmYskBTq8czsU0YOBsntYURhWPNpkl0IPVpeP9haE5W4OwtHGzXEbmHdzaoDwNmVcWjS/mqbDw==}

  '@expo/sdk-runtime-versions@1.0.0':
    resolution: {integrity: sha512-Doz2bfiPndXYFPMRwPyGa1k5QaKDVpY806UJj570epIiMzWaYyCtobasyfC++qfIXVb5Ocy7r3tP9d62hAQ7IQ==}

  '@expo/server@0.6.3':
    resolution: {integrity: sha512-Ea7NJn9Xk1fe4YeJ86rObHSv/bm3u/6WiQPXEqXJ2GrfYpVab2Swoh9/PnSM3KjR64JAgKjArDn1HiPjITCfHA==}

  '@expo/spawn-async@1.7.2':
    resolution: {integrity: sha512-QdWi16+CHB9JYP7gma19OVVg0BFkvU8zNj9GjWorYI8Iv8FUxjOCcYRuAmX4s/h91e4e7BPsskc8cSrZYho9Ew==}
    engines: {node: '>=12'}

  '@expo/sudo-prompt@9.3.2':
    resolution: {integrity: sha512-HHQigo3rQWKMDzYDLkubN5WQOYXJJE2eNqIQC2axC2iO3mHdwnIR7FgZVvHWtBwAdzBgAP0ECp8KqS8TiMKvgw==}

  '@expo/vector-icons@14.1.0':
    resolution: {integrity: sha512-7T09UE9h8QDTsUeMGymB4i+iqvtEeaO5VvUjryFB4tugDTG/bkzViWA74hm5pfjjDEhYMXWaX112mcvhccmIwQ==}
    peerDependencies:
      expo-font: '*'
      react: '*'
      react-native: '*'

  '@expo/ws-tunnel@1.0.6':
    resolution: {integrity: sha512-nDRbLmSrJar7abvUjp3smDwH8HcbZcoOEa5jVPUv9/9CajgmWw20JNRwTuBRzWIWIkEJDkz20GoNA+tSwUqk0Q==}

  '@expo/xcpretty@4.3.2':
    resolution: {integrity: sha512-ReZxZ8pdnoI3tP/dNnJdnmAk7uLT4FjsKDGW7YeDdvdOMz2XCQSmSCM9IWlrXuWtMF9zeSB6WJtEhCQ41gQOfw==}
    hasBin: true

  '@humanfs/core@0.19.1':
    resolution: {integrity: sha512-5DyQ4+1JEUzejeK1JGICcideyfUbGixgS9jNgex5nqkW+cY7WZhxBigmieN5Qnw9ZosSNVC9KQKyb+GUaGyKUA==}
    engines: {node: '>=18.18.0'}

  '@humanfs/node@0.16.6':
    resolution: {integrity: sha512-YuI2ZHQL78Q5HbhDiBA1X4LmYdXCKCMQIfw0pw7piHJwyREFebJUvrQN4cMssyES6x+vfUbx1CIpaQUKYdQZOw==}
    engines: {node: '>=18.18.0'}

  '@humanwhocodes/module-importer@1.0.1':
    resolution: {integrity: sha512-bxveV4V8v5Yb4ncFTT3rPSgZBOpCkjfK0y4oVVVJwIuDVBRMDXrPyXRL988i5ap9m9bnyEEjWfm5WkBmtffLfA==}
    engines: {node: '>=12.22'}

  '@humanwhocodes/retry@0.3.1':
    resolution: {integrity: sha512-JBxkERygn7Bv/GbN5Rv8Ul6LVknS+5Bp6RgDC/O8gEBU/yeH5Ui5C/OlWrTb6qct7LjjfT6Re2NxB0ln0yYybA==}
    engines: {node: '>=18.18'}

  '@humanwhocodes/retry@0.4.3':
    resolution: {integrity: sha512-bV0Tgo9K4hfPCek+aMAn81RppFKv2ySDQeMoSZuvTASywNTnVJCArCZE2FWqpvIatKu7VMRLWlR1EazvVhDyhQ==}
    engines: {node: '>=18.18'}

  '@img/sharp-darwin-arm64@0.34.3':
    resolution: {integrity: sha512-ryFMfvxxpQRsgZJqBd4wsttYQbCxsJksrv9Lw/v798JcQ8+w84mBWuXwl+TT0WJ/WrYOLaYpwQXi3sA9nTIaIg==}
    engines: {node: ^18.17.0 || ^20.3.0 || >=21.0.0}
    cpu: [arm64]
    os: [darwin]

  '@img/sharp-darwin-x64@0.34.3':
    resolution: {integrity: sha512-yHpJYynROAj12TA6qil58hmPmAwxKKC7reUqtGLzsOHfP7/rniNGTL8tjWX6L3CTV4+5P4ypcS7Pp+7OB+8ihA==}
    engines: {node: ^18.17.0 || ^20.3.0 || >=21.0.0}
    cpu: [x64]
    os: [darwin]

  '@img/sharp-libvips-darwin-arm64@1.2.0':
    resolution: {integrity: sha512-sBZmpwmxqwlqG9ueWFXtockhsxefaV6O84BMOrhtg/YqbTaRdqDE7hxraVE3y6gVM4eExmfzW4a8el9ArLeEiQ==}
    cpu: [arm64]
    os: [darwin]

  '@img/sharp-libvips-darwin-x64@1.2.0':
    resolution: {integrity: sha512-M64XVuL94OgiNHa5/m2YvEQI5q2cl9d/wk0qFTDVXcYzi43lxuiFTftMR1tOnFQovVXNZJ5TURSDK2pNe9Yzqg==}
    cpu: [x64]
    os: [darwin]

  '@img/sharp-libvips-linux-arm64@1.2.0':
    resolution: {integrity: sha512-RXwd0CgG+uPRX5YYrkzKyalt2OJYRiJQ8ED/fi1tq9WQW2jsQIn0tqrlR5l5dr/rjqq6AHAxURhj2DVjyQWSOA==}
    cpu: [arm64]
    os: [linux]

  '@img/sharp-libvips-linux-arm@1.2.0':
    resolution: {integrity: sha512-mWd2uWvDtL/nvIzThLq3fr2nnGfyr/XMXlq8ZJ9WMR6PXijHlC3ksp0IpuhK6bougvQrchUAfzRLnbsen0Cqvw==}
    cpu: [arm]
    os: [linux]

  '@img/sharp-libvips-linux-ppc64@1.2.0':
    resolution: {integrity: sha512-Xod/7KaDDHkYu2phxxfeEPXfVXFKx70EAFZ0qyUdOjCcxbjqyJOEUpDe6RIyaunGxT34Anf9ue/wuWOqBW2WcQ==}
    cpu: [ppc64]
    os: [linux]

  '@img/sharp-libvips-linux-s390x@1.2.0':
    resolution: {integrity: sha512-eMKfzDxLGT8mnmPJTNMcjfO33fLiTDsrMlUVcp6b96ETbnJmd4uvZxVJSKPQfS+odwfVaGifhsB07J1LynFehw==}
    cpu: [s390x]
    os: [linux]

  '@img/sharp-libvips-linux-x64@1.2.0':
    resolution: {integrity: sha512-ZW3FPWIc7K1sH9E3nxIGB3y3dZkpJlMnkk7z5tu1nSkBoCgw2nSRTFHI5pB/3CQaJM0pdzMF3paf9ckKMSE9Tg==}
    cpu: [x64]
    os: [linux]

  '@img/sharp-libvips-linuxmusl-arm64@1.2.0':
    resolution: {integrity: sha512-UG+LqQJbf5VJ8NWJ5Z3tdIe/HXjuIdo4JeVNADXBFuG7z9zjoegpzzGIyV5zQKi4zaJjnAd2+g2nna8TZvuW9Q==}
    cpu: [arm64]
    os: [linux]

  '@img/sharp-libvips-linuxmusl-x64@1.2.0':
    resolution: {integrity: sha512-SRYOLR7CXPgNze8akZwjoGBoN1ThNZoqpOgfnOxmWsklTGVfJiGJoC/Lod7aNMGA1jSsKWM1+HRX43OP6p9+6Q==}
    cpu: [x64]
    os: [linux]

  '@img/sharp-linux-arm64@0.34.3':
    resolution: {integrity: sha512-QdrKe3EvQrqwkDrtuTIjI0bu6YEJHTgEeqdzI3uWJOH6G1O8Nl1iEeVYRGdj1h5I21CqxSvQp1Yv7xeU3ZewbA==}
    engines: {node: ^18.17.0 || ^20.3.0 || >=21.0.0}
    cpu: [arm64]
    os: [linux]

  '@img/sharp-linux-arm@0.34.3':
    resolution: {integrity: sha512-oBK9l+h6KBN0i3dC8rYntLiVfW8D8wH+NPNT3O/WBHeW0OQWCjfWksLUaPidsrDKpJgXp3G3/hkmhptAW0I3+A==}
    engines: {node: ^18.17.0 || ^20.3.0 || >=21.0.0}
    cpu: [arm]
    os: [linux]

  '@img/sharp-linux-ppc64@0.34.3':
    resolution: {integrity: sha512-GLtbLQMCNC5nxuImPR2+RgrviwKwVql28FWZIW1zWruy6zLgA5/x2ZXk3mxj58X/tszVF69KK0Is83V8YgWhLA==}
    engines: {node: ^18.17.0 || ^20.3.0 || >=21.0.0}
    cpu: [ppc64]
    os: [linux]

  '@img/sharp-linux-s390x@0.34.3':
    resolution: {integrity: sha512-3gahT+A6c4cdc2edhsLHmIOXMb17ltffJlxR0aC2VPZfwKoTGZec6u5GrFgdR7ciJSsHT27BD3TIuGcuRT0KmQ==}
    engines: {node: ^18.17.0 || ^20.3.0 || >=21.0.0}
    cpu: [s390x]
    os: [linux]

  '@img/sharp-linux-x64@0.34.3':
    resolution: {integrity: sha512-8kYso8d806ypnSq3/Ly0QEw90V5ZoHh10yH0HnrzOCr6DKAPI6QVHvwleqMkVQ0m+fc7EH8ah0BB0QPuWY6zJQ==}
    engines: {node: ^18.17.0 || ^20.3.0 || >=21.0.0}
    cpu: [x64]
    os: [linux]

  '@img/sharp-linuxmusl-arm64@0.34.3':
    resolution: {integrity: sha512-vAjbHDlr4izEiXM1OTggpCcPg9tn4YriK5vAjowJsHwdBIdx0fYRsURkxLG2RLm9gyBq66gwtWI8Gx0/ov+JKQ==}
    engines: {node: ^18.17.0 || ^20.3.0 || >=21.0.0}
    cpu: [arm64]
    os: [linux]

  '@img/sharp-linuxmusl-x64@0.34.3':
    resolution: {integrity: sha512-gCWUn9547K5bwvOn9l5XGAEjVTTRji4aPTqLzGXHvIr6bIDZKNTA34seMPgM0WmSf+RYBH411VavCejp3PkOeQ==}
    engines: {node: ^18.17.0 || ^20.3.0 || >=21.0.0}
    cpu: [x64]
    os: [linux]

  '@img/sharp-wasm32@0.34.3':
    resolution: {integrity: sha512-+CyRcpagHMGteySaWos8IbnXcHgfDn7pO2fiC2slJxvNq9gDipYBN42/RagzctVRKgxATmfqOSulgZv5e1RdMg==}
    engines: {node: ^18.17.0 || ^20.3.0 || >=21.0.0}
    cpu: [wasm32]

  '@img/sharp-win32-arm64@0.34.3':
    resolution: {integrity: sha512-MjnHPnbqMXNC2UgeLJtX4XqoVHHlZNd+nPt1kRPmj63wURegwBhZlApELdtxM2OIZDRv/DFtLcNhVbd1z8GYXQ==}
    engines: {node: ^18.17.0 || ^20.3.0 || >=21.0.0}
    cpu: [arm64]
    os: [win32]

  '@img/sharp-win32-ia32@0.34.3':
    resolution: {integrity: sha512-xuCdhH44WxuXgOM714hn4amodJMZl3OEvf0GVTm0BEyMeA2to+8HEdRPShH0SLYptJY1uBw+SCFP9WVQi1Q/cw==}
    engines: {node: ^18.17.0 || ^20.3.0 || >=21.0.0}
    cpu: [ia32]
    os: [win32]

  '@img/sharp-win32-x64@0.34.3':
    resolution: {integrity: sha512-OWwz05d++TxzLEv4VnsTz5CmZ6mI6S05sfQGEMrNrQcOEERbX46332IvE7pO/EUiw7jUrrS40z/M7kPyjfl04g==}
    engines: {node: ^18.17.0 || ^20.3.0 || >=21.0.0}
    cpu: [x64]
    os: [win32]

  '@inquirer/checkbox@4.1.9':
    resolution: {integrity: sha512-DBJBkzI5Wx4jFaYm221LHvAhpKYkhVS0k9plqHwaHhofGNxvYB7J3Bz8w+bFJ05zaMb0sZNHo4KdmENQFlNTuQ==}
    engines: {node: '>=18'}
    peerDependencies:
      '@types/node': '>=18'
    peerDependenciesMeta:
      '@types/node':
        optional: true

  '@inquirer/confirm@5.1.13':
    resolution: {integrity: sha512-EkCtvp67ICIVVzjsquUiVSd+V5HRGOGQfsqA4E4vMWhYnB7InUL0pa0TIWt1i+OfP16Gkds8CdIu6yGZwOM1Yw==}
    engines: {node: '>=18'}
    peerDependencies:
      '@types/node': '>=18'
    peerDependenciesMeta:
      '@types/node':
        optional: true

  '@inquirer/core@10.1.14':
    resolution: {integrity: sha512-Ma+ZpOJPewtIYl6HZHZckeX1STvDnHTCB2GVINNUlSEn2Am6LddWwfPkIGY0IUFVjUUrr/93XlBwTK6mfLjf0A==}
    engines: {node: '>=18'}
    peerDependencies:
      '@types/node': '>=18'
    peerDependenciesMeta:
      '@types/node':
        optional: true

  '@inquirer/editor@4.2.14':
    resolution: {integrity: sha512-yd2qtLl4QIIax9DTMZ1ZN2pFrrj+yL3kgIWxm34SS6uwCr0sIhsNyudUjAo5q3TqI03xx4SEBkUJqZuAInp9uA==}
    engines: {node: '>=18'}
    peerDependencies:
      '@types/node': '>=18'
    peerDependenciesMeta:
      '@types/node':
        optional: true

  '@inquirer/expand@4.0.16':
    resolution: {integrity: sha512-oiDqafWzMtofeJyyGkb1CTPaxUkjIcSxePHHQCfif8t3HV9pHcw1Kgdw3/uGpDvaFfeTluwQtWiqzPVjAqS3zA==}
    engines: {node: '>=18'}
    peerDependencies:
      '@types/node': '>=18'
    peerDependenciesMeta:
      '@types/node':
        optional: true

  '@inquirer/figures@1.0.12':
    resolution: {integrity: sha512-MJttijd8rMFcKJC8NYmprWr6hD3r9Gd9qUC0XwPNwoEPWSMVJwA2MlXxF+nhZZNMY+HXsWa+o7KY2emWYIn0jQ==}
    engines: {node: '>=18'}

  '@inquirer/input@4.2.0':
    resolution: {integrity: sha512-opqpHPB1NjAmDISi3uvZOTrjEEU5CWVu/HBkDby8t93+6UxYX0Z7Ps0Ltjm5sZiEbWenjubwUkivAEYQmy9xHw==}
    engines: {node: '>=18'}
    peerDependencies:
      '@types/node': '>=18'
    peerDependenciesMeta:
      '@types/node':
        optional: true

  '@inquirer/number@3.0.16':
    resolution: {integrity: sha512-kMrXAaKGavBEoBYUCgualbwA9jWUx2TjMA46ek+pEKy38+LFpL9QHlTd8PO2kWPUgI/KB+qi02o4y2rwXbzr3Q==}
    engines: {node: '>=18'}
    peerDependencies:
      '@types/node': '>=18'
    peerDependenciesMeta:
      '@types/node':
        optional: true

  '@inquirer/password@4.0.16':
    resolution: {integrity: sha512-g8BVNBj5Zeb5/Y3cSN+hDUL7CsIFDIuVxb9EPty3lkxBaYpjL5BNRKSYOF9yOLe+JOcKFd+TSVeADQ4iSY7rbg==}
    engines: {node: '>=18'}
    peerDependencies:
      '@types/node': '>=18'
    peerDependenciesMeta:
      '@types/node':
        optional: true

  '@inquirer/prompts@7.3.2':
    resolution: {integrity: sha512-G1ytyOoHh5BphmEBxSwALin3n1KGNYB6yImbICcRQdzXfOGbuJ9Jske/Of5Sebk339NSGGNfUshnzK8YWkTPsQ==}
    engines: {node: '>=18'}
    peerDependencies:
      '@types/node': '>=18'
    peerDependenciesMeta:
      '@types/node':
        optional: true

  '@inquirer/prompts@7.4.1':
    resolution: {integrity: sha512-UlmM5FVOZF0gpoe1PT/jN4vk8JmpIWBlMvTL8M+hlvPmzN89K6z03+IFmyeu/oFCenwdwHDr2gky7nIGSEVvlA==}
    engines: {node: '>=18'}
    peerDependencies:
      '@types/node': '>=18'
    peerDependenciesMeta:
      '@types/node':
        optional: true

  '@inquirer/rawlist@4.1.4':
    resolution: {integrity: sha512-5GGvxVpXXMmfZNtvWw4IsHpR7RzqAR624xtkPd1NxxlV5M+pShMqzL4oRddRkg8rVEOK9fKdJp1jjVML2Lr7TQ==}
    engines: {node: '>=18'}
    peerDependencies:
      '@types/node': '>=18'
    peerDependenciesMeta:
      '@types/node':
        optional: true

  '@inquirer/search@3.0.16':
    resolution: {integrity: sha512-POCmXo+j97kTGU6aeRjsPyuCpQQfKcMXdeTMw708ZMtWrj5aykZvlUxH4Qgz3+Y1L/cAVZsSpA+UgZCu2GMOMg==}
    engines: {node: '>=18'}
    peerDependencies:
      '@types/node': '>=18'
    peerDependenciesMeta:
      '@types/node':
        optional: true

  '@inquirer/select@4.2.4':
    resolution: {integrity: sha512-unTppUcTjmnbl/q+h8XeQDhAqIOmwWYWNyiiP2e3orXrg6tOaa5DHXja9PChCSbChOsktyKgOieRZFnajzxoBg==}
    engines: {node: '>=18'}
    peerDependencies:
      '@types/node': '>=18'
    peerDependenciesMeta:
      '@types/node':
        optional: true

  '@inquirer/type@3.0.7':
    resolution: {integrity: sha512-PfunHQcjwnju84L+ycmcMKB/pTPIngjUJvfnRhKY6FKPuYXlM4aQCb/nIdTFR6BEhMjFvngzvng/vBAJMZpLSA==}
    engines: {node: '>=18'}
    peerDependencies:
      '@types/node': '>=18'
    peerDependenciesMeta:
      '@types/node':
        optional: true

  '@isaacs/balanced-match@4.0.1':
    resolution: {integrity: sha512-yzMTt9lEb8Gv7zRioUilSglI0c0smZ9k5D65677DLWLtWJaXIS3CqcGyUFByYKlnUj6TkjLVs54fBl6+TiGQDQ==}
    engines: {node: 20 || >=22}

  '@isaacs/brace-expansion@5.0.0':
    resolution: {integrity: sha512-ZT55BDLV0yv0RBm2czMiZ+SqCGO7AvmOM3G/w2xhVPH+te0aKgFjmBvGlL1dH+ql2tgGO3MVrbb3jCKyvpgnxA==}
    engines: {node: 20 || >=22}

  '@isaacs/cliui@8.0.2':
    resolution: {integrity: sha512-O8jcjabXaleOG9DQ0+ARXWZBTfnP4WNAqzuiJK7ll44AmxGKv/J2M4TPjxjY3znBCfvBXFzucm1twdyFybFqEA==}
    engines: {node: '>=12'}

  '@isaacs/fs-minipass@4.0.1':
    resolution: {integrity: sha512-wgm9Ehl2jpeqP3zw/7mo3kRHFp5MEDhqAdwy1fTGkHAwnkGOVsgpvQhL8B5n1qlb01jV3n/bI0ZfZp5lWA1k4w==}
    engines: {node: '>=18.0.0'}

  '@isaacs/ttlcache@1.4.1':
    resolution: {integrity: sha512-RQgQ4uQ+pLbqXfOmieB91ejmLwvSgv9nLx6sT6sD83s7umBypgg+OIBOBbEUiJXrfpnp9j0mRhYYdzp9uqq3lA==}
    engines: {node: '>=12'}

  '@istanbuljs/load-nyc-config@1.1.0':
    resolution: {integrity: sha512-VjeHSlIzpv/NyD3N0YuHfXOPDIixcA1q2ZV98wsMqcYlPmv2n3Yb2lYP9XMElnaFVXg5A7YLTeLu6V84uQDjmQ==}
    engines: {node: '>=8'}

  '@istanbuljs/schema@0.1.3':
    resolution: {integrity: sha512-ZXRY4jNvVgSVQ8DL3LTcakaAtXwTVUxE81hslsyD2AtoXW/wVob10HkOJ1X/pAlcI7D+2YoZKg5do8G/w6RYgA==}
    engines: {node: '>=8'}

  '@jest/console@29.7.0':
    resolution: {integrity: sha512-5Ni4CU7XHQi32IJ398EEP4RrB8eV09sXP2ROqD4bksHrnTree52PsxvX8tpL8LvTZ3pFzXyPbNQReSN41CAhOg==}
    engines: {node: ^14.15.0 || ^16.10.0 || >=18.0.0}

  '@jest/core@29.7.0':
    resolution: {integrity: sha512-n7aeXWKMnGtDA48y8TLWJPJmLmmZ642Ceo78cYWEpiD7FzDgmNDV/GCVRorPABdXLJZ/9wzzgZAlHjXjxDHGsg==}
    engines: {node: ^14.15.0 || ^16.10.0 || >=18.0.0}
    peerDependencies:
      node-notifier: ^8.0.1 || ^9.0.0 || ^10.0.0
    peerDependenciesMeta:
      node-notifier:
        optional: true

  '@jest/create-cache-key-function@29.7.0':
    resolution: {integrity: sha512-4QqS3LY5PBmTRHj9sAg1HLoPzqAI0uOX6wI/TRqHIcOxlFidy6YEmCQJk6FSZjNLGCeubDMfmkWL+qaLKhSGQA==}
    engines: {node: ^14.15.0 || ^16.10.0 || >=18.0.0}

  '@jest/environment@29.7.0':
    resolution: {integrity: sha512-aQIfHDq33ExsN4jP1NWGXhxgQ/wixs60gDiKO+XVMd8Mn0NWPWgc34ZQDTb2jKaUWQ7MuwoitXAsN2XVXNMpAw==}
    engines: {node: ^14.15.0 || ^16.10.0 || >=18.0.0}

  '@jest/expect-utils@29.7.0':
    resolution: {integrity: sha512-GlsNBWiFQFCVi9QVSx7f5AgMeLxe9YCCs5PuP2O2LdjDAA8Jh9eX7lA1Jq/xdXw3Wb3hyvlFNfZIfcRetSzYcA==}
    engines: {node: ^14.15.0 || ^16.10.0 || >=18.0.0}

  '@jest/expect@29.7.0':
    resolution: {integrity: sha512-8uMeAMycttpva3P1lBHB8VciS9V0XAr3GymPpipdyQXbBcuhkLQOSe8E/p92RyAdToS6ZD1tFkX+CkhoECE0dQ==}
    engines: {node: ^14.15.0 || ^16.10.0 || >=18.0.0}

  '@jest/fake-timers@29.7.0':
    resolution: {integrity: sha512-q4DH1Ha4TTFPdxLsqDXK1d3+ioSL7yL5oCMJZgDYm6i+6CygW5E5xVr/D1HdsGxjt1ZWSfUAs9OxSB/BNelWrQ==}
    engines: {node: ^14.15.0 || ^16.10.0 || >=18.0.0}

  '@jest/globals@29.7.0':
    resolution: {integrity: sha512-mpiz3dutLbkW2MNFubUGUEVLkTGiqW6yLVTA+JbP6fI6J5iL9Y0Nlg8k95pcF8ctKwCS7WVxteBs29hhfAotzQ==}
    engines: {node: ^14.15.0 || ^16.10.0 || >=18.0.0}

  '@jest/reporters@29.7.0':
    resolution: {integrity: sha512-DApq0KJbJOEzAFYjHADNNxAE3KbhxQB1y5Kplb5Waqw6zVbuWatSnMjE5gs8FUgEPmNsnZA3NCWl9NG0ia04Pg==}
    engines: {node: ^14.15.0 || ^16.10.0 || >=18.0.0}
    peerDependencies:
      node-notifier: ^8.0.1 || ^9.0.0 || ^10.0.0
    peerDependenciesMeta:
      node-notifier:
        optional: true

  '@jest/schemas@29.6.3':
    resolution: {integrity: sha512-mo5j5X+jIZmJQveBKeS/clAueipV7KgiX1vMgCxam1RNYiqE1w62n0/tJJnHtjW8ZHcQco5gY85jA3mi0L+nSA==}
    engines: {node: ^14.15.0 || ^16.10.0 || >=18.0.0}

  '@jest/source-map@29.6.3':
    resolution: {integrity: sha512-MHjT95QuipcPrpLM+8JMSzFx6eHp5Bm+4XeFDJlwsvVBjmKNiIAvasGK2fxz2WbGRlnvqehFbh07MMa7n3YJnw==}
    engines: {node: ^14.15.0 || ^16.10.0 || >=18.0.0}

  '@jest/test-result@29.7.0':
    resolution: {integrity: sha512-Fdx+tv6x1zlkJPcWXmMDAG2HBnaR9XPSd5aDWQVsfrZmLVT3lU1cwyxLgRmXR9yrq4NBoEm9BMsfgFzTQAbJYA==}
    engines: {node: ^14.15.0 || ^16.10.0 || >=18.0.0}

  '@jest/test-sequencer@29.7.0':
    resolution: {integrity: sha512-GQwJ5WZVrKnOJuiYiAF52UNUJXgTZx1NHjFSEB0qEMmSZKAkdMoIzw/Cj6x6NF4AvV23AUqDpFzQkN/eYCYTxw==}
    engines: {node: ^14.15.0 || ^16.10.0 || >=18.0.0}

  '@jest/transform@29.7.0':
    resolution: {integrity: sha512-ok/BTPFzFKVMwO5eOHRrvnBVHdRy9IrsrW1GpMaQ9MCnilNLXQKmAX8s1YXDFaai9xJpac2ySzV0YeRRECr2Vw==}
    engines: {node: ^14.15.0 || ^16.10.0 || >=18.0.0}

  '@jest/types@29.6.3':
    resolution: {integrity: sha512-u3UPsIilWKOM3F9CXtrG8LEJmNxwoCQC/XVj4IKYXvvpx7QIi/Kg1LI5uDmDpKlac62NUtX7eLjRh+jVZcLOzw==}
    engines: {node: ^14.15.0 || ^16.10.0 || >=18.0.0}

  '@jridgewell/gen-mapping@0.3.12':
    resolution: {integrity: sha512-OuLGC46TjB5BbN1dH8JULVVZY4WTdkF7tV9Ys6wLL1rubZnCMstOhNHueU5bLCrnRuDhKPDM4g6sw4Bel5Gzqg==}

  '@jridgewell/resolve-uri@3.1.2':
    resolution: {integrity: sha512-bRISgCIjP20/tbWSPWMEi54QVPRZExkuD9lJL+UIxUKtwVJA8wW1Trb1jMs1RFXo1CBTNZ/5hpC9QvmKWdopKw==}
    engines: {node: '>=6.0.0'}

  '@jridgewell/source-map@0.3.10':
    resolution: {integrity: sha512-0pPkgz9dY+bijgistcTTJ5mR+ocqRXLuhXHYdzoMmmoJ2C9S46RCm2GMUbatPEUK9Yjy26IrAy8D/M00lLkv+Q==}

  '@jridgewell/sourcemap-codec@1.5.4':
    resolution: {integrity: sha512-VT2+G1VQs/9oz078bLrYbecdZKs912zQlkelYpuf+SXF+QvZDYJlbx/LSx+meSAwdDFnF8FVXW92AVjjkVmgFw==}

  '@jridgewell/trace-mapping@0.3.29':
    resolution: {integrity: sha512-uw6guiW/gcAGPDhLmd77/6lW8QLeiV5RUTsAX46Db6oLhGaVj4lhnPwb184s1bkc8kdVg/+h988dro8GRDpmYQ==}

  '@jridgewell/trace-mapping@0.3.9':
    resolution: {integrity: sha512-3Belt6tdc8bPgAtbcmdtNJlirVoTmEb5e2gC94PnkwEW9jI6CAHUeoG85tjWP5WquqfavoMtMwiG4P926ZKKuQ==}

  '@lukeed/csprng@1.1.0':
    resolution: {integrity: sha512-Z7C/xXCiGWsg0KuKsHTKJxbWhpI3Vs5GwLfOean7MGyVFGqdRgBbAjOCh6u4bbjPc/8MJ2pZmK/0DLdCbivLDA==}
    engines: {node: '>=8'}

  '@microsoft/tsdoc@0.15.1':
    resolution: {integrity: sha512-4aErSrCR/On/e5G2hDP0wjooqDdauzEbIq8hIkIe5pXV0rtWJZvdCEKL0ykZxex+IxIwBp0eGeV48hQN07dXtw==}

  '@napi-rs/image-android-arm64@1.11.0':
    resolution: {integrity: sha512-BaFoV0rD4XLHUFMHxncHkiR3hr8b+SnWYQX8E4Jw2VPX/iwGdFMOc+pKoN/t8t3KztskAgyq6XQVEJ30Ra6K0Q==}
    engines: {node: '>= 10'}
    cpu: [arm64]
    os: [android]

  '@napi-rs/image-darwin-arm64@1.11.0':
    resolution: {integrity: sha512-lb2okWVANOa1MdDaU2Z/LFGOW6GQWktvW81A9C12dFVbAMvE3aPhH3aeMgMYgUsMtVBpAfrtEQCdak9wB9Xi/A==}
    engines: {node: '>= 10'}
    cpu: [arm64]
    os: [darwin]

  '@napi-rs/image-darwin-x64@1.11.0':
    resolution: {integrity: sha512-CsjF4EsW8HC/5xSFbOtFyWx6NpT2M5iVOdVSNBuZ7JiuhN7xLMpVcYqouMKcr8VhmPU/OEcZpa5+8rJpb0F8oA==}
    engines: {node: '>= 10'}
    cpu: [x64]
    os: [darwin]

  '@napi-rs/image-freebsd-x64@1.11.0':
    resolution: {integrity: sha512-uU+Teuq39tYjeiqiBKNgAdu+ol2FojJIJA3nkRMh7kGqbPwI9HOQ2mR+HR0FxgoBHh5YmKYFwo/GVUZxdto/KQ==}
    engines: {node: '>= 10'}
    cpu: [x64]
    os: [freebsd]

  '@napi-rs/image-linux-arm-gnueabihf@1.11.0':
    resolution: {integrity: sha512-DBFmmwCkX2w6nxeOzBEuG4I8+H5fpdDNy1H61w3bk1EfRUBoGvlyBV2Ui+5aA6Fbz/jrHuJFzc5U9EtvCOwLMg==}
    engines: {node: '>= 10'}
    cpu: [arm]
    os: [linux]

  '@napi-rs/image-linux-arm64-gnu@1.11.0':
    resolution: {integrity: sha512-6kdkFYuvqJxcJID0JBnEcCsMmVSoUo0W525B0BqsHAt1cPPlf6aI3GUOXeln1JvDCBRs6wjzfLOa4ARJYqaCSQ==}
    engines: {node: '>= 10'}
    cpu: [arm64]
    os: [linux]

  '@napi-rs/image-linux-arm64-musl@1.11.0':
    resolution: {integrity: sha512-ZCzPTelN8MX07RhuXlqOVUk6oE1JcNA7OC4Hjxhqhme9khOXVH55H3QTfAJrk4X7WnPBxRsWtyWHbe7gZk8hvw==}
    engines: {node: '>= 10'}
    cpu: [arm64]
    os: [linux]

  '@napi-rs/image-linux-x64-gnu@1.11.0':
    resolution: {integrity: sha512-O+eMM1qXfh+LOXU3Fzblnim3WOvADUTjEHguw5nCupxaswHTHJemoTxiXSpTW7/E+a9cjr2dptzyKdFhs9R7ig==}
    engines: {node: '>= 10'}
    cpu: [x64]
    os: [linux]

  '@napi-rs/image-linux-x64-musl@1.11.0':
    resolution: {integrity: sha512-kU5XO8/0HE8OUIv2vKO5NMUFl10Y+ctS7d7uUb3IeyyAV+qjn681i1kRPjsI810OR3Hjy2zxCblGbPRJVvoy7Q==}
    engines: {node: '>= 10'}
    cpu: [x64]
    os: [linux]

  '@napi-rs/image-wasm32-wasi@1.11.0':
    resolution: {integrity: sha512-ZQUJxQ4dUO8gopbQV1j1vmVbtYzRvUcxS6EY/3+QL+biYYrKzedns2OCjuIK4PYkwiq4hiRJXQJRH1uDGNK0sg==}
    engines: {node: '>=14.0.0'}
    cpu: [wasm32]

  '@napi-rs/image-win32-arm64-msvc@1.11.0':
    resolution: {integrity: sha512-r+AsYvGKFoRd31uahhmfu+PwkS2y2gSu25iEfKiAqkyf5bLWPaKo8Pb0cQaw+TqRplnaRMwqdL7LvaKelWQnrg==}
    engines: {node: '>= 10'}
    cpu: [arm64]
    os: [win32]

  '@napi-rs/image-win32-ia32-msvc@1.11.0':
    resolution: {integrity: sha512-4EP86+1PM6w1LysjOK11dRYJZR+DApdzwxz8W7znfu7kdI52Y9EpJZUfXYLQKxegj3qeiitNwXgF+wGGZVitvQ==}
    engines: {node: '>= 10'}
    cpu: [ia32]
    os: [win32]

  '@napi-rs/image-win32-x64-msvc@1.11.0':
    resolution: {integrity: sha512-e2Z0FM/XsHT27R0hbPTRTncTBYQwiTmls3+swKhdJU8qTvzat1O/3T/unRQNBkIQ7K8SDKQN01DUKZxNnjZ3oA==}
    engines: {node: '>= 10'}
    cpu: [x64]
    os: [win32]

  '@napi-rs/image@1.11.0':
    resolution: {integrity: sha512-rYib+2ilnz3SpjGBGAuG6dvVBnMb1O/REQCoOB8lddAlKgUjxPxL7Iu9MuDiJNV5htRpY3n4TPgDxQk1v38pVw==}
    engines: {node: '>= 10'}

  '@napi-rs/nice-android-arm-eabi@1.0.1':
    resolution: {integrity: sha512-5qpvOu5IGwDo7MEKVqqyAxF90I6aLj4n07OzpARdgDRfz8UbBztTByBp0RC59r3J1Ij8uzYi6jI7r5Lws7nn6w==}
    engines: {node: '>= 10'}
    cpu: [arm]
    os: [android]

  '@napi-rs/nice-android-arm64@1.0.1':
    resolution: {integrity: sha512-GqvXL0P8fZ+mQqG1g0o4AO9hJjQaeYG84FRfZaYjyJtZZZcMjXW5TwkL8Y8UApheJgyE13TQ4YNUssQaTgTyvA==}
    engines: {node: '>= 10'}
    cpu: [arm64]
    os: [android]

  '@napi-rs/nice-darwin-arm64@1.0.1':
    resolution: {integrity: sha512-91k3HEqUl2fsrz/sKkuEkscj6EAj3/eZNCLqzD2AA0TtVbkQi8nqxZCZDMkfklULmxLkMxuUdKe7RvG/T6s2AA==}
    engines: {node: '>= 10'}
    cpu: [arm64]
    os: [darwin]

  '@napi-rs/nice-darwin-x64@1.0.1':
    resolution: {integrity: sha512-jXnMleYSIR/+TAN/p5u+NkCA7yidgswx5ftqzXdD5wgy/hNR92oerTXHc0jrlBisbd7DpzoaGY4cFD7Sm5GlgQ==}
    engines: {node: '>= 10'}
    cpu: [x64]
    os: [darwin]

  '@napi-rs/nice-freebsd-x64@1.0.1':
    resolution: {integrity: sha512-j+iJ/ezONXRQsVIB/FJfwjeQXX7A2tf3gEXs4WUGFrJjpe/z2KB7sOv6zpkm08PofF36C9S7wTNuzHZ/Iiccfw==}
    engines: {node: '>= 10'}
    cpu: [x64]
    os: [freebsd]

  '@napi-rs/nice-linux-arm-gnueabihf@1.0.1':
    resolution: {integrity: sha512-G8RgJ8FYXYkkSGQwywAUh84m946UTn6l03/vmEXBYNJxQJcD+I3B3k5jmjFG/OPiU8DfvxutOP8bi+F89MCV7Q==}
    engines: {node: '>= 10'}
    cpu: [arm]
    os: [linux]

  '@napi-rs/nice-linux-arm64-gnu@1.0.1':
    resolution: {integrity: sha512-IMDak59/W5JSab1oZvmNbrms3mHqcreaCeClUjwlwDr0m3BoR09ZiN8cKFBzuSlXgRdZ4PNqCYNeGQv7YMTjuA==}
    engines: {node: '>= 10'}
    cpu: [arm64]
    os: [linux]

  '@napi-rs/nice-linux-arm64-musl@1.0.1':
    resolution: {integrity: sha512-wG8fa2VKuWM4CfjOjjRX9YLIbysSVV1S3Kgm2Fnc67ap/soHBeYZa6AGMeR5BJAylYRjnoVOzV19Cmkco3QEPw==}
    engines: {node: '>= 10'}
    cpu: [arm64]
    os: [linux]

  '@napi-rs/nice-linux-ppc64-gnu@1.0.1':
    resolution: {integrity: sha512-lxQ9WrBf0IlNTCA9oS2jg/iAjQyTI6JHzABV664LLrLA/SIdD+I1i3Mjf7TsnoUbgopBcCuDztVLfJ0q9ubf6Q==}
    engines: {node: '>= 10'}
    cpu: [ppc64]
    os: [linux]

  '@napi-rs/nice-linux-riscv64-gnu@1.0.1':
    resolution: {integrity: sha512-3xs69dO8WSWBb13KBVex+yvxmUeEsdWexxibqskzoKaWx9AIqkMbWmE2npkazJoopPKX2ULKd8Fm9veEn0g4Ig==}
    engines: {node: '>= 10'}
    cpu: [riscv64]
    os: [linux]

  '@napi-rs/nice-linux-s390x-gnu@1.0.1':
    resolution: {integrity: sha512-lMFI3i9rlW7hgToyAzTaEybQYGbQHDrpRkg+1gJWEpH0PLAQoZ8jiY0IzakLfNWnVda1eTYYlxxFYzW8Rqczkg==}
    engines: {node: '>= 10'}
    cpu: [s390x]
    os: [linux]

  '@napi-rs/nice-linux-x64-gnu@1.0.1':
    resolution: {integrity: sha512-XQAJs7DRN2GpLN6Fb+ZdGFeYZDdGl2Fn3TmFlqEL5JorgWKrQGRUrpGKbgZ25UeZPILuTKJ+OowG2avN8mThBA==}
    engines: {node: '>= 10'}
    cpu: [x64]
    os: [linux]

  '@napi-rs/nice-linux-x64-musl@1.0.1':
    resolution: {integrity: sha512-/rodHpRSgiI9o1faq9SZOp/o2QkKQg7T+DK0R5AkbnI/YxvAIEHf2cngjYzLMQSQgUhxym+LFr+UGZx4vK4QdQ==}
    engines: {node: '>= 10'}
    cpu: [x64]
    os: [linux]

  '@napi-rs/nice-win32-arm64-msvc@1.0.1':
    resolution: {integrity: sha512-rEcz9vZymaCB3OqEXoHnp9YViLct8ugF+6uO5McifTedjq4QMQs3DHz35xBEGhH3gJWEsXMUbzazkz5KNM5YUg==}
    engines: {node: '>= 10'}
    cpu: [arm64]
    os: [win32]

  '@napi-rs/nice-win32-ia32-msvc@1.0.1':
    resolution: {integrity: sha512-t7eBAyPUrWL8su3gDxw9xxxqNwZzAqKo0Szv3IjVQd1GpXXVkb6vBBQUuxfIYaXMzZLwlxRQ7uzM2vdUE9ULGw==}
    engines: {node: '>= 10'}
    cpu: [ia32]
    os: [win32]

  '@napi-rs/nice-win32-x64-msvc@1.0.1':
    resolution: {integrity: sha512-JlF+uDcatt3St2ntBG8H02F1mM45i5SF9W+bIKiReVE6wiy3o16oBP/yxt+RZ+N6LbCImJXJ6bXNO2kn9AXicg==}
    engines: {node: '>= 10'}
    cpu: [x64]
    os: [win32]

  '@napi-rs/nice@1.0.1':
    resolution: {integrity: sha512-zM0mVWSXE0a0h9aKACLwKmD6nHcRiKrPpCfvaKqG1CqDEyjEawId0ocXxVzPMCAm6kkWr2P025msfxXEnt8UGQ==}
    engines: {node: '>= 10'}

  '@napi-rs/wasm-runtime@0.2.11':
    resolution: {integrity: sha512-9DPkXtvHydrcOsopiYpUgPHpmj0HWZKMUnL2dZqpvC42lsratuBG06V5ipyno0fUek5VlFsNQ+AcFATSrJXgMA==}

  '@nestjs/cli@11.0.7':
    resolution: {integrity: sha512-svrP8j1R0/lQVJ8ZI3BlDtuZxmkvVJokUJSB04sr6uibunk2wHeVDDVLZvYBUorCdGU/RHJl1IufhqUBM91vAQ==}
    engines: {node: '>= 20.11'}
    hasBin: true
    peerDependencies:
      '@swc/cli': ^0.1.62 || ^0.3.0 || ^0.4.0 || ^0.5.0 || ^0.6.0 || ^0.7.0
      '@swc/core': ^1.3.62
    peerDependenciesMeta:
      '@swc/cli':
        optional: true
      '@swc/core':
        optional: true

  '@nestjs/common@11.1.4':
    resolution: {integrity: sha512-W6+CNJtRJhFpat5Uz/UfEe8IHAhUgYvsq6QE0BeJGw+ntwOS2PVyQx5rzKwwwxDyYE11lEqUmleSVtDE8koElw==}
    peerDependencies:
      class-transformer: '>=0.4.1'
      class-validator: '>=0.13.2'
      reflect-metadata: ^0.1.12 || ^0.2.0
      rxjs: ^7.1.0
    peerDependenciesMeta:
      class-transformer:
        optional: true
      class-validator:
        optional: true

  '@nestjs/config@4.0.2':
    resolution: {integrity: sha512-McMW6EXtpc8+CwTUwFdg6h7dYcBUpH5iUILCclAsa+MbCEvC9ZKu4dCHRlJqALuhjLw97pbQu62l4+wRwGeZqA==}
    peerDependencies:
      '@nestjs/common': ^10.0.0 || ^11.0.0
      rxjs: ^7.1.0

  '@nestjs/core@11.1.4':
    resolution: {integrity: sha512-pTLjlfLCSgEvCm8iOONLtHN9uw4XyMEI4yec6+jdw6/7QuOHoqEPAVvdUlNwW1OfFjrAdZmZlpf6Uw8pWBfQlQ==}
    engines: {node: '>= 20'}
    peerDependencies:
      '@nestjs/common': ^11.0.0
      '@nestjs/microservices': ^11.0.0
      '@nestjs/platform-express': ^11.0.0
      '@nestjs/websockets': ^11.0.0
      reflect-metadata: ^0.1.12 || ^0.2.0
      rxjs: ^7.1.0
    peerDependenciesMeta:
      '@nestjs/microservices':
        optional: true
      '@nestjs/platform-express':
        optional: true
      '@nestjs/websockets':
        optional: true

  '@nestjs/mapped-types@2.1.0':
    resolution: {integrity: sha512-W+n+rM69XsFdwORF11UqJahn4J3xi4g/ZEOlJNL6KoW5ygWSmBB2p0S2BZ4FQeS/NDH72e6xIcu35SfJnE8bXw==}
    peerDependencies:
      '@nestjs/common': ^10.0.0 || ^11.0.0
      class-transformer: ^0.4.0 || ^0.5.0
      class-validator: ^0.13.0 || ^0.14.0
      reflect-metadata: ^0.1.12 || ^0.2.0
    peerDependenciesMeta:
      class-transformer:
        optional: true
      class-validator:
        optional: true

  '@nestjs/platform-express@11.1.4':
    resolution: {integrity: sha512-SDpfSDJogCZ3fOeP518+GdjKnpJc51LN0dylapq3xBfxJeiEOqmqiZM1tWMOsoijPlUVsz0acpmaVEaOiMXpXw==}
    peerDependencies:
      '@nestjs/common': ^11.0.0
      '@nestjs/core': ^11.0.0

  '@nestjs/schematics@11.0.5':
    resolution: {integrity: sha512-T50SCNyqCZ/fDssaOD7meBKLZ87ebRLaJqZTJPvJKjlib1VYhMOCwXYsr7bjMPmuPgiQHOwvppz77xN/m6GM7A==}
    peerDependencies:
      typescript: '>=4.8.2'

  '@nestjs/swagger@11.2.0':
    resolution: {integrity: sha512-5wolt8GmpNcrQv34tIPUtPoV1EeFbCetm40Ij3+M0FNNnf2RJ3FyWfuQvI8SBlcJyfaounYVTKzKHreFXsUyOg==}
    peerDependencies:
      '@fastify/static': ^8.0.0
      '@nestjs/common': ^11.0.1
      '@nestjs/core': ^11.0.1
      class-transformer: '*'
      class-validator: '*'
      reflect-metadata: ^0.1.12 || ^0.2.0
    peerDependenciesMeta:
      '@fastify/static':
        optional: true
      class-transformer:
        optional: true
      class-validator:
        optional: true

  '@nestjs/testing@11.1.4':
    resolution: {integrity: sha512-poSHg5I2f+Pk7P3JsE0E0ovEOPsYdk7gHy5Z5Oeeka/02rlWn275YZlAfqR81JJQccOVZy6+IBsfnImavFbl7w==}
    peerDependencies:
      '@nestjs/common': ^11.0.0
      '@nestjs/core': ^11.0.0
      '@nestjs/microservices': ^11.0.0
      '@nestjs/platform-express': ^11.0.0
    peerDependenciesMeta:
      '@nestjs/microservices':
        optional: true
      '@nestjs/platform-express':
        optional: true

  '@nestjs/typeorm@11.0.0':
    resolution: {integrity: sha512-SOeUQl70Lb2OfhGkvnh4KXWlsd+zA08RuuQgT7kKbzivngxzSo1Oc7Usu5VxCxACQC9wc2l9esOHILSJeK7rJA==}
    peerDependencies:
      '@nestjs/common': ^10.0.0 || ^11.0.0
      '@nestjs/core': ^10.0.0 || ^11.0.0
      reflect-metadata: ^0.1.13 || ^0.2.0
      rxjs: ^7.2.0
      typeorm: ^0.3.0

  '@next/env@15.3.4':
    resolution: {integrity: sha512-ZkdYzBseS6UjYzz6ylVKPOK+//zLWvD6Ta+vpoye8cW11AjiQjGYVibF0xuvT4L0iJfAPfZLFidaEzAOywyOAQ==}

  '@next/eslint-plugin-next@15.3.4':
    resolution: {integrity: sha512-lBxYdj7TI8phbJcLSAqDt57nIcobEign5NYIKCiy0hXQhrUbTqLqOaSDi568U6vFg4hJfBdZYsG4iP/uKhCqgg==}

  '@next/swc-darwin-arm64@15.3.4':
    resolution: {integrity: sha512-z0qIYTONmPRbwHWvpyrFXJd5F9YWLCsw3Sjrzj2ZvMYy9NPQMPZ1NjOJh4ojr4oQzcGYwgJKfidzehaNa1BpEg==}
    engines: {node: '>= 10'}
    cpu: [arm64]
    os: [darwin]

  '@next/swc-darwin-x64@15.3.4':
    resolution: {integrity: sha512-Z0FYJM8lritw5Wq+vpHYuCIzIlEMjewG2aRkc3Hi2rcbULknYL/xqfpBL23jQnCSrDUGAo/AEv0Z+s2bff9Zkw==}
    engines: {node: '>= 10'}
    cpu: [x64]
    os: [darwin]

  '@next/swc-linux-arm64-gnu@15.3.4':
    resolution: {integrity: sha512-l8ZQOCCg7adwmsnFm8m5q9eIPAHdaB2F3cxhufYtVo84pymwKuWfpYTKcUiFcutJdp9xGHC+F1Uq3xnFU1B/7g==}
    engines: {node: '>= 10'}
    cpu: [arm64]
    os: [linux]

  '@next/swc-linux-arm64-musl@15.3.4':
    resolution: {integrity: sha512-wFyZ7X470YJQtpKot4xCY3gpdn8lE9nTlldG07/kJYexCUpX1piX+MBfZdvulo+t1yADFVEuzFfVHfklfEx8kw==}
    engines: {node: '>= 10'}
    cpu: [arm64]
    os: [linux]

  '@next/swc-linux-x64-gnu@15.3.4':
    resolution: {integrity: sha512-gEbH9rv9o7I12qPyvZNVTyP/PWKqOp8clvnoYZQiX800KkqsaJZuOXkWgMa7ANCCh/oEN2ZQheh3yH8/kWPSEg==}
    engines: {node: '>= 10'}
    cpu: [x64]
    os: [linux]

  '@next/swc-linux-x64-musl@15.3.4':
    resolution: {integrity: sha512-Cf8sr0ufuC/nu/yQ76AnarbSAXcwG/wj+1xFPNbyNo8ltA6kw5d5YqO8kQuwVIxk13SBdtgXrNyom3ZosHAy4A==}
    engines: {node: '>= 10'}
    cpu: [x64]
    os: [linux]

  '@next/swc-win32-arm64-msvc@15.3.4':
    resolution: {integrity: sha512-ay5+qADDN3rwRbRpEhTOreOn1OyJIXS60tg9WMYTWCy3fB6rGoyjLVxc4dR9PYjEdR2iDYsaF5h03NA+XuYPQQ==}
    engines: {node: '>= 10'}
    cpu: [arm64]
    os: [win32]

  '@next/swc-win32-x64-msvc@15.3.4':
    resolution: {integrity: sha512-4kDt31Bc9DGyYs41FTL1/kNpDeHyha2TC0j5sRRoKCyrhNcfZ/nRQkAUlF27mETwm8QyHqIjHJitfcza2Iykfg==}
    engines: {node: '>= 10'}
    cpu: [x64]
    os: [win32]

  '@noble/hashes@1.8.0':
    resolution: {integrity: sha512-jCs9ldd7NwzpgXDIf6P3+NrHh9/sD6CQdxHyjQI+h/6rDNo88ypBxxz45UDuZHz9r3tNz7N/VInSVoVdtXEI4A==}
    engines: {node: ^14.21.3 || >=16}

  '@nodelib/fs.scandir@2.1.5':
    resolution: {integrity: sha512-vq24Bq3ym5HEQm2NKCr3yXDwjc7vTsEThRDnkp2DK9p1uqLR+DHurm/NOTo0KG7HYHU7eppKZj3MyqYuMBf62g==}
    engines: {node: '>= 8'}

  '@nodelib/fs.stat@2.0.5':
    resolution: {integrity: sha512-RkhPPp2zrqDAQA/2jNhnztcPAlv64XdhIp7a7454A5ovI7Bukxgt7MX7udwAu3zg1DcpPU0rz3VV1SeaqvY4+A==}
    engines: {node: '>= 8'}

  '@nodelib/fs.walk@1.2.8':
    resolution: {integrity: sha512-oGB+UxlgWcgQkgwo8GcEGwemoTFt3FIO9ababBmaGwXIoBKZ+GTy0pP185beGg7Llih/NSHSV2XAs1lnznocSg==}
    engines: {node: '>= 8'}

  '@nolyfill/is-core-module@1.0.39':
    resolution: {integrity: sha512-nn5ozdjYQpUCZlWGuxcJY/KpxkWQs4DcbMCmKojjyrYDEAGy4Ce19NN4v5MduafTwJlbKc99UA8YhSVqq9yPZA==}
    engines: {node: '>=12.4.0'}

  '@nuxt/opencollective@0.4.1':
    resolution: {integrity: sha512-GXD3wy50qYbxCJ652bDrDzgMr3NFEkIS374+IgFQKkCvk9yiYcLvX2XDYr7UyQxf4wK0e+yqDYRubZ0DtOxnmQ==}
    engines: {node: ^14.18.0 || >=16.10.0, npm: '>=5.10.0'}
    hasBin: true

  '@paralleldrive/cuid2@2.2.2':
    resolution: {integrity: sha512-ZOBkgDwEdoYVlSeRbYYXs0S9MejQofiVYoTbKzy/6GQa39/q5tQU2IX46+shYnUkpEl3wc+J6wRlar7r2EK2xA==}

  '@pkgjs/parseargs@0.11.0':
    resolution: {integrity: sha512-+1VkjdD0QBLPodGrJUeqarH8VAIvQODIbwh9XpP5Syisf7YoQgsJKPNFoqqLQlu+VQ/tVSshMR6loPMn8U+dPg==}
    engines: {node: '>=14'}

  '@pkgr/core@0.2.7':
    resolution: {integrity: sha512-YLT9Zo3oNPJoBjBc4q8G2mjU4tqIbf5CEOORbUUr48dCD9q3umJ3IPlVqOqDakPfd2HuwccBaqlGhN4Gmr5OWg==}
    engines: {node: ^12.20.0 || ^14.18.0 || >=16.0.0}

  '@radix-ui/react-compose-refs@1.1.2':
    resolution: {integrity: sha512-z4eqJvfiNnFMHIIvXP3CY57y2WJs5g2v3X0zm9mEJkrkNv4rDxu+sg9Jh8EkXyeqBkB7SOcboo9dMVqhyrACIg==}
    peerDependencies:
      '@types/react': '*'
      react: ^16.8 || ^17.0 || ^18.0 || ^19.0 || ^19.0.0-rc
    peerDependenciesMeta:
      '@types/react':
        optional: true

  '@radix-ui/react-slot@1.2.0':
    resolution: {integrity: sha512-ujc+V6r0HNDviYqIK3rW4ffgYiZ8g5DEHrGJVk4x7kTlLXRDILnKX9vAUYeIsLOoDpDJ0ujpqMkjH4w2ofuo6w==}
    peerDependencies:
      '@types/react': '*'
      react: ^16.8 || ^17.0 || ^18.0 || ^19.0 || ^19.0.0-rc
    peerDependenciesMeta:
      '@types/react':
        optional: true

  '@react-native/assets-registry@0.79.5':
    resolution: {integrity: sha512-N4Kt1cKxO5zgM/BLiyzuuDNquZPiIgfktEQ6TqJ/4nKA8zr4e8KJgU6Tb2eleihDO4E24HmkvGc73naybKRz/w==}
    engines: {node: '>=18'}

  '@react-native/babel-plugin-codegen@0.79.5':
    resolution: {integrity: sha512-Rt/imdfqXihD/sn0xnV4flxxb1aLLjPtMF1QleQjEhJsTUPpH4TFlfOpoCvsrXoDl4OIcB1k4FVM24Ez92zf5w==}
    engines: {node: '>=18'}

  '@react-native/babel-preset@0.79.5':
    resolution: {integrity: sha512-GDUYIWslMLbdJHEgKNfrOzXk8EDKxKzbwmBXUugoiSlr6TyepVZsj3GZDLEFarOcTwH1EXXHJsixihk8DCRQDA==}
    engines: {node: '>=18'}
    peerDependencies:
      '@babel/core': '*'

  '@react-native/codegen@0.79.5':
    resolution: {integrity: sha512-FO5U1R525A1IFpJjy+KVznEinAgcs3u7IbnbRJUG9IH/MBXi2lEU2LtN+JarJ81MCfW4V2p0pg6t/3RGHFRrlQ==}
    engines: {node: '>=18'}
    peerDependencies:
      '@babel/core': '*'

  '@react-native/community-cli-plugin@0.79.5':
    resolution: {integrity: sha512-ApLO1ARS8JnQglqS3JAHk0jrvB+zNW3dvNJyXPZPoygBpZVbf8sjvqeBiaEYpn8ETbFWddebC4HoQelDndnrrA==}
    engines: {node: '>=18'}
    peerDependencies:
      '@react-native-community/cli': '*'
    peerDependenciesMeta:
      '@react-native-community/cli':
        optional: true

  '@react-native/debugger-frontend@0.79.5':
    resolution: {integrity: sha512-WQ49TRpCwhgUYo5/n+6GGykXmnumpOkl4Lr2l2o2buWU9qPOwoiBqJAtmWEXsAug4ciw3eLiVfthn5ufs0VB0A==}
    engines: {node: '>=18'}

  '@react-native/dev-middleware@0.79.5':
    resolution: {integrity: sha512-U7r9M/SEktOCP/0uS6jXMHmYjj4ESfYCkNAenBjFjjsRWekiHE+U/vRMeO+fG9gq4UCcBAUISClkQCowlftYBw==}
    engines: {node: '>=18'}

  '@react-native/gradle-plugin@0.79.5':
    resolution: {integrity: sha512-K3QhfFNKiWKF3HsCZCEoWwJPSMcPJQaeqOmzFP4RL8L3nkpgUwn74PfSCcKHxooVpS6bMvJFQOz7ggUZtNVT+A==}
    engines: {node: '>=18'}

  '@react-native/js-polyfills@0.79.5':
    resolution: {integrity: sha512-a2wsFlIhvd9ZqCD5KPRsbCQmbZi6KxhRN++jrqG0FUTEV5vY7MvjjUqDILwJd2ZBZsf7uiDuClCcKqA+EEdbvw==}
    engines: {node: '>=18'}

  '@react-native/normalize-colors@0.74.89':
    resolution: {integrity: sha512-qoMMXddVKVhZ8PA1AbUCk83trpd6N+1nF2A6k1i6LsQObyS92fELuk8kU/lQs6M7BsMHwqyLCpQJ1uFgNvIQXg==}

  '@react-native/normalize-colors@0.79.5':
    resolution: {integrity: sha512-nGXMNMclZgzLUxijQQ38Dm3IAEhgxuySAWQHnljFtfB0JdaMwpe0Ox9H7Tp2OgrEA+EMEv+Od9ElKlHwGKmmvQ==}

  '@react-native/virtualized-lists@0.79.5':
    resolution: {integrity: sha512-EUPM2rfGNO4cbI3olAbhPkIt3q7MapwCwAJBzUfWlZ/pu0PRNOnMQ1IvaXTf3TpeozXV52K1OdprLEI/kI5eUA==}
    engines: {node: '>=18'}
    peerDependencies:
      '@types/react': ^19.0.0
      react: '*'
      react-native: '*'
    peerDependenciesMeta:
      '@types/react':
        optional: true

  '@react-navigation/bottom-tabs@7.4.2':
    resolution: {integrity: sha512-jyBux5l3qqEucY5M/ZWxVvfA8TQu7DVl2gK+xB6iKqRUfLf7dSumyVxc7HemDwGFoz3Ug8dVZFvSMEs+mfrieQ==}
    peerDependencies:
      '@react-navigation/native': ^7.1.14
      react: '>= 18.2.0'
      react-native: '*'
      react-native-safe-area-context: '>= 4.0.0'
      react-native-screens: '>= 4.0.0'

  '@react-navigation/core@7.12.1':
    resolution: {integrity: sha512-ir6s25CDkReufi0vQhSIAe+AAHHJN9zTgGlS6iDS1yqbwgl2MiBAZzpaOL1T5llYujie2jF/bODeLz2j4k80zw==}
    peerDependencies:
      react: '>= 18.2.0'

  '@react-navigation/elements@2.5.2':
    resolution: {integrity: sha512-aGC3ukF5+lXuiF5bK7bJyRuWCE+Tk4MZ3GoQpAb7u7+m0KmsquliDhj4UCWEUU5kUoCeoRAUvv+1lKcYKf+WTQ==}
    peerDependencies:
      '@react-native-masked-view/masked-view': '>= 0.2.0'
      '@react-navigation/native': ^7.1.14
      react: '>= 18.2.0'
      react-native: '*'
      react-native-safe-area-context: '>= 4.0.0'
    peerDependenciesMeta:
      '@react-native-masked-view/masked-view':
        optional: true

  '@react-navigation/native-stack@7.3.21':
    resolution: {integrity: sha512-oNNZHzkxILEibesamRKLodfXAaDOUvMBITKXLLeblDxnTAyIB/Kf7CmV+8nwkdAgV04kURTxV0SQI+d8gLUm6g==}
    peerDependencies:
      '@react-navigation/native': ^7.1.14
      react: '>= 18.2.0'
      react-native: '*'
      react-native-safe-area-context: '>= 4.0.0'
      react-native-screens: '>= 4.0.0'

  '@react-navigation/native@7.1.14':
    resolution: {integrity: sha512-X233/CNx41FpshlWe4uEAUN8CNem3ju4t5pnVKcdhDR0cTQT1rK6P0ZwjSylD9zXdnHvJttFjBhKTot6TcvSqA==}
    peerDependencies:
      react: '>= 18.2.0'
      react-native: '*'

  '@react-navigation/routers@7.4.1':
    resolution: {integrity: sha512-42mZrMzQ0LfKxUb5OHIurYrPYyRsXFLolucILrvm21f0O40Sw0Ufh1bnn/jRqnxZZu7wvpUGIGYM8nS9zVE1Aw==}

  '@rtsao/scc@1.1.0':
    resolution: {integrity: sha512-zt6OdqaDoOnJ1ZYsCYGt9YmWzDXl4vQdKTyJev62gFhRGKdx7mcT54V9KIjg+d2wi9EXsPvAPKe7i7WjfVWB8g==}

  '@rushstack/eslint-patch@1.12.0':
    resolution: {integrity: sha512-5EwMtOqvJMMa3HbmxLlF74e+3/HhwBTMcvt3nqVJgGCozO6hzIPOBlwm8mGVNR9SN2IJpxSnlxczyDjcn7qIyw==}

  '@scarf/scarf@1.4.0':
    resolution: {integrity: sha512-xxeapPiUXdZAE3che6f3xogoJPeZgig6omHEy1rIY5WVsB3H2BHNnZH+gHG6x91SCWyQCzWGsuL2Hh3ClO5/qQ==}

  '@sec-ant/readable-stream@0.4.1':
    resolution: {integrity: sha512-831qok9r2t8AlxLko40y2ebgSDhenenCatLVeW/uBtnHPyhHOvG0C7TvfgecV+wHzIm5KUICgzmVpWS+IMEAeg==}

  '@sinclair/typebox@0.27.8':
    resolution: {integrity: sha512-+Fj43pSMwJs4KRrH/938Uf+uAELIgVBmQzg/q1YG10djyfA3TnrU8N8XzqCh/okZdszqBQTZf96idMfE5lnwTA==}

  '@sindresorhus/is@5.6.0':
    resolution: {integrity: sha512-TV7t8GKYaJWsn00tFDqBw8+Uqmr8A0fRU1tvTQhyZzGv0sJCGRQL3JGMI3ucuKo3XIZdUP+Lx7/gh2t3lewy7g==}
    engines: {node: '>=14.16'}

  '@sinonjs/commons@3.0.1':
    resolution: {integrity: sha512-K3mCHKQ9sVh8o1C9cxkwxaOmXoAMlDxC1mYyHrjqOWEcBjYr76t96zL2zlj5dUGZ3HSw240X1qgH3Mjf1yJWpQ==}

  '@sinonjs/fake-timers@10.3.0':
    resolution: {integrity: sha512-V4BG07kuYSUkTCSBHG8G8TNhM+F19jXFWnQtzj+we8DrkpSBCee9Z3Ms8yiGer/dlmhe35/Xdgyo3/0rQKg7YA==}

  '@sqltools/formatter@1.2.5':
    resolution: {integrity: sha512-Uy0+khmZqUrUGm5dmMqVlnvufZRSK0FbYzVgp0UMstm+F5+W2/jnEEQyc9vo1ZR/E5ZI/B1WjjoTqBqwJL6Krw==}

  '@supabase/auth-js@2.71.1':
    resolution: {integrity: sha512-mMIQHBRc+SKpZFRB2qtupuzulaUhFYupNyxqDj5Jp/LyPvcWvjaJzZzObv6URtL/O6lPxkanASnotGtNpS3H2Q==}

  '@supabase/functions-js@2.4.5':
    resolution: {integrity: sha512-v5GSqb9zbosquTo6gBwIiq7W9eQ7rE5QazsK/ezNiQXdCbY+bH8D9qEaBIkhVvX4ZRW5rP03gEfw5yw9tiq4EQ==}

  '@supabase/node-fetch@2.6.15':
    resolution: {integrity: sha512-1ibVeYUacxWYi9i0cf5efil6adJ9WRyZBLivgjs+AUpewx1F3xPi7gLgaASI2SmIQxPoCEjAsLAzKPgMJVgOUQ==}
    engines: {node: 4.x || >=6.0.0}

  '@supabase/postgrest-js@1.19.4':
    resolution: {integrity: sha512-O4soKqKtZIW3olqmbXXbKugUtByD2jPa8kL2m2c1oozAO11uCcGrRhkZL0kVxjBLrXHE0mdSkFsMj7jDSfyNpw==}

  '@supabase/realtime-js@2.11.15':
    resolution: {integrity: sha512-HQKRnwAqdVqJW/P9TjKVK+/ETpW4yQ8tyDPPtRMKOH4Uh3vQD74vmj353CYs8+YwVBKubeUOOEpI9CT8mT4obw==}

  '@supabase/storage-js@2.7.1':
    resolution: {integrity: sha512-asYHcyDR1fKqrMpytAS1zjyEfvxuOIp1CIXX7ji4lHHcJKqyk+sLl/Vxgm4sN6u8zvuUtae9e4kDxQP2qrwWBA==}

  '@supabase/supabase-js@2.52.0':
    resolution: {integrity: sha512-jbs3CV1f2+ge7sgBeEduboT9v/uGjF22v0yWi/5/XFn5tbM8MfWRccsMtsDwAwu24XK8H6wt2LJDiNnZLtx/bg==}

  '@swc/cli@0.6.0':
    resolution: {integrity: sha512-Q5FsI3Cw0fGMXhmsg7c08i4EmXCrcl+WnAxb6LYOLHw4JFFC3yzmx9LaXZ7QMbA+JZXbigU2TirI7RAfO0Qlnw==}
    engines: {node: '>= 16.14.0'}
    hasBin: true
    peerDependencies:
      '@swc/core': ^1.2.66
      chokidar: ^4.0.1
    peerDependenciesMeta:
      chokidar:
        optional: true

  '@swc/core-darwin-arm64@1.12.14':
    resolution: {integrity: sha512-HNukQoOKgMsHSETj8vgGGKK3SEcH7Cz6k4bpntCxBKNkO3sH7RcBTDulWGGHJfZaDNix7Rw2ExUVWtLZlzkzXg==}
    engines: {node: '>=10'}
    cpu: [arm64]
    os: [darwin]

  '@swc/core-darwin-x64@1.12.14':
    resolution: {integrity: sha512-4Ttf3Obtk3MvFrR0e04qr6HfXh4L1Z+K3dRej63TAFuYpo+cPXeOZdPUddAW73lSUGkj+61IHnGPoXD3OQYy4Q==}
    engines: {node: '>=10'}
    cpu: [x64]
    os: [darwin]

  '@swc/core-linux-arm-gnueabihf@1.12.14':
    resolution: {integrity: sha512-zhJOH2KWjtQpzJ27Xjw/RKLVOa1aiEJC2b70xbCwEX6ZTVAl8tKbhkZ3GMphhfVmLJ9gf/2UQR58oxVnsXqX5Q==}
    engines: {node: '>=10'}
    cpu: [arm]
    os: [linux]

  '@swc/core-linux-arm64-gnu@1.12.14':
    resolution: {integrity: sha512-akUAe1YrBqZf1EDdUxahQ8QZnJi8Ts6Ya0jf6GBIMvnXL4Y6QIuvKTRwfNxy7rJ+x9zpzP1Vlh14ZZkSKZ1EGA==}
    engines: {node: '>=10'}
    cpu: [arm64]
    os: [linux]

  '@swc/core-linux-arm64-musl@1.12.14':
    resolution: {integrity: sha512-ZkOOIpSMXuPAjfOXEIAEQcrPOgLi6CaXvA5W+GYnpIpFG21Nd0qb0WbwFRv4K8BRtl993Q21v0gPpOaFHU+wdA==}
    engines: {node: '>=10'}
    cpu: [arm64]
    os: [linux]

  '@swc/core-linux-x64-gnu@1.12.14':
    resolution: {integrity: sha512-71EPPccwJiJUxd2aMwNlTfom2mqWEWYGdbeTju01tzSHsEuD7E6ePlgC3P3ngBqB3urj41qKs87z7zPOswT5Iw==}
    engines: {node: '>=10'}
    cpu: [x64]
    os: [linux]

  '@swc/core-linux-x64-musl@1.12.14':
    resolution: {integrity: sha512-nImF1hZJqKTcl0WWjHqlelOhvuB9rU9kHIw/CmISBUZXogjLIvGyop1TtJNz0ULcz2Oxr3Q2YpwfrzsgvgbGkA==}
    engines: {node: '>=10'}
    cpu: [x64]
    os: [linux]

  '@swc/core-win32-arm64-msvc@1.12.14':
    resolution: {integrity: sha512-sABFQFxSuStFoxvEWZUHWYldtB1B4A9eDNFd4Ty50q7cemxp7uoscFoaCqfXSGNBwwBwpS5EiPB6YN4y6hqmLQ==}
    engines: {node: '>=10'}
    cpu: [arm64]
    os: [win32]

  '@swc/core-win32-ia32-msvc@1.12.14':
    resolution: {integrity: sha512-KBznRB02NASkpepRdWIK4f1AvmaJCDipKWdW1M1xV9QL2tE4aySJFojVuG1+t0tVDkjRfwcZjycQfRoJ4RjD7Q==}
    engines: {node: '>=10'}
    cpu: [ia32]
    os: [win32]

  '@swc/core-win32-x64-msvc@1.12.14':
    resolution: {integrity: sha512-SymoP2CJHzrYaFKjWvuQljcF7BkTpzaS1vpywv7K9EzdTb5N8qPDvNd+PhWUqBz9JHBhbJxpaeTDQBXF/WWPmw==}
    engines: {node: '>=10'}
    cpu: [x64]
    os: [win32]

  '@swc/core@1.12.14':
    resolution: {integrity: sha512-CJSn2vstd17ddWIHBsjuD4OQnn9krQfaq6EO+w9YfId5DKznyPmzxAARlOXG99cC8/3Kli8ysKy6phL43bSr0w==}
    engines: {node: '>=10'}
    peerDependencies:
      '@swc/helpers': '>=0.5.17'
    peerDependenciesMeta:
      '@swc/helpers':
        optional: true

  '@swc/counter@0.1.3':
    resolution: {integrity: sha512-e2BR4lsJkkRlKZ/qCHPw9ZaSxc0MVUd7gtbtaB7aMvHeJVYe8sOB8DBZkP2DtISHGSku9sCK6T6cnY0CtXrOCQ==}

  '@swc/helpers@0.5.15':
    resolution: {integrity: sha512-JQ5TuMi45Owi4/BIMAJBoSQoOJu12oOk/gADqlcUL9JEdHB8vyjUSsxqeNXnmXHjYKMi2WcYtezGEEhqUI/E2g==}

  '@swc/types@0.1.23':
    resolution: {integrity: sha512-u1iIVZV9Q0jxY+yM2vw/hZGDNudsN85bBpTqzAQ9rzkxW9D+e3aEM4Han+ow518gSewkXgjmEK0BD79ZcNVgPw==}

  '@szmarczak/http-timer@5.0.1':
    resolution: {integrity: sha512-+PmQX0PiAYPMeVYe237LJAYvOMYW1j2rH5YROyS3b4CTVJum34HfRvKvAzozHAQG0TnHNdUfY9nCeUyRAs//cw==}
    engines: {node: '>=14.16'}

  '@tokenizer/inflate@0.2.7':
    resolution: {integrity: sha512-MADQgmZT1eKjp06jpI2yozxaU9uVs4GzzgSL+uEq7bVcJ9V1ZXQkeGNql1fsSI0gMy1vhvNTNbUqrx+pZfJVmg==}
    engines: {node: '>=18'}

  '@tokenizer/token@0.3.0':
    resolution: {integrity: sha512-OvjF+z51L3ov0OyAU0duzsYuvO01PH7x4t6DJx+guahgTnBHkhJdG7soQeTSFLWN3efnHyibZ4Z8l2EuWwJN3A==}

  '@tsconfig/node10@1.0.11':
    resolution: {integrity: sha512-DcRjDCujK/kCk/cUe8Xz8ZSpm8mS3mNNpta+jGCA6USEDfktlNvm1+IuZ9eTcDbNk41BHwpHHeW+N1lKCz4zOw==}

  '@tsconfig/node12@1.0.11':
    resolution: {integrity: sha512-cqefuRsh12pWyGsIoBKJA9luFu3mRxCA+ORZvA4ktLSzIuCUtWVxGIuXigEwO5/ywWFMZ2QEGKWvkZG1zDMTag==}

  '@tsconfig/node14@1.0.3':
    resolution: {integrity: sha512-ysT8mhdixWK6Hw3i1V2AeRqZ5WfXg1G43mqoYlM2nc6388Fq5jcXyr5mRsqViLx/GJYdoL0bfXD8nmF+Zn/Iow==}

  '@tsconfig/node16@1.0.4':
    resolution: {integrity: sha512-vxhUy4J8lyeyinH7Azl1pdd43GJhZH/tP2weN8TntQblOY+A0XbT8DJk1/oCPuOOyg/Ja757rG0CgHcWC8OfMA==}

  '@tybys/wasm-util@0.9.0':
    resolution: {integrity: sha512-6+7nlbMVX/PVDCwaIQ8nTOPveOcFLSt8GcXdx8hD0bt39uWxYT88uXzqTd4fTvqta7oeUJqudepapKNt2DYJFw==}

  '@types/babel__core@7.20.5':
    resolution: {integrity: sha512-qoQprZvz5wQFJwMDqeseRXWv3rqMvhgpbXFfVyWhbx9X47POIA6i/+dXefEmZKoAgOaTdaIgNSMqMIU61yRyzA==}

  '@types/babel__generator@7.27.0':
    resolution: {integrity: sha512-ufFd2Xi92OAVPYsy+P4n7/U7e68fex0+Ee8gSG9KX7eo084CWiQ4sdxktvdl0bOPupXtVJPY19zk6EwWqUQ8lg==}

  '@types/babel__template@7.4.4':
    resolution: {integrity: sha512-h/NUaSyG5EyxBIp8YRxo4RMe2/qQgvyowRwVMzhYhBCONbW8PUsg4lkFMrhgZhUe5z3L3MiLDuvyJ/CaPa2A8A==}

  '@types/babel__traverse@7.20.7':
    resolution: {integrity: sha512-dkO5fhS7+/oos4ciWxyEyjWe48zmG6wbCheo/G2ZnHx4fs3EU6YC6UM8rk56gAjNJ9P3MTH2jo5jb92/K6wbng==}

  '@types/body-parser@1.19.6':
    resolution: {integrity: sha512-HLFeCYgz89uk22N5Qg3dvGvsv46B8GLvKKo1zKG4NybA8U2DiEO3w9lqGg29t/tfLRJpJ6iQxnVw4OnB7MoM9g==}

  '@types/connect@3.4.38':
    resolution: {integrity: sha512-K6uROf1LD88uDQqJCktA4yzL1YYAK6NgfsI0v/mTgyPKWsX1CnJ0XPSDhViejru1GcRkLWb8RlzFYJRqGUbaug==}

  '@types/cookiejar@2.1.5':
    resolution: {integrity: sha512-he+DHOWReW0nghN24E1WUqM0efK4kI9oTqDm6XmK8ZPe2djZ90BSNdGnIyCLzCPw7/pogPlGbzI2wHGGmi4O/Q==}

  '@types/dotenv@8.2.3':
    resolution: {integrity: sha512-g2FXjlDX/cYuc5CiQvyU/6kkbP1JtmGzh0obW50zD7OKeILVL0NSpPWLXVfqoAGQjom2/SLLx9zHq0KXvD6mbw==}
    deprecated: This is a stub types definition. dotenv provides its own type definitions, so you do not need this installed.

  '@types/eslint-scope@3.7.7':
    resolution: {integrity: sha512-MzMFlSLBqNF2gcHWO0G1vP/YQyfvrxZ0bF+u7mzUdZ1/xK4A4sru+nraZz5i3iEIk1l1uyicaDVTB4QbbEkAYg==}

  '@types/eslint@9.6.1':
    resolution: {integrity: sha512-FXx2pKgId/WyYo2jXw63kk7/+TY7u7AziEJxJAnSFzHlqTAS3Ync6SvgYAN/k4/PQpnnVuzoMuVnByKK2qp0ag==}

  '@types/estree@1.0.8':
    resolution: {integrity: sha512-dWHzHa2WqEXI/O1E9OjrocMTKJl2mSrEolh1Iomrv6U+JuNwaHXsXx9bLu5gG7BUWFIN0skIQJQ/L1rIex4X6w==}

  '@types/express-serve-static-core@5.0.6':
    resolution: {integrity: sha512-3xhRnjJPkULekpSzgtoNYYcTWgEZkp4myc+Saevii5JPnHNvHMRlBSHDbs7Bh1iPPoVTERHEZXyhyLbMEsExsA==}

  '@types/express@5.0.3':
    resolution: {integrity: sha512-wGA0NX93b19/dZC1J18tKWVIYWyyF2ZjT9vin/NRu0qzzvfVzWjs04iq2rQ3H65vCTQYlRqs3YHfY7zjdV+9Kw==}

  '@types/geojson@7946.0.16':
    resolution: {integrity: sha512-6C8nqWur3j98U6+lXDfTUWIfgvZU+EumvpHKcYjujKH7woYyLj2sUmff0tRhrqM7BohUw7Pz3ZB1jj2gW9Fvmg==}

  '@types/graceful-fs@4.1.9':
    resolution: {integrity: sha512-olP3sd1qOEe5dXTSaFvQG+02VdRXcdytWLAZsAq1PecU8uqQAhkrnbli7DagjtXKW/Bl7YJbUsa8MPcuc8LHEQ==}

  '@types/http-cache-semantics@4.0.4':
    resolution: {integrity: sha512-1m0bIFVc7eJWyve9S0RnuRgcQqF/Xd5QsUZAZeQFr1Q3/p9JWoQQEqmVy+DPTNpGXwhgIetAoYF8JSc33q29QA==}

  '@types/http-errors@2.0.5':
    resolution: {integrity: sha512-r8Tayk8HJnX0FztbZN7oVqGccWgw98T/0neJphO91KkmOzug1KkofZURD4UaD5uH8AqcFLfdPErnBod0u71/qg==}

  '@types/istanbul-lib-coverage@2.0.6':
    resolution: {integrity: sha512-2QF/t/auWm0lsy8XtKVPG19v3sSOQlJe/YHZgfjb/KBBHOGSV+J2q/S671rcq9uTBrLAXmZpqJiaQbMT+zNU1w==}

  '@types/istanbul-lib-report@3.0.3':
    resolution: {integrity: sha512-NQn7AHQnk/RSLOxrBbGyJM/aVQ+pjj5HCgasFxc0K/KhoATfQ/47AyUl15I2yBUpihjmas+a+VJBOqecrFH+uA==}

  '@types/istanbul-reports@3.0.4':
    resolution: {integrity: sha512-pk2B1NWalF9toCRu6gjBzR69syFjP4Od8WRAX+0mmf9lAjCRicLOWc+ZrxZHx/0XRjotgkF9t6iaMJ+aXcOdZQ==}

  '@types/jest@29.5.14':
    resolution: {integrity: sha512-ZN+4sdnLUbo8EVvVc2ao0GFW6oVrQRPn4K2lglySj7APvSrgzxHiNNK99us4WDMi57xxA2yggblIAMNhXOotLQ==}

  '@types/json-schema@7.0.15':
    resolution: {integrity: sha512-5+fP8P8MFNC+AyZCDxrB2pkZFPGzqQWUzpSeuuVLvm8VMcorNYavBqoFcxK8bQz4Qsbn4oUEEem4wDLfcysGHA==}

  '@types/json5@0.0.29':
    resolution: {integrity: sha512-dRLjCWHYg4oaA77cxO64oO+7JwCwnIzkZPdrrC71jQmQtlhM556pwKo5bUzqvZndkVbeFLIIi+9TC40JNF5hNQ==}

  '@types/methods@1.1.4':
    resolution: {integrity: sha512-ymXWVrDiCxTBE3+RIrrP533E70eA+9qu7zdWoHuOmGujkYtzf4HQF96b8nwHLqhuf4ykX61IGRIB38CC6/sImQ==}

  '@types/mime@1.3.5':
    resolution: {integrity: sha512-/pyBZWSLD2n0dcHE3hq8s8ZvcETHtEuF+3E7XVt0Ig2nvsVQXdghHVcEkIWjy9A0wKfTn97a/PSDYohKIlnP/w==}

  '@types/multer@2.0.0':
    resolution: {integrity: sha512-C3Z9v9Evij2yST3RSBktxP9STm6OdMc5uR1xF1SGr98uv8dUlAL2hqwrZ3GVB3uyMyiegnscEK6PGtYvNrjTjw==}

  '@types/node@20.19.8':
    resolution: {integrity: sha512-HzbgCY53T6bfu4tT7Aq3TvViJyHjLjPNaAS3HOuMc9pw97KHsUtXNX4L+wu59g1WnjsZSko35MbEqnO58rihhw==}

  '@types/node@22.16.4':
    resolution: {integrity: sha512-PYRhNtZdm2wH/NT2k/oAJ6/f2VD2N2Dag0lGlx2vWgMSJXGNmlce5MiTQzoWAiIJtso30mjnfQCOKVH+kAQC/g==}

  '@types/node@24.0.14':
    resolution: {integrity: sha512-4zXMWD91vBLGRtHK3YbIoFMia+1nqEz72coM42C5ETjnNCa/heoj7NT1G67iAfOqMmcfhuCZ4uNpyz8EjlAejw==}

  '@types/pg@8.15.4':
    resolution: {integrity: sha512-I6UNVBAoYbvuWkkU3oosC8yxqH21f4/Jc4DK71JLG3dT2mdlGe1z+ep/LQGXaKaOgcvUrsQoPRqfgtMcvZiJhg==}

  '@types/phoenix@1.6.6':
    resolution: {integrity: sha512-PIzZZlEppgrpoT2QgbnDU+MMzuR6BbCjllj0bM70lWoejMeNJAxCchxnv7J3XFkI8MpygtRpzXrIlmWUBclP5A==}

  '@types/qs@6.14.0':
    resolution: {integrity: sha512-eOunJqu0K1923aExK6y8p6fsihYEn/BYuQ4g0CxAAgFc4b/ZLN4CrsRZ55srTdqoiLzU2B2evC+apEIxprEzkQ==}

  '@types/range-parser@1.2.7':
    resolution: {integrity: sha512-hKormJbkJqzQGhziax5PItDUTMAM9uE2XXQmM37dyd4hVM+5aVl7oVxMVUiVQn2oCQFN/LKCZdvSM0pFRqbSmQ==}

  '@types/react-dom@19.1.6':
    resolution: {integrity: sha512-4hOiT/dwO8Ko0gV1m/TJZYk3y0KBnY9vzDh7W+DH17b2HFSOGgdj33dhihPeuy3l0q23+4e+hoXHV6hCC4dCXw==}
    peerDependencies:
      '@types/react': ^19.0.0

  '@types/react@19.0.14':
    resolution: {integrity: sha512-ixLZ7zG7j1fM0DijL9hDArwhwcCb4vqmePgwtV0GfnkHRSCUEv4LvzarcTdhoqgyMznUx/EhoTUv31CKZzkQlw==}

  '@types/send@0.17.5':
    resolution: {integrity: sha512-z6F2D3cOStZvuk2SaP6YrwkNO65iTZcwA2ZkSABegdkAh/lf+Aa/YQndZVfmEXT5vgAp6zv06VQ3ejSVjAny4w==}

  '@types/serve-static@1.15.8':
    resolution: {integrity: sha512-roei0UY3LhpOJvjbIP6ZZFngyLKl5dskOtDhxY5THRSpO+ZI+nzJ+m5yUMzGrp89YRa7lvknKkMYjqQFGwA7Sg==}

  '@types/stack-utils@2.0.3':
    resolution: {integrity: sha512-9aEbYZ3TbYMznPdcdr3SmIrLXwC/AKZXQeCf9Pgao5CKb8CyHuEX5jzWPTkvregvhRJHcpRO6BFoGW9ycaOkYw==}

  '@types/superagent@8.1.9':
    resolution: {integrity: sha512-pTVjI73witn+9ILmoJdajHGW2jkSaOzhiFYF1Rd3EQ94kymLqB9PjD9ISg7WaALC7+dCHT0FGe9T2LktLq/3GQ==}

  '@types/supertest@6.0.3':
    resolution: {integrity: sha512-8WzXq62EXFhJ7QsH3Ocb/iKQ/Ty9ZVWnVzoTKc9tyyFRRF3a74Tk2+TLFgaFFw364Ere+npzHKEJ6ga2LzIL7w==}

  '@types/uuid@10.0.0':
    resolution: {integrity: sha512-7gqG38EyHgyP1S+7+xomFtL+ZNHcKv6DwNaCZmJmo1vgMugyF3TCnXVg4t1uk89mLNwnLtnY3TpOpCOyp1/xHQ==}

  '@types/validator@13.15.2':
    resolution: {integrity: sha512-y7pa/oEJJ4iGYBxOpfAKn5b9+xuihvzDVnC/OSvlVnGxVg0pOqmjiMafiJ1KVNQEaPZf9HsEp5icEwGg8uIe5Q==}

  '@types/ws@8.18.1':
    resolution: {integrity: sha512-ThVF6DCVhA8kUGy+aazFQ4kXQ7E1Ty7A3ypFOe0IcJV8O/M511G99AW24irKrW56Wt44yG9+ij8FaqoBGkuBXg==}

  '@types/yargs-parser@21.0.3':
    resolution: {integrity: sha512-I4q9QU9MQv4oEOz4tAHJtNz1cwuLxn2F3xcc2iV5WdqLPpUnj30aUuxt1mAxYTG+oe8CZMV/+6rU4S4gRDzqtQ==}

  '@types/yargs@17.0.33':
    resolution: {integrity: sha512-WpxBCKWPLr4xSsHgz511rFJAM+wS28w2zEO1QDNY5zM/S8ok70NNfztH0xwhqKyaK0OHCbN98LDAZuy1ctxDkA==}

  '@typescript-eslint/eslint-plugin@8.35.1':
    resolution: {integrity: sha512-9XNTlo7P7RJxbVeICaIIIEipqxLKguyh+3UbXuT2XQuFp6d8VOeDEGuz5IiX0dgZo8CiI6aOFLg4e8cF71SFVg==}
    engines: {node: ^18.18.0 || ^20.9.0 || >=21.1.0}
    peerDependencies:
      '@typescript-eslint/parser': ^8.35.1
      eslint: ^8.57.0 || ^9.0.0
      typescript: '>=4.8.4 <5.9.0'

  '@typescript-eslint/eslint-plugin@8.37.0':
    resolution: {integrity: sha512-jsuVWeIkb6ggzB+wPCsR4e6loj+rM72ohW6IBn2C+5NCvfUVY8s33iFPySSVXqtm5Hu29Ne/9bnA0JmyLmgenA==}
    engines: {node: ^18.18.0 || ^20.9.0 || >=21.1.0}
    peerDependencies:
      '@typescript-eslint/parser': ^8.37.0
      eslint: ^8.57.0 || ^9.0.0
      typescript: '>=4.8.4 <5.9.0'

  '@typescript-eslint/parser@8.35.1':
    resolution: {integrity: sha512-3MyiDfrfLeK06bi/g9DqJxP5pV74LNv4rFTyvGDmT3x2p1yp1lOd+qYZfiRPIOf/oON+WRZR5wxxuF85qOar+w==}
    engines: {node: ^18.18.0 || ^20.9.0 || >=21.1.0}
    peerDependencies:
      eslint: ^8.57.0 || ^9.0.0
      typescript: '>=4.8.4 <5.9.0'

  '@typescript-eslint/parser@8.37.0':
    resolution: {integrity: sha512-kVIaQE9vrN9RLCQMQ3iyRlVJpTiDUY6woHGb30JDkfJErqrQEmtdWH3gV0PBAfGZgQXoqzXOO0T3K6ioApbbAA==}
    engines: {node: ^18.18.0 || ^20.9.0 || >=21.1.0}
    peerDependencies:
      eslint: ^8.57.0 || ^9.0.0
      typescript: '>=4.8.4 <5.9.0'

  '@typescript-eslint/project-service@8.35.1':
    resolution: {integrity: sha512-VYxn/5LOpVxADAuP3NrnxxHYfzVtQzLKeldIhDhzC8UHaiQvYlXvKuVho1qLduFbJjjy5U5bkGwa3rUGUb1Q6Q==}
    engines: {node: ^18.18.0 || ^20.9.0 || >=21.1.0}
    peerDependencies:
      typescript: '>=4.8.4 <5.9.0'

  '@typescript-eslint/project-service@8.37.0':
    resolution: {integrity: sha512-BIUXYsbkl5A1aJDdYJCBAo8rCEbAvdquQ8AnLb6z5Lp1u3x5PNgSSx9A/zqYc++Xnr/0DVpls8iQ2cJs/izTXA==}
    engines: {node: ^18.18.0 || ^20.9.0 || >=21.1.0}
    peerDependencies:
      typescript: '>=4.8.4 <5.9.0'

  '@typescript-eslint/scope-manager@8.35.1':
    resolution: {integrity: sha512-s/Bpd4i7ht2934nG+UoSPlYXd08KYz3bmjLEb7Ye1UVob0d1ENiT3lY8bsCmik4RqfSbPw9xJJHbugpPpP5JUg==}
    engines: {node: ^18.18.0 || ^20.9.0 || >=21.1.0}

  '@typescript-eslint/scope-manager@8.37.0':
    resolution: {integrity: sha512-0vGq0yiU1gbjKob2q691ybTg9JX6ShiVXAAfm2jGf3q0hdP6/BruaFjL/ManAR/lj05AvYCH+5bbVo0VtzmjOA==}
    engines: {node: ^18.18.0 || ^20.9.0 || >=21.1.0}

  '@typescript-eslint/tsconfig-utils@8.35.1':
    resolution: {integrity: sha512-K5/U9VmT9dTHoNowWZpz+/TObS3xqC5h0xAIjXPw+MNcKV9qg6eSatEnmeAwkjHijhACH0/N7bkhKvbt1+DXWQ==}
    engines: {node: ^18.18.0 || ^20.9.0 || >=21.1.0}
    peerDependencies:
      typescript: '>=4.8.4 <5.9.0'

  '@typescript-eslint/tsconfig-utils@8.37.0':
    resolution: {integrity: sha512-1/YHvAVTimMM9mmlPvTec9NP4bobA1RkDbMydxG8omqwJJLEW/Iy2C4adsAESIXU3WGLXFHSZUU+C9EoFWl4Zg==}
    engines: {node: ^18.18.0 || ^20.9.0 || >=21.1.0}
    peerDependencies:
      typescript: '>=4.8.4 <5.9.0'

  '@typescript-eslint/type-utils@8.35.1':
    resolution: {integrity: sha512-HOrUBlfVRz5W2LIKpXzZoy6VTZzMu2n8q9C2V/cFngIC5U1nStJgv0tMV4sZPzdf4wQm9/ToWUFPMN9Vq9VJQQ==}
    engines: {node: ^18.18.0 || ^20.9.0 || >=21.1.0}
    peerDependencies:
      eslint: ^8.57.0 || ^9.0.0
      typescript: '>=4.8.4 <5.9.0'

  '@typescript-eslint/type-utils@8.37.0':
    resolution: {integrity: sha512-SPkXWIkVZxhgwSwVq9rqj/4VFo7MnWwVaRNznfQDc/xPYHjXnPfLWn+4L6FF1cAz6e7dsqBeMawgl7QjUMj4Ow==}
    engines: {node: ^18.18.0 || ^20.9.0 || >=21.1.0}
    peerDependencies:
      eslint: ^8.57.0 || ^9.0.0
      typescript: '>=4.8.4 <5.9.0'

  '@typescript-eslint/types@8.35.1':
    resolution: {integrity: sha512-q/O04vVnKHfrrhNAscndAn1tuQhIkwqnaW+eu5waD5IPts2eX1dgJxgqcPx5BX109/qAz7IG6VrEPTOYKCNfRQ==}
    engines: {node: ^18.18.0 || ^20.9.0 || >=21.1.0}

  '@typescript-eslint/types@8.37.0':
    resolution: {integrity: sha512-ax0nv7PUF9NOVPs+lmQ7yIE7IQmAf8LGcXbMvHX5Gm+YJUYNAl340XkGnrimxZ0elXyoQJuN5sbg6C4evKA4SQ==}
    engines: {node: ^18.18.0 || ^20.9.0 || >=21.1.0}

  '@typescript-eslint/typescript-estree@8.35.1':
    resolution: {integrity: sha512-Vvpuvj4tBxIka7cPs6Y1uvM7gJgdF5Uu9F+mBJBPY4MhvjrjWGK4H0lVgLJd/8PWZ23FTqsaJaLEkBCFUk8Y9g==}
    engines: {node: ^18.18.0 || ^20.9.0 || >=21.1.0}
    peerDependencies:
      typescript: '>=4.8.4 <5.9.0'

  '@typescript-eslint/typescript-estree@8.37.0':
    resolution: {integrity: sha512-zuWDMDuzMRbQOM+bHyU4/slw27bAUEcKSKKs3hcv2aNnc/tvE/h7w60dwVw8vnal2Pub6RT1T7BI8tFZ1fE+yg==}
    engines: {node: ^18.18.0 || ^20.9.0 || >=21.1.0}
    peerDependencies:
      typescript: '>=4.8.4 <5.9.0'

  '@typescript-eslint/utils@8.35.1':
    resolution: {integrity: sha512-lhnwatFmOFcazAsUm3ZnZFpXSxiwoa1Lj50HphnDe1Et01NF4+hrdXONSUHIcbVu2eFb1bAf+5yjXkGVkXBKAQ==}
    engines: {node: ^18.18.0 || ^20.9.0 || >=21.1.0}
    peerDependencies:
      eslint: ^8.57.0 || ^9.0.0
      typescript: '>=4.8.4 <5.9.0'

  '@typescript-eslint/utils@8.37.0':
    resolution: {integrity: sha512-TSFvkIW6gGjN2p6zbXo20FzCABbyUAuq6tBvNRGsKdsSQ6a7rnV6ADfZ7f4iI3lIiXc4F4WWvtUfDw9CJ9pO5A==}
    engines: {node: ^18.18.0 || ^20.9.0 || >=21.1.0}
    peerDependencies:
      eslint: ^8.57.0 || ^9.0.0
      typescript: '>=4.8.4 <5.9.0'

  '@typescript-eslint/visitor-keys@8.35.1':
    resolution: {integrity: sha512-VRwixir4zBWCSTP/ljEo091lbpypz57PoeAQ9imjG+vbeof9LplljsL1mos4ccG6H9IjfrVGM359RozUnuFhpw==}
    engines: {node: ^18.18.0 || ^20.9.0 || >=21.1.0}

  '@typescript-eslint/visitor-keys@8.37.0':
    resolution: {integrity: sha512-YzfhzcTnZVPiLfP/oeKtDp2evwvHLMe0LOy7oe+hb9KKIumLNohYS9Hgp1ifwpu42YWxhZE8yieggz6JpqO/1w==}
    engines: {node: ^18.18.0 || ^20.9.0 || >=21.1.0}

  '@typespec/ts-http-runtime@0.3.0':
    resolution: {integrity: sha512-sOx1PKSuFwnIl7z4RN0Ls7N9AQawmR9r66eI5rFCzLDIs8HTIYrIpH9QjYWoX0lkgGrkLxXhi4QnK7MizPRrIg==}
    engines: {node: '>=20.0.0'}

  '@unrs/resolver-binding-android-arm-eabi@1.10.1':
    resolution: {integrity: sha512-zohDKXT1Ok0yhbVGff4YAg9HUs5ietG5GpvJBPFSApZnGe7uf2cd26DRhKZbn0Be6xHUZrSzP+RAgMmzyc71EA==}
    cpu: [arm]
    os: [android]

  '@unrs/resolver-binding-android-arm64@1.10.1':
    resolution: {integrity: sha512-tAN6k5UrTd4nicpA7s2PbjR/jagpDzAmvXFjbpTazUe5FRsFxVcBlS1F5Lzp5jtWU6bdiqRhSvd4X8rdpCffeA==}
    cpu: [arm64]
    os: [android]

  '@unrs/resolver-binding-darwin-arm64@1.10.1':
    resolution: {integrity: sha512-+FCsag8WkauI4dQ50XumCXdfvDCZEpMUnvZDsKMxfOisnEklpDFXc6ThY0WqybBYZbiwR5tWcFaZmI0G6b4vrg==}
    cpu: [arm64]
    os: [darwin]

  '@unrs/resolver-binding-darwin-x64@1.10.1':
    resolution: {integrity: sha512-qYKGGm5wk71ONcXTMZ0+J11qQeOAPz3nw6VtqrBUUELRyXFyvK8cHhHsLBFR4GHnilc2pgY1HTB2TvdW9wO26Q==}
    cpu: [x64]
    os: [darwin]

  '@unrs/resolver-binding-freebsd-x64@1.10.1':
    resolution: {integrity: sha512-hOHMAhbvIQ63gkpgeNsXcWPSyvXH7ZEyeg254hY0Lp/hX8NdW+FsUWq73g9946Pc/BrcVI/I3C1cmZ4RCX9bNw==}
    cpu: [x64]
    os: [freebsd]

  '@unrs/resolver-binding-linux-arm-gnueabihf@1.10.1':
    resolution: {integrity: sha512-6ds7+zzHJgTDmpe0gmFcOTvSUhG5oZukkt+cCsSb3k4Uiz2yEQB4iCRITX2hBwSW+p8gAieAfecITjgqCkswXw==}
    cpu: [arm]
    os: [linux]

  '@unrs/resolver-binding-linux-arm-musleabihf@1.10.1':
    resolution: {integrity: sha512-P7A0G2/jW00diNJyFeq4W9/nxovD62Ay8CMP4UK9OymC7qO7rG1a8Upad68/bdfpIOn7KSp7Aj/6lEW3yyznAA==}
    cpu: [arm]
    os: [linux]

  '@unrs/resolver-binding-linux-arm64-gnu@1.10.1':
    resolution: {integrity: sha512-Cg6xzdkrpltcTPO4At+A79zkC7gPDQIgosJmVV8M104ImB6KZi1MrNXgDYIAfkhUYjPzjNooEDFRAwwPadS7ZA==}
    cpu: [arm64]
    os: [linux]

  '@unrs/resolver-binding-linux-arm64-musl@1.10.1':
    resolution: {integrity: sha512-aNeg99bVkXa4lt+oZbjNRPC8ZpjJTKxijg/wILrJdzNyAymO2UC/HUK1UfDjt6T7U5p/mK24T3CYOi3/+YEQSA==}
    cpu: [arm64]
    os: [linux]

  '@unrs/resolver-binding-linux-ppc64-gnu@1.10.1':
    resolution: {integrity: sha512-ylz5ojeXrkPrtnzVhpCO+YegG63/aKhkoTlY8PfMfBfLaUG8v6m6iqrL7sBUKdVBgOB4kSTUPt9efQdA/Y3Z/w==}
    cpu: [ppc64]
    os: [linux]

  '@unrs/resolver-binding-linux-riscv64-gnu@1.10.1':
    resolution: {integrity: sha512-xcWyhmJfXXOxK7lvE4+rLwBq+on83svlc0AIypfe6x4sMJR+S4oD7n9OynaQShfj2SufPw2KJAotnsNb+4nN2g==}
    cpu: [riscv64]
    os: [linux]

  '@unrs/resolver-binding-linux-riscv64-musl@1.10.1':
    resolution: {integrity: sha512-mW9JZAdOCyorgi1eLJr4gX7xS67WNG9XNPYj5P8VuttK72XNsmdw9yhOO4tDANMgiLXFiSFaiL1gEpoNtRPw/A==}
    cpu: [riscv64]
    os: [linux]

  '@unrs/resolver-binding-linux-s390x-gnu@1.10.1':
    resolution: {integrity: sha512-NZGKhBy6xkJ0k09cWNZz4DnhBcGlhDd3W+j7EYoNvf5TSwj2K6kbmfqTWITEgkvjsMUjm1wsrc4IJaH6VtjyHQ==}
    cpu: [s390x]
    os: [linux]

  '@unrs/resolver-binding-linux-x64-gnu@1.10.1':
    resolution: {integrity: sha512-VsjgckJ0gNMw7p0d8In6uPYr+s0p16yrT2rvG4v2jUpEMYkpnfnCiALa9SWshbvlGjKQ98Q2x19agm3iFk8w8Q==}
    cpu: [x64]
    os: [linux]

  '@unrs/resolver-binding-linux-x64-musl@1.10.1':
    resolution: {integrity: sha512-idMnajMeejnaFi0Mx9UTLSYFDAOTfAEP7VjXNgxKApso3Eu2Njs0p2V95nNIyFi4oQVGFmIuCkoznAXtF/Zbmw==}
    cpu: [x64]
    os: [linux]

  '@unrs/resolver-binding-wasm32-wasi@1.10.1':
    resolution: {integrity: sha512-7jyhjIRNFjzlr8x5pth6Oi9hv3a7ubcVYm2GBFinkBQKcFhw4nIs5BtauSNtDW1dPIGrxF0ciynCZqzxMrYMsg==}
    engines: {node: '>=14.0.0'}
    cpu: [wasm32]

  '@unrs/resolver-binding-win32-arm64-msvc@1.10.1':
    resolution: {integrity: sha512-TY79+N+Gkoo7E99K+zmsKNeiuNJYlclZJtKqsHSls8We2iGhgxtletVsiBYie93MSTDRDMI8pkBZJlIJSZPrdA==}
    cpu: [arm64]
    os: [win32]

  '@unrs/resolver-binding-win32-ia32-msvc@1.10.1':
    resolution: {integrity: sha512-BAJN5PEPlEV+1m8+PCtFoKm3LQ1P57B4Z+0+efU0NzmCaGk7pUaOxuPgl+m3eufVeeNBKiPDltG0sSB9qEfCxw==}
    cpu: [ia32]
    os: [win32]

  '@unrs/resolver-binding-win32-x64-msvc@1.10.1':
    resolution: {integrity: sha512-2v3erKKmmCyIVvvhI2nF15qEbdBpISTq44m9pyd5gfIJB1PN94oePTLWEd82XUbIbvKhv76xTSeUQSCOGesLeg==}
    cpu: [x64]
    os: [win32]

  '@urql/core@5.2.0':
    resolution: {integrity: sha512-/n0ieD0mvvDnVAXEQgX/7qJiVcvYvNkOHeBvkwtylfjydar123caCXcl58PXFY11oU1oquJocVXHxLAbtv4x1A==}

  '@urql/exchange-retry@1.3.2':
    resolution: {integrity: sha512-TQMCz2pFJMfpNxmSfX1VSfTjwUIFx/mL+p1bnfM1xjjdla7Z+KnGMW/EhFbpckp3LyWAH4PgOsMwOMnIN+MBFg==}
    peerDependencies:
      '@urql/core': ^5.0.0

  '@webassemblyjs/ast@1.14.1':
    resolution: {integrity: sha512-nuBEDgQfm1ccRp/8bCQrx1frohyufl4JlbMMZ4P1wpeOfDhF6FQkxZJ1b/e+PLwr6X1Nhw6OLme5usuBWYBvuQ==}

  '@webassemblyjs/floating-point-hex-parser@1.13.2':
    resolution: {integrity: sha512-6oXyTOzbKxGH4steLbLNOu71Oj+C8Lg34n6CqRvqfS2O71BxY6ByfMDRhBytzknj9yGUPVJ1qIKhRlAwO1AovA==}

  '@webassemblyjs/helper-api-error@1.13.2':
    resolution: {integrity: sha512-U56GMYxy4ZQCbDZd6JuvvNV/WFildOjsaWD3Tzzvmw/mas3cXzRJPMjP83JqEsgSbyrmaGjBfDtV7KDXV9UzFQ==}

  '@webassemblyjs/helper-buffer@1.14.1':
    resolution: {integrity: sha512-jyH7wtcHiKssDtFPRB+iQdxlDf96m0E39yb0k5uJVhFGleZFoNw1c4aeIcVUPPbXUVJ94wwnMOAqUHyzoEPVMA==}

  '@webassemblyjs/helper-numbers@1.13.2':
    resolution: {integrity: sha512-FE8aCmS5Q6eQYcV3gI35O4J789wlQA+7JrqTTpJqn5emA4U2hvwJmvFRC0HODS+3Ye6WioDklgd6scJ3+PLnEA==}

  '@webassemblyjs/helper-wasm-bytecode@1.13.2':
    resolution: {integrity: sha512-3QbLKy93F0EAIXLh0ogEVR6rOubA9AoZ+WRYhNbFyuB70j3dRdwH9g+qXhLAO0kiYGlg3TxDV+I4rQTr/YNXkA==}

  '@webassemblyjs/helper-wasm-section@1.14.1':
    resolution: {integrity: sha512-ds5mXEqTJ6oxRoqjhWDU83OgzAYjwsCV8Lo/N+oRsNDmx/ZDpqalmrtgOMkHwxsG0iI//3BwWAErYRHtgn0dZw==}

  '@webassemblyjs/ieee754@1.13.2':
    resolution: {integrity: sha512-4LtOzh58S/5lX4ITKxnAK2USuNEvpdVV9AlgGQb8rJDHaLeHciwG4zlGr0j/SNWlr7x3vO1lDEsuePvtcDNCkw==}

  '@webassemblyjs/leb128@1.13.2':
    resolution: {integrity: sha512-Lde1oNoIdzVzdkNEAWZ1dZ5orIbff80YPdHx20mrHwHrVNNTjNr8E3xz9BdpcGqRQbAEa+fkrCb+fRFTl/6sQw==}

  '@webassemblyjs/utf8@1.13.2':
    resolution: {integrity: sha512-3NQWGjKTASY1xV5m7Hr0iPeXD9+RDobLll3T9d2AO+g3my8xy5peVyjSag4I50mR1bBSN/Ct12lo+R9tJk0NZQ==}

  '@webassemblyjs/wasm-edit@1.14.1':
    resolution: {integrity: sha512-RNJUIQH/J8iA/1NzlE4N7KtyZNHi3w7at7hDjvRNm5rcUXa00z1vRz3glZoULfJ5mpvYhLybmVcwcjGrC1pRrQ==}

  '@webassemblyjs/wasm-gen@1.14.1':
    resolution: {integrity: sha512-AmomSIjP8ZbfGQhumkNvgC33AY7qtMCXnN6bL2u2Js4gVCg8fp735aEiMSBbDR7UQIj90n4wKAFUSEd0QN2Ukg==}

  '@webassemblyjs/wasm-opt@1.14.1':
    resolution: {integrity: sha512-PTcKLUNvBqnY2U6E5bdOQcSM+oVP/PmrDY9NzowJjislEjwP/C4an2303MCVS2Mg9d3AJpIGdUFIQQWbPds0Sw==}

  '@webassemblyjs/wasm-parser@1.14.1':
    resolution: {integrity: sha512-JLBl+KZ0R5qB7mCnud/yyX08jWFw5MsoalJ1pQ4EdFlgj9VdXKGuENGsiCIjegI1W7p91rUlcB/LB5yRJKNTcQ==}

  '@webassemblyjs/wast-printer@1.14.1':
    resolution: {integrity: sha512-kPSSXE6De1XOR820C90RIo2ogvZG+c3KiHzqUoO/F34Y2shGzesfqv7o57xrxovZJH/MetF5UjroJ/R/3isoiw==}

  '@xhmikosr/archive-type@7.0.0':
    resolution: {integrity: sha512-sIm84ZneCOJuiy3PpWR5bxkx3HaNt1pqaN+vncUBZIlPZCq8ASZH+hBVdu5H8znR7qYC6sKwx+ie2Q7qztJTxA==}
    engines: {node: ^14.14.0 || >=16.0.0}

  '@xhmikosr/bin-check@7.0.3':
    resolution: {integrity: sha512-4UnCLCs8DB+itHJVkqFp9Zjg+w/205/J2j2wNBsCEAm/BuBmtua2hhUOdAMQE47b1c7P9Xmddj0p+X1XVsfHsA==}
    engines: {node: '>=18'}

  '@xhmikosr/bin-wrapper@13.0.5':
    resolution: {integrity: sha512-DT2SAuHDeOw0G5bs7wZbQTbf4hd8pJ14tO0i4cWhRkIJfgRdKmMfkDilpaJ8uZyPA0NVRwasCNAmMJcWA67osw==}
    engines: {node: '>=18'}

  '@xhmikosr/decompress-tar@8.0.1':
    resolution: {integrity: sha512-dpEgs0cQKJ2xpIaGSO0hrzz3Kt8TQHYdizHsgDtLorWajuHJqxzot9Hbi0huRxJuAGG2qiHSQkwyvHHQtlE+fg==}
    engines: {node: '>=18'}

  '@xhmikosr/decompress-tarbz2@8.0.2':
    resolution: {integrity: sha512-p5A2r/AVynTQSsF34Pig6olt9CvRj6J5ikIhzUd3b57pUXyFDGtmBstcw+xXza0QFUh93zJsmY3zGeNDlR2AQQ==}
    engines: {node: '>=18'}

  '@xhmikosr/decompress-targz@8.0.1':
    resolution: {integrity: sha512-mvy5AIDIZjQ2IagMI/wvauEiSNHhu/g65qpdM4EVoYHUJBAmkQWqcPJa8Xzi1aKVTmOA5xLJeDk7dqSjlHq8Mg==}
    engines: {node: '>=18'}

  '@xhmikosr/decompress-unzip@7.0.0':
    resolution: {integrity: sha512-GQMpzIpWTsNr6UZbISawsGI0hJ4KA/mz5nFq+cEoPs12UybAqZWKbyIaZZyLbJebKl5FkLpsGBkrplJdjvUoSQ==}
    engines: {node: '>=18'}

  '@xhmikosr/decompress@10.0.1':
    resolution: {integrity: sha512-6uHnEEt5jv9ro0CDzqWlFgPycdE+H+kbJnwyxgZregIMLQ7unQSCNVsYG255FoqU8cP46DyggI7F7LohzEl8Ag==}
    engines: {node: '>=18'}

  '@xhmikosr/downloader@15.0.1':
    resolution: {integrity: sha512-fiuFHf3Dt6pkX8HQrVBsK0uXtkgkVlhrZEh8b7VgoDqFf+zrgFBPyrwCqE/3nDwn3hLeNz+BsrS7q3mu13Lp1g==}
    engines: {node: '>=18'}

  '@xhmikosr/os-filter-obj@3.0.0':
    resolution: {integrity: sha512-siPY6BD5dQ2SZPl3I0OZBHL27ZqZvLEosObsZRQ1NUB8qcxegwt0T9eKtV96JMFQpIz1elhkzqOg4c/Ri6Dp9A==}
    engines: {node: ^14.14.0 || >=16.0.0}

  '@xmldom/xmldom@0.8.10':
    resolution: {integrity: sha512-2WALfTl4xo2SkGCYRt6rDTFfk9R1czmBvUQy12gK2KuRKIpWEhcbbzy8EZXtz/jkRqHX8bFEc6FC1HjX4TUWYw==}
    engines: {node: '>=10.0.0'}

  '@xtuc/ieee754@1.2.0':
    resolution: {integrity: sha512-DX8nKgqcGwsc0eJSqYt5lwP4DH5FlHnmuWWBRy7X0NcaGR0ZtuyeESgMwTYVEtxmsNGY+qit4QYT/MIYTOTPeA==}

  '@xtuc/long@4.2.2':
    resolution: {integrity: sha512-NuHqBY1PB/D8xU6s/thBgOAiAP7HOYDQ32+BFZILJ8ivkUkAHQnWfn6WhL79Owj1qmUnoN/YPhktdIoucipkAQ==}

  abort-controller@3.0.0:
    resolution: {integrity: sha512-h8lQ8tacZYnR3vNQTgibj+tODHI5/+l06Au2Pcriv/Gmet0eaj4TwWH41sO9wnHDiQsEj19q0drzdWdeAHtweg==}
    engines: {node: '>=6.5'}

  accepts@1.3.8:
    resolution: {integrity: sha512-PYAthTa2m2VKxuvSD3DPC/Gy+U+sOA1LAuT8mkmRuvw+NACSaeXEQ+NHcVF7rONl6qcaxV3Uuemwawk+7+SJLw==}
    engines: {node: '>= 0.6'}

  accepts@2.0.0:
    resolution: {integrity: sha512-5cvg6CtKwfgdmVqY1WIiXKc3Q1bkRqGLi+2W/6ao+6Y7gu/RCwRuAhGEzh5B4KlszSuTLgZYuqFqo5bImjNKng==}
    engines: {node: '>= 0.6'}

  acorn-jsx@5.3.2:
    resolution: {integrity: sha512-rq9s+JNhf0IChjtDXxllJ7g41oZk5SlXtp0LHwyA5cejwn7vKmKp4pPri6YEePv2PU65sAsegbXtIinmDFDXgQ==}
    peerDependencies:
      acorn: ^6.0.0 || ^7.0.0 || ^8.0.0

  acorn-walk@8.3.4:
    resolution: {integrity: sha512-ueEepnujpqee2o5aIYnvHU6C0A42MNdsIDeqy5BydrkuC5R1ZuUFnm27EeFJGoEHJQgn3uleRvmTXaJgfXbt4g==}
    engines: {node: '>=0.4.0'}

  acorn@8.15.0:
    resolution: {integrity: sha512-NZyJarBfL7nWwIq+FDL6Zp/yHEhePMNnnJ0y3qfieCrmNvYct8uvtiV41UvlSe6apAfk0fY1FbWx+NwfmpvtTg==}
    engines: {node: '>=0.4.0'}
    hasBin: true

  agent-base@7.1.3:
    resolution: {integrity: sha512-jRR5wdylq8CkOe6hei19GGZnxM6rBGwFl3Bg0YItGDimvjGtAvdZk4Pu6Cl4u4Igsws4a1fd1Vq3ezrhn4KmFw==}
    engines: {node: '>= 14'}

  ajv-formats@2.1.1:
    resolution: {integrity: sha512-Wx0Kx52hxE7C18hkMEggYlEifqWZtYaRgouJor+WMdPnQyEK13vgEWyVNup7SoeeoLMsr4kf5h6dOW11I15MUA==}
    peerDependencies:
      ajv: ^8.0.0
    peerDependenciesMeta:
      ajv:
        optional: true

  ajv-formats@3.0.1:
    resolution: {integrity: sha512-8iUql50EUR+uUcdRQ3HDqa6EVyo3docL8g5WJ3FNcWmu62IbkGUue/pEyLBW8VGKKucTPgqeks4fIU1DA4yowQ==}
    peerDependencies:
      ajv: ^8.0.0
    peerDependenciesMeta:
      ajv:
        optional: true

  ajv-keywords@3.5.2:
    resolution: {integrity: sha512-5p6WTN0DdTGVQk6VjcEju19IgaHudalcfabD7yhDGeA6bcQnmL+CpveLJq/3hvfwd1aof6L386Ougkx6RfyMIQ==}
    peerDependencies:
      ajv: ^6.9.1

  ajv-keywords@5.1.0:
    resolution: {integrity: sha512-YCS/JNFAUyr5vAuhk1DWm1CBxRHW9LbJ2ozWeemrIqpbsqKjHVxYPyi5GC0rjZIT5JxJ3virVTS8wk4i/Z+krw==}
    peerDependencies:
      ajv: ^8.8.2

  ajv@6.12.6:
    resolution: {integrity: sha512-j3fVLgvTo527anyYyJOGTYJbG+vnnQYvE0m5mmkc1TK+nxAppkCLMIL0aZ4dblVCNoGShhm+kzE4ZUykBoMg4g==}

  ajv@8.17.1:
    resolution: {integrity: sha512-B/gBuNg5SiMTrPkC+A2+cW0RszwxYmn6VYxB/inlBStS5nx6xHIt/ehKRhIMhqusl7a8LjQoZnjCs5vhwxOQ1g==}

  anser@1.4.10:
    resolution: {integrity: sha512-hCv9AqTQ8ycjpSd3upOJd7vFwW1JaoYQ7tpham03GJ1ca8/65rqn0RpaWpItOAd6ylW9wAw6luXYPJIyPFVOww==}

  ansi-colors@4.1.3:
    resolution: {integrity: sha512-/6w/C21Pm1A7aZitlI5Ni/2J6FFQN8i1Cvz3kHABAAbw93v/NlvKdVOqz7CCWz/3iv/JplRSEEZ83XION15ovw==}
    engines: {node: '>=6'}

  ansi-escapes@4.3.2:
    resolution: {integrity: sha512-gKXj5ALrKWQLsYG9jlTRmR/xKluxHV+Z9QEwNIgCfM1/uwPMCuzVVnh5mwTd+OuBZcwSIMbqssNWRm1lE51QaQ==}
    engines: {node: '>=8'}

  ansi-regex@4.1.1:
    resolution: {integrity: sha512-ILlv4k/3f6vfQ4OoP2AGvirOktlQ98ZEL1k9FaQjxa3L1abBgbuTDAdPOpvbGncC0BTVQrl+OM8xZGK6tWXt7g==}
    engines: {node: '>=6'}

  ansi-regex@5.0.1:
    resolution: {integrity: sha512-quJQXlTSUGL2LH9SUXo8VwsY4soanhgo6LNSm84E1LBcE8s3O0wpdiRzyR9z/ZZJMlMWv37qOOb9pdJlMUEKFQ==}
    engines: {node: '>=8'}

  ansi-regex@6.1.0:
    resolution: {integrity: sha512-7HSX4QQb4CspciLpVFwyRe79O3xsIZDDLER21kERQ71oaPodF8jL725AgJMFAYbooIqolJoRLuM81SpeUkpkvA==}
    engines: {node: '>=12'}

  ansi-styles@3.2.1:
    resolution: {integrity: sha512-VT0ZI6kZRdTh8YyJw3SMbYm/u+NqfsAxEpWO0Pf9sq8/e94WxxOpPKx9FR1FlyCtOVDNOQ+8ntlqFxiRc+r5qA==}
    engines: {node: '>=4'}

  ansi-styles@4.3.0:
    resolution: {integrity: sha512-zbB9rCJAT1rbjiVDb2hqKFHNYLxgtk8NURxZ3IZwD3F6NtxbXZQCnnSi1Lkx+IDohdPlFp222wVALIheZJQSEg==}
    engines: {node: '>=8'}

  ansi-styles@5.2.0:
    resolution: {integrity: sha512-Cxwpt2SfTzTtXcfOlzGEee8O+c+MmUgGrNiBcXnuWxuFJHe6a5Hz7qwhwe5OgaSYI0IJvkLqWX1ASG+cJOkEiA==}
    engines: {node: '>=10'}

  ansi-styles@6.2.1:
    resolution: {integrity: sha512-bN798gFfQX+viw3R7yrGWRqnrN2oRkEkUjjl4JNn4E8GxxbjtG3FbrEIIY3l8/hrwUwIeCZvi4QuOTP4MErVug==}
    engines: {node: '>=12'}

  ansis@3.17.0:
    resolution: {integrity: sha512-0qWUglt9JEqLFr3w1I1pbrChn1grhaiAR2ocX1PP/flRmxgtwTzPFFFnfIlD6aMOLQZgSuCRlidD70lvx8yhzg==}
    engines: {node: '>=14'}

  any-promise@1.3.0:
    resolution: {integrity: sha512-7UvmKalWRt1wgjL1RrGxoSJW/0QZFIegpeGvZG9kjp8vrRu55XTHbwnqq2GpXm9uLbcuhxm3IqX9OB4MZR1b2A==}

  anymatch@3.1.3:
    resolution: {integrity: sha512-KMReFUr0B4t+D+OBkjR3KYqvocp2XaSzO55UcB6mgQMd3KbcE+mWTyvVV7D/zsdEbNnV6acZUutkiHQXvTr1Rw==}
    engines: {node: '>= 8'}

  app-root-path@3.1.0:
    resolution: {integrity: sha512-biN3PwB2gUtjaYy/isrU3aNWI5w+fAfvHkSvCKeQGxhmYpwKFUxudR3Yya+KqVRHBmEDYh+/lTozYCFbmzX4nA==}
    engines: {node: '>= 6.0.0'}

  append-field@1.0.0:
    resolution: {integrity: sha512-klpgFSWLW1ZEs8svjfb7g4qWY0YS5imI82dTg+QahUvJ8YqAY0P10Uk8tTyh9ZGuYEZEMaeJYCF5BFuX552hsw==}

  arch@3.0.0:
    resolution: {integrity: sha512-AmIAC+Wtm2AU8lGfTtHsw0Y9Qtftx2YXEEtiBP10xFUtMOA+sHHx6OAddyL52mUKh1vsXQ6/w1mVDptZCyUt4Q==}

  arg@4.1.0:
    resolution: {integrity: sha512-ZWc51jO3qegGkVh8Hwpv636EkbesNV5ZNQPCtRa+0qytRYPEs9IYT9qITY9buezqUH5uqyzlWLcufrzU2rffdg==}

  arg@4.1.3:
    resolution: {integrity: sha512-58S9QDqG0Xx27YwPSt9fJxivjYl432YCwfDMfZ+71RAqUrZef7LrKQZ3LHLOwCS4FLNBplP533Zx895SeOCHvA==}

  arg@5.0.2:
    resolution: {integrity: sha512-PYjyFOLKQ9y57JvQ6QLo8dAgNqswh8M1RMJYdQduT6xbWSgK36P/Z/v+p888pM69jMMfS8Xd8F6I1kQ/I9HUGg==}

  argparse@1.0.10:
    resolution: {integrity: sha512-o5Roy6tNG4SL/FOkCAN6RzjiakZS25RLYFrcMttJqbdd8BWrnA+fGz57iN5Pb06pvBGvl5gQ0B48dJlslXvoTg==}

  argparse@2.0.1:
    resolution: {integrity: sha512-8+9WqebbFzpX9OR+Wa6O29asIogeRMzcGtAINdpMHHyAg10f05aSFVBbcEqGf/PXw1EjAZ+q2/bEBg3DvurK3Q==}

  aria-query@5.3.2:
    resolution: {integrity: sha512-COROpnaoap1E2F000S62r6A60uHZnmlvomhfyT2DlTcrY1OrBKn2UhH7qn5wTC9zMvD0AY7csdPSNwKP+7WiQw==}
    engines: {node: '>= 0.4'}

  array-buffer-byte-length@1.0.2:
    resolution: {integrity: sha512-LHE+8BuR7RYGDKvnrmcuSq3tDcKv9OFEXQt/HpbZhY7V6h0zlUXutnAD82GiFx9rdieCMjkvtcsPqBwgUl1Iiw==}
    engines: {node: '>= 0.4'}

  array-includes@3.1.9:
    resolution: {integrity: sha512-FmeCCAenzH0KH381SPT5FZmiA/TmpndpcaShhfgEN9eCVjnFBqq3l1xrI42y8+PPLI6hypzou4GXw00WHmPBLQ==}
    engines: {node: '>= 0.4'}

  array-timsort@1.0.3:
    resolution: {integrity: sha512-/+3GRL7dDAGEfM6TseQk/U+mi18TU2Ms9I3UlLdUMhz2hbvGNTKdj9xniwXfUqgYhHxRx0+8UnKkvlNwVU+cWQ==}

  array.prototype.findlast@1.2.5:
    resolution: {integrity: sha512-CVvd6FHg1Z3POpBLxO6E6zr+rSKEQ9L6rZHAaY7lLfhKsWYUBBOuMs0e9o24oopj6H+geRCX0YJ+TJLBK2eHyQ==}
    engines: {node: '>= 0.4'}

  array.prototype.findlastindex@1.2.6:
    resolution: {integrity: sha512-F/TKATkzseUExPlfvmwQKGITM3DGTK+vkAsCZoDc5daVygbJBnjEUCbgkAvVFsgfXfX4YIqZ/27G3k3tdXrTxQ==}
    engines: {node: '>= 0.4'}

  array.prototype.flat@1.3.3:
    resolution: {integrity: sha512-rwG/ja1neyLqCuGZ5YYrznA62D4mZXg0i1cIskIUKSiqF3Cje9/wXAls9B9s1Wa2fomMsIv8czB8jZcPmxCXFg==}
    engines: {node: '>= 0.4'}

  array.prototype.flatmap@1.3.3:
    resolution: {integrity: sha512-Y7Wt51eKJSyi80hFrJCePGGNo5ktJCslFuboqJsbf57CCPcm5zztluPlc4/aD8sWsKvlwatezpV4U1efk8kpjg==}
    engines: {node: '>= 0.4'}

  array.prototype.tosorted@1.1.4:
    resolution: {integrity: sha512-p6Fx8B7b7ZhL/gmUsAy0D15WhvDccw3mnGNbZpi3pmeJdxtWsj2jEaI4Y6oo3XiHfzuSgPwKc04MYt6KgvC/wA==}
    engines: {node: '>= 0.4'}

  arraybuffer.prototype.slice@1.0.4:
    resolution: {integrity: sha512-BNoCY6SXXPQ7gF2opIP4GBE+Xw7U+pHMYKuzjgCN3GwiaIR09UUeKfheyIry77QtrCBlC0KK0q5/TER/tYh3PQ==}
    engines: {node: '>= 0.4'}

  asap@2.0.6:
    resolution: {integrity: sha512-BSHWgDSAiKs50o2Re8ppvp3seVHXSRM44cdSsT9FfNEUUZLOGWVCsiWaRPWM1Znn+mqZ1OfVZ3z3DWEzSp7hRA==}

  ast-types-flow@0.0.8:
    resolution: {integrity: sha512-OH/2E5Fg20h2aPrbe+QL8JZQFko0YZaF+j4mnQ7BGhfavO7OpSLa8a0y9sBwomHdSbkhTS8TQNayBfnW5DwbvQ==}

  async-function@1.0.0:
    resolution: {integrity: sha512-hsU18Ae8CDTR6Kgu9DYf0EbCr/a5iGL0rytQDobUcdpYOKokk8LEjVphnXkDkgpi0wYVsqrXuP0bZxJaTqdgoA==}
    engines: {node: '>= 0.4'}

  async-limiter@1.0.1:
    resolution: {integrity: sha512-csOlWGAcRFJaI6m+F2WKdnMKr4HhdhFVBk0H/QbJFMCr+uO2kwohwXQPxw/9OCxp05r5ghVBFSyioixx3gfkNQ==}

  async@3.2.6:
    resolution: {integrity: sha512-htCUDlxyyCLMgaM3xXg0C0LW2xqfuQ6p05pCEIsXuyQ+a1koYKTuBMzRNwmybfLgvJDMd0r1LTn4+E0Ti6C2AA==}

  asynckit@0.4.0:
    resolution: {integrity: sha512-Oei9OH4tRh0YqU3GxhX79dM/mwVgvbZJaSNaRk+bshkj0S5cfHcgYakreBjrHwatXKbz+IoIdYLxrKim2MjW0Q==}

  available-typed-arrays@1.0.7:
    resolution: {integrity: sha512-wvUjBtSGN7+7SjNpq/9M2Tg350UZD3q62IFZLbRAR1bSMlCo1ZaeW+BJ+D090e4hIIZLBcTDWe4Mh4jvUDajzQ==}
    engines: {node: '>= 0.4'}

  axe-core@4.10.3:
    resolution: {integrity: sha512-Xm7bpRXnDSX2YE2YFfBk2FnF0ep6tmG7xPh8iHee8MIcrgq762Nkce856dYtJYLkuIoYZvGfTs/PbZhideTcEg==}
    engines: {node: '>=4'}

  axios@1.10.0:
    resolution: {integrity: sha512-/1xYAC4MP/HEG+3duIhFr4ZQXR4sQXOIe+o6sdqzeykGLx6Upp/1p8MHqhINOvGeP7xyNHe7tsiJByc4SSVUxw==}

  axobject-query@4.1.0:
    resolution: {integrity: sha512-qIj0G9wZbMGNLjLmg1PT6v2mE9AH2zlnADJD/2tC6E00hgmhUOfEB6greHPAfLRSufHqROIUTkw6E+M3lH0PTQ==}
    engines: {node: '>= 0.4'}

  b4a@1.6.7:
    resolution: {integrity: sha512-OnAYlL5b7LEkALw87fUVafQw5rVR9RjwGd4KUwNQ6DrrNmaVaUCgLipfVlzrPQ4tWOR9P0IXGNOx50jYCCdSJg==}

  babel-jest@29.7.0:
    resolution: {integrity: sha512-BrvGY3xZSwEcCzKvKsCi2GgHqDqsYkOP4/by5xCgIwGXQxIEh+8ew3gmrE1y7XRR6LHZIj6yLYnUi/mm2KXKBg==}
    engines: {node: ^14.15.0 || ^16.10.0 || >=18.0.0}
    peerDependencies:
      '@babel/core': ^7.8.0

  babel-plugin-istanbul@6.1.1:
    resolution: {integrity: sha512-Y1IQok9821cC9onCx5otgFfRm7Lm+I+wwxOx738M/WLPZ9Q42m4IG5W0FNX8WLL2gYMZo3JkuXIH2DOpWM+qwA==}
    engines: {node: '>=8'}

  babel-plugin-jest-hoist@29.6.3:
    resolution: {integrity: sha512-ESAc/RJvGTFEzRwOTT4+lNDk/GNHMkKbNzsvT0qKRfDyyYTskxB5rnU2njIDYVxXCBHHEI1c0YwHob3WaYujOg==}
    engines: {node: ^14.15.0 || ^16.10.0 || >=18.0.0}

  babel-plugin-polyfill-corejs2@0.4.14:
    resolution: {integrity: sha512-Co2Y9wX854ts6U8gAAPXfn0GmAyctHuK8n0Yhfjd6t30g7yvKjspvvOo9yG+z52PZRgFErt7Ka2pYnXCjLKEpg==}
    peerDependencies:
      '@babel/core': ^7.4.0 || ^8.0.0-0 <8.0.0

  babel-plugin-polyfill-corejs3@0.13.0:
    resolution: {integrity: sha512-U+GNwMdSFgzVmfhNm8GJUX88AadB3uo9KpJqS3FaqNIPKgySuvMb+bHPsOmmuWyIcuqZj/pzt1RUIUZns4y2+A==}
    peerDependencies:
      '@babel/core': ^7.4.0 || ^8.0.0-0 <8.0.0

  babel-plugin-polyfill-regenerator@0.6.5:
    resolution: {integrity: sha512-ISqQ2frbiNU9vIJkzg7dlPpznPZ4jOiUQ1uSmB0fEHeowtN3COYRsXr/xexn64NpU13P06jc/L5TgiJXOgrbEg==}
    peerDependencies:
      '@babel/core': ^7.4.0 || ^8.0.0-0 <8.0.0

  babel-plugin-react-native-web@0.19.13:
    resolution: {integrity: sha512-4hHoto6xaN23LCyZgL9LJZc3olmAxd7b6jDzlZnKXAh4rRAbZRKNBJoOOdp46OBqgy+K0t0guTj5/mhA8inymQ==}

  babel-plugin-syntax-hermes-parser@0.25.1:
    resolution: {integrity: sha512-IVNpGzboFLfXZUAwkLFcI/bnqVbwky0jP3eBno4HKtqvQJAHBLdgxiG6lQ4to0+Q/YCN3PO0od5NZwIKyY4REQ==}

  babel-plugin-transform-flow-enums@0.0.2:
    resolution: {integrity: sha512-g4aaCrDDOsWjbm0PUUeVnkcVd6AKJsVc/MbnPhEotEpkeJQP6b8nzewohQi7+QS8UyPehOhGWn0nOwjvWpmMvQ==}

  babel-preset-current-node-syntax@1.1.0:
    resolution: {integrity: sha512-ldYss8SbBlWva1bs28q78Ju5Zq1F+8BrqBZZ0VFhLBvhh6lCpC2o3gDJi/5DRLs9FgYZCnmPYIVFU4lRXCkyUw==}
    peerDependencies:
      '@babel/core': ^7.0.0

  babel-preset-expo@13.2.3:
    resolution: {integrity: sha512-wQJn92lqj8GKR7Ojg/aW4+GkqI6ZdDNTDyOqhhl7A9bAqk6t0ukUOWLDXQb4p0qKJjMDV1F6gNWasI2KUbuVTQ==}
    peerDependencies:
      babel-plugin-react-compiler: ^19.0.0-beta-e993439-20250405
    peerDependenciesMeta:
      babel-plugin-react-compiler:
        optional: true

  babel-preset-jest@29.6.3:
    resolution: {integrity: sha512-0B3bhxR6snWXJZtR/RliHTDPRgn1sNHOR0yVtq/IiQFyuOVjFS+wuio/R4gSNkyYmKmJB4wGZv2NZanmKmTnNA==}
    engines: {node: ^14.15.0 || ^16.10.0 || >=18.0.0}
    peerDependencies:
      '@babel/core': ^7.0.0

  balanced-match@1.0.2:
    resolution: {integrity: sha512-3oSeUO0TMV67hN1AmbXsK4yaqU7tjiHlbxRDZOpH0KW9+CeX4bRAaX0Anxt0tx2MrpRpWwQaPwIlISEJhYU5Pw==}

  bare-events@2.5.4:
    resolution: {integrity: sha512-+gFfDkR8pj4/TrWCGUGWmJIkBwuxPS5F+a5yWjOHQt2hHvNZd5YLzadjmDUtFmMM4y429bnKLa8bYBMHcYdnQA==}

  base64-js@1.5.1:
    resolution: {integrity: sha512-AKpaYlHn8t4SVbOHCy+b5+KKgvR4vrsD8vbvrbiQJps7fKDTkjkDry6ji0rUJjC0kzbNePLwzxq8iypo41qeWA==}

  better-opn@3.0.2:
    resolution: {integrity: sha512-aVNobHnJqLiUelTaHat9DZ1qM2w0C0Eym4LPI/3JxOnSokGVdsl1T1kN7TFvsEAD8G47A6VKQ0TVHqbBnYMJlQ==}
    engines: {node: '>=12.0.0'}

  big-integer@1.6.52:
    resolution: {integrity: sha512-QxD8cf2eVqJOOz63z6JIN9BzvVs/dlySa5HGSBH5xtR8dPteIRQnBxxKqkNTiT6jbDTF6jAfrd4oMcND9RGbQg==}
    engines: {node: '>=0.6'}

  bin-version-check@5.1.0:
    resolution: {integrity: sha512-bYsvMqJ8yNGILLz1KP9zKLzQ6YpljV3ln1gqhuLkUtyfGi3qXKGuK2p+U4NAvjVFzDFiBBtOpCOSFNuYYEGZ5g==}
    engines: {node: '>=12'}

  bin-version@6.0.0:
    resolution: {integrity: sha512-nk5wEsP4RiKjG+vF+uG8lFsEn4d7Y6FVDamzzftSunXOoOcOOkzcWdKVlGgFFwlUQCj63SgnUkLLGF8v7lufhw==}
    engines: {node: '>=12'}

  binary-extensions@2.3.0:
    resolution: {integrity: sha512-Ceh+7ox5qe7LJuLHoY0feh3pHuUDHAcRUeyL2VYghZwfpkNIy/+8Ocg0a3UuSoYzavmylwuLWQOf3hl0jjMMIw==}
    engines: {node: '>=8'}

  bl@4.1.0:
    resolution: {integrity: sha512-1W07cM9gS6DcLperZfFSj+bWLtaPGSOHWhPiGzXmvVJbRLdG82sH/Kn8EtW1VqWVA54AKf2h5k5BbnIbwF3h6w==}

  body-parser@2.2.0:
    resolution: {integrity: sha512-02qvAaxv8tp7fBa/mw1ga98OGm+eCbqzJOKoRt70sLmfEEi+jyBYVTDGfCL/k06/4EMk/z01gCe7HoCH/f2LTg==}
    engines: {node: '>=18'}

  bplist-creator@0.1.0:
    resolution: {integrity: sha512-sXaHZicyEEmY86WyueLTQesbeoH/mquvarJaQNbjuOQO+7gbFcDEWqKmcWA4cOTLzFlfgvkiVxolk1k5bBIpmg==}

  bplist-parser@0.3.1:
    resolution: {integrity: sha512-PyJxiNtA5T2PlLIeBot4lbp7rj4OadzjnMZD/G5zuBNt8ei/yCU7+wW0h2bag9vr8c+/WuRWmSxbqAl9hL1rBA==}
    engines: {node: '>= 5.10.0'}

  bplist-parser@0.3.2:
    resolution: {integrity: sha512-apC2+fspHGI3mMKj+dGevkGo/tCqVB8jMb6i+OX+E29p0Iposz07fABkRIfVUPNd5A5VbuOz1bZbnmkKLYF+wQ==}
    engines: {node: '>= 5.10.0'}

  brace-expansion@1.1.12:
    resolution: {integrity: sha512-9T9UjW3r0UW5c1Q7GTwllptXwhvYmEzFhzMfZ9H7FQWt+uZePjZPjBP/W1ZEyZ1twGWom5/56TF4lPcqjnDHcg==}

  brace-expansion@2.0.2:
    resolution: {integrity: sha512-Jt0vHyM+jmUBqojB7E1NIYadt0vI0Qxjxd2TErW94wDz+E2LAm5vKMXXwg6ZZBTHPuUlDgQHKXvjGBdfcF1ZDQ==}

  braces@3.0.3:
    resolution: {integrity: sha512-yQbXgO/OSZVD2IsiLlro+7Hf6Q18EJrKSEsdoMzKePKXct3gvD8oLcOQdIzGupr5Fj+EDe8gO/lxc1BzfMpxvA==}
    engines: {node: '>=8'}

  browserslist@4.25.1:
    resolution: {integrity: sha512-KGj0KoOMXLpSNkkEI6Z6mShmQy0bc1I+T7K9N81k4WWMrfz+6fQ6es80B/YLAeRoKvjYE1YSHHOW1qe9xIVzHw==}
    engines: {node: ^6 || ^7 || ^8 || ^9 || ^10 || ^11 || ^12 || >=13.7}
    hasBin: true

  bs-logger@0.2.6:
    resolution: {integrity: sha512-pd8DCoxmbgc7hyPKOvxtqNcjYoOsABPQdcCUjGp3d42VR2CX1ORhk2A87oqqu5R1kk+76nsxZupkmyd+MVtCog==}
    engines: {node: '>= 6'}

  bser@2.1.1:
    resolution: {integrity: sha512-gQxTNE/GAfIIrmHLUE3oJyp5FO6HRBfhjnw4/wMmA63ZGDJnWBmgY/lyQBpnDUkGmAhbSe39tx2d/iTOAfglwQ==}

  buffer-crc32@0.2.13:
    resolution: {integrity: sha512-VO9Ht/+p3SN7SKWqcrgEzjGbRSJYTx+Q1pTQC0wrWqHx0vpJraQ6GtHx8tvcg1rlK1byhU5gccxgOgj7B0TDkQ==}

  buffer-from@1.1.2:
    resolution: {integrity: sha512-E+XQCRwSbaaiChtv6k6Dwgc+bx+Bs6vuKJHHl5kox/BaKbhiXzqQOwK4cO22yElGp2OCmjwVhT3HmxgyPGnJfQ==}

  buffer@5.7.1:
    resolution: {integrity: sha512-EHcyIPBQ4BSGlvjB16k5KgAJ27CIsHY/2JBmCRReo48y9rQ3MaUzWX3KVlBa4U7MyX02HdVj0K7C3WaB3ju7FQ==}

  buffer@6.0.3:
    resolution: {integrity: sha512-FTiCpNxtwiZZHEZbcbTIcZjERVICn9yq/pDFkTl95/AxzD1naBctN7YO68riM/gLSDY7sdrMby8hofADYuuqOA==}

  busboy@1.6.0:
    resolution: {integrity: sha512-8SFQbg/0hQ9xy3UNTB0YEnsNBbWfhf7RtnzpL7TkBiTBRfrQ9Fxcnz7VJsleJpyp6rVLvXiuORqjlHi5q+PYuA==}
    engines: {node: '>=10.16.0'}

  bytes@3.1.2:
    resolution: {integrity: sha512-/Nf7TyzTx6S3yRJObOAV7956r8cr2+Oj8AC5dt8wSP3BQAoeX58NoHyCU8P8zGkNXStjTSi6fzO6F0pBdcYbEg==}
    engines: {node: '>= 0.8'}

  cacheable-lookup@7.0.0:
    resolution: {integrity: sha512-+qJyx4xiKra8mZrcwhjMRMUhD5NR1R8esPkzIYxX96JiecFoxAXFuz/GpR3+ev4PE1WamHip78wV0vcmPQtp8w==}
    engines: {node: '>=14.16'}

  cacheable-request@10.2.14:
    resolution: {integrity: sha512-zkDT5WAF4hSSoUgyfg5tFIxz8XQK+25W/TLVojJTMKBaxevLBBtLxgqguAuVQB8PVW79FVjHcU+GJ9tVbDZ9mQ==}
    engines: {node: '>=14.16'}

  call-bind-apply-helpers@1.0.2:
    resolution: {integrity: sha512-Sp1ablJ0ivDkSzjcaJdxEunN5/XvksFJ2sMBFfq6x0ryhQV/2b/KwFe21cMpmHtPOSij8K99/wSfoEuTObmuMQ==}
    engines: {node: '>= 0.4'}

  call-bind@1.0.8:
    resolution: {integrity: sha512-oKlSFMcMwpUg2ednkhQ454wfWiU/ul3CkJe/PEHcTKuiX6RpbehUiFMXu13HalGZxfUwCQzZG747YXBn1im9ww==}
    engines: {node: '>= 0.4'}

  call-bound@1.0.4:
    resolution: {integrity: sha512-+ys997U96po4Kx/ABpBCqhA9EuxJaQWDQg7295H4hBphv3IZg0boBKuwYpt4YXp6MZ5AmZQnU/tyMTlRpaSejg==}
    engines: {node: '>= 0.4'}

  caller-callsite@2.0.0:
    resolution: {integrity: sha512-JuG3qI4QOftFsZyOn1qq87fq5grLIyk1JYd5lJmdA+fG7aQ9pA/i3JIJGcO3q0MrRcHlOt1U+ZeHW8Dq9axALQ==}
    engines: {node: '>=4'}

  caller-path@2.0.0:
    resolution: {integrity: sha512-MCL3sf6nCSXOwCTzvPKhN18TU7AHTvdtam8DAogxcrJ8Rjfbbg7Lgng64H9Iy+vUV6VGFClN/TyxBkAebLRR4A==}
    engines: {node: '>=4'}

  callsites@2.0.0:
    resolution: {integrity: sha512-ksWePWBloaWPxJYQ8TL0JHvtci6G5QTKwQ95RcWAa/lzoAKuAOflGdAK92hpHXjkwb8zLxoLNUoNYZgVsaJzvQ==}
    engines: {node: '>=4'}

  callsites@3.1.0:
    resolution: {integrity: sha512-P8BjAsXvZS+VIDUI11hHCQEv74YT67YUi5JJFNWIqL235sBmjX4+qx9Muvls5ivyNENctx46xQLQ3aTuE7ssaQ==}
    engines: {node: '>=6'}

  camelcase@5.3.1:
    resolution: {integrity: sha512-L28STB170nwWS63UjtlEOE3dldQApaJXZkOI1uMFfzf3rRuPegHaHesyee+YxQ+W6SvRDQV6UrdOdRiR153wJg==}
    engines: {node: '>=6'}

  camelcase@6.3.0:
    resolution: {integrity: sha512-Gmy6FhYlCY7uOElZUSbxo2UCDH8owEk996gkbrpsgGtrJLM3J7jGxl9Ic7Qwwj4ivOE5AWZWRMecDdF7hqGjFA==}
    engines: {node: '>=10'}

  caniuse-lite@1.0.30001726:
    resolution: {integrity: sha512-VQAUIUzBiZ/UnlM28fSp2CRF3ivUn1BWEvxMcVTNwpw91Py1pGbPIyIKtd+tzct9C3ouceCVdGAXxZOpZAsgdw==}

  chalk@2.4.2:
    resolution: {integrity: sha512-Mti+f9lpJNcwF4tWV8/OrTTtF1gZi+f8FqlyAdouralcFWFQWF2+NgCHShjkCb+IFBLq9buZwE1xckQU4peSuQ==}
    engines: {node: '>=4'}

  chalk@4.1.2:
    resolution: {integrity: sha512-oKnbhFyRIXpUuez8iBMmyEa4nbj4IOQyuhc/wy9kY7/WVPcwIO9VA668Pu8RkO7+0G76SLROeyw9CpQ061i4mA==}
    engines: {node: '>=10'}

  char-regex@1.0.2:
    resolution: {integrity: sha512-kWWXztvZ5SBQV+eRgKFeh8q5sLuZY2+8WUIzlxWVTg+oGwY14qylx1KbKzHd8P6ZYkAg0xyIDU9JMHhyJMZ1jw==}
    engines: {node: '>=10'}

  chardet@0.7.0:
    resolution: {integrity: sha512-mT8iDcrh03qDGRRmoA2hmBJnxpllMR+0/0qlzjqZES6NdiWDcZkCNAk4rPFZ9Q85r27unkiNNg8ZOiwZXBHwcA==}

  chokidar@3.6.0:
    resolution: {integrity: sha512-7VT13fmjotKpGipCW9JEQAusEPE+Ei8nl6/g4FBAmIm0GOOLMua9NDDo/DWp0ZAxCr3cPq5ZpBqmPAQgDda2Pw==}
    engines: {node: '>= 8.10.0'}

  chokidar@4.0.3:
    resolution: {integrity: sha512-Qgzu8kfBvo+cA4962jnP1KkS6Dop5NS6g7R5LFYJr4b8Ub94PPQXUksCw9PvXoeXPRRddRNC5C1JQUR2SMGtnA==}
    engines: {node: '>= 14.16.0'}

  chownr@3.0.0:
    resolution: {integrity: sha512-+IxzY9BZOQd/XuYPRmrvEVjF/nqj5kgT4kEq7VofrDoM1MxoRjEWkrCC3EtLi59TVawxTAn+orJwFQcrqEN1+g==}
    engines: {node: '>=18'}

  chrome-launcher@0.15.2:
    resolution: {integrity: sha512-zdLEwNo3aUVzIhKhTtXfxhdvZhUghrnmkvcAq2NoDd+LeOHKf03H5jwZ8T/STsAlzyALkBVK552iaG1fGf1xVQ==}
    engines: {node: '>=12.13.0'}
    hasBin: true

  chrome-trace-event@1.0.4:
    resolution: {integrity: sha512-rNjApaLzuwaOTjCiT8lSDdGN1APCiqkChLMJxJPWLunPAt5fy8xgU9/jNOchV84wfIxrA0lRQB7oCT8jrn/wrQ==}
    engines: {node: '>=6.0'}

  chromium-edge-launcher@0.2.0:
    resolution: {integrity: sha512-JfJjUnq25y9yg4FABRRVPmBGWPZZi+AQXT4mxupb67766/0UlhG8PAZCz6xzEMXTbW3CsSoE8PcCWA49n35mKg==}

  ci-info@2.0.0:
    resolution: {integrity: sha512-5tK7EtrZ0N+OLFMthtqOj4fI2Jeb88C4CAZPu25LDVUgXJ0A3Js4PMGqrn0JU1W0Mh1/Z8wZzYPxqUrXeBboCQ==}

  ci-info@3.9.0:
    resolution: {integrity: sha512-NIxF55hv4nSqQswkAeiOi1r83xy8JldOFDTWiug55KBu9Jnblncd2U6ViHmYgHf01TPZS77NJBhBMKdWj9HQMQ==}
    engines: {node: '>=8'}

  cjs-module-lexer@1.4.3:
    resolution: {integrity: sha512-9z8TZaGM1pfswYeXrUpzPrkx8UnWYdhJclsiYMm6x/w5+nN+8Tf/LnAgfLGQCm59qAOxU8WwHEq2vNwF6i4j+Q==}

  class-transformer@0.5.1:
    resolution: {integrity: sha512-SQa1Ws6hUbfC98vKGxZH3KFY0Y1lm5Zm0SY8XX9zbK7FJCyVEac3ATW0RIpwzW+oOfmHE5PMPufDG9hCfoEOMw==}

  class-validator@0.14.2:
    resolution: {integrity: sha512-3kMVRF2io8N8pY1IFIXlho9r8IPUUIfHe2hYVtiebvAzU2XeQFXTv+XI4WX+TnXmtwXMDcjngcpkiPM0O9PvLw==}

  cli-cursor@2.1.0:
    resolution: {integrity: sha512-8lgKz8LmCRYZZQDpRyT2m5rKJ08TnU4tR9FFFW2rxpxR1FzWi4PQ/NfyODchAatHaUgnSPVcx/R5w6NuTBzFiw==}
    engines: {node: '>=4'}

  cli-cursor@3.1.0:
    resolution: {integrity: sha512-I/zHAwsKf9FqGoXM4WWRACob9+SNukZTd94DWF57E4toouRulbCxcUh6RKUEOQlYTHJnzkPMySvPNaaSLNfLZw==}
    engines: {node: '>=8'}

  cli-spinners@2.9.2:
    resolution: {integrity: sha512-ywqV+5MmyL4E7ybXgKys4DugZbX0FC6LnwrhjuykIjnK9k8OQacQ7axGKnjDXWNhns0xot3bZI5h55H8yo9cJg==}
    engines: {node: '>=6'}

  cli-table3@0.6.5:
    resolution: {integrity: sha512-+W/5efTR7y5HRD7gACw9yQjqMVvEMLBHmboM/kPWam+H+Hmyrgjh6YncVKK122YZkXrLudzTuAukUw9FnMf7IQ==}
    engines: {node: 10.* || >= 12.*}

  cli-width@4.1.0:
    resolution: {integrity: sha512-ouuZd4/dm2Sw5Gmqy6bGyNNNe1qt9RpmxveLSO7KcgsTnU7RXfsw+/bukWGo1abgBiMAic068rclZsO4IWmmxQ==}
    engines: {node: '>= 12'}

  client-only@0.0.1:
    resolution: {integrity: sha512-IV3Ou0jSMzZrd3pZ48nLkT9DA7Ag1pnPzaiQhpW7c3RbcqqzvzzVu+L8gfqMp/8IM2MQtSiqaCxrrcfu8I8rMA==}

  cliui@8.0.1:
    resolution: {integrity: sha512-BSeNnyus75C4//NQ9gQt1/csTXyo/8Sb+afLAkzAptFuMsod9HFokGNudZpi/oQV73hnVK+sR+5PVRMd+Dr7YQ==}
    engines: {node: '>=12'}

  clone@1.0.4:
    resolution: {integrity: sha512-JQHZ2QMW6l3aH/j6xCqQThY/9OH4D/9ls34cgkUBiEeocRTU04tHfKPBsUK1PqZCUQM7GiA0IIXJSuXHI64Kbg==}
    engines: {node: '>=0.8'}

  co@4.6.0:
    resolution: {integrity: sha512-QVb0dM5HvG+uaxitm8wONl7jltx8dqhfU33DcqtOZcLSVIKSDDLDi7+0LbAKiyI8hD9u42m2YxXSkMGWThaecQ==}
    engines: {iojs: '>= 1.0.0', node: '>= 0.12.0'}

  collect-v8-coverage@1.0.2:
    resolution: {integrity: sha512-lHl4d5/ONEbLlJvaJNtsF/Lz+WvB07u2ycqTYbdrq7UypDXailES4valYb2eWiJFxZlVmpGekfqoxQhzyFdT4Q==}

  color-convert@1.9.3:
    resolution: {integrity: sha512-QfAUtd+vFdAtFQcC8CCyYt1fYWxSqAiK2cSD6zDB8N3cpsEBAvRxp9zOGg6G/SHHJYAT88/az/IuDGALsNVbGg==}

  color-convert@2.0.1:
    resolution: {integrity: sha512-RRECPsj7iu/xb5oKYcsFHSppFNnsj/52OVTRKb4zP5onXwVF3zVmmToNcOfGC+CRDpfK/U584fMg38ZHCaElKQ==}
    engines: {node: '>=7.0.0'}

  color-name@1.1.3:
    resolution: {integrity: sha512-72fSenhMw2HZMTVHeCA9KCmpEIbzWiQsjN+BHcBbS9vr1mtt+vJjPdksIBNUmKAW8TFUDPJK5SUU3QhE9NEXDw==}

  color-name@1.1.4:
    resolution: {integrity: sha512-dOy+3AuW3a2wNbZHIuMZpTcgjGuLU/uBL/ubcZF9OXbDo8ff4O8yVp5Bf0efS8uEoYo5q4Fx7dY9OgQGXgAsQA==}

  color-string@1.9.1:
    resolution: {integrity: sha512-shrVawQFojnZv6xM40anx4CkoDP+fZsw/ZerEMsW/pyzsRbElpsL/DBVW7q3ExxwusdNXI3lXpuhEZkzs8p5Eg==}

  color@4.2.3:
    resolution: {integrity: sha512-1rXeuUUiGGrykh+CeBdu5Ie7OJwinCgQY0bc7GCRxy5xVHy+moaqkpL/jqQq0MtQOeYcrqEz4abc5f0KtU7W4A==}
    engines: {node: '>=12.5.0'}

  combined-stream@1.0.8:
    resolution: {integrity: sha512-FQN4MRfuJeHf7cBbBMJFXhKSDq+2kAArBlmRBvcvFE5BB1HZKXtSFASDhdlz9zOYwxh8lDdnvmMOe/+5cdoEdg==}
    engines: {node: '>= 0.8'}

  commander@12.1.0:
    resolution: {integrity: sha512-Vw8qHK3bZM9y/P10u3Vib8o/DdkvA2OtPtZvD871QKjy74Wj1WSKFILMPRPSdUSx5RFK1arlJzEtA4PkFgnbuA==}
    engines: {node: '>=18'}

  commander@2.20.3:
    resolution: {integrity: sha512-GpVkmM8vF2vQUkj2LvZmD35JxeJOLCwJ9cUkugyk2nuhbv3+mJvpLYYt+0+USMxE+oj+ey/lJEnhZw75x/OMcQ==}

  commander@4.1.1:
    resolution: {integrity: sha512-NOKm8xhkzAjzFx8B2v5OAHT+u5pRQc2UCa2Vq9jYL/31o2wi9mxBA7LIFs3sV5VSC49z6pEhfbMULvShKj26WA==}
    engines: {node: '>= 6'}

  commander@6.2.1:
    resolution: {integrity: sha512-U7VdrJFnJgo4xjrHpTzu0yrHPGImdsmD95ZlgYSEajAn2JKzDhDTPG9kBTefmObL2w/ngeZnilk+OV9CG3d7UA==}
    engines: {node: '>= 6'}

  commander@7.2.0:
    resolution: {integrity: sha512-QrWXB+ZQSVPmIWIhtEO9H+gwHaMGYiF5ChvoJ+K9ZGHG/sVsa6yiesAD1GC/x46sET00Xlwo1u49RVVVzvcSkw==}
    engines: {node: '>= 10'}

  commander@8.3.0:
    resolution: {integrity: sha512-OkTL9umf+He2DZkUq8f8J9of7yL6RJKI24dVITBmNfZBmri9zYZQrKkuXiKhyfPSu8tUhnVBB1iKXevvnlR4Ww==}
    engines: {node: '>= 12'}

  comment-json@4.2.5:
    resolution: {integrity: sha512-bKw/r35jR3HGt5PEPm1ljsQQGyCrR8sFGNiN5L+ykDHdpO8Smxkrkla9Yi6NkQyUrb8V54PGhfMs6NrIwtxtdw==}
    engines: {node: '>= 6'}

  component-emitter@1.3.1:
    resolution: {integrity: sha512-T0+barUSQRTUQASh8bx02dl+DhF54GtIDY13Y3m9oWTklKbb3Wv974meRpeZ3lp1JpLVECWWNHC4vaG2XHXouQ==}

  compressible@2.0.18:
    resolution: {integrity: sha512-AF3r7P5dWxL8MxyITRMlORQNaOA2IkAFaTr4k7BUumjPtRpGDTZpl0Pb1XCO6JeDCBdp126Cgs9sMxqSjgYyRg==}
    engines: {node: '>= 0.6'}

  compression@1.8.0:
    resolution: {integrity: sha512-k6WLKfunuqCYD3t6AsuPGvQWaKwuLLh2/xHNcX4qE+vIfDNXpSqnrhwA7O53R7WVQUnt8dVAIW+YHr7xTgOgGA==}
    engines: {node: '>= 0.8.0'}

  concat-map@0.0.1:
    resolution: {integrity: sha512-/Srv4dswyQNBfohGpz9o6Yb3Gz3SrUDqBH5rTuhGR7ahtlbYKnVxw2bCFMRljaA7EXHaXZ8wsHdodFvbkhKmqg==}

  concat-stream@2.0.0:
    resolution: {integrity: sha512-MWufYdFw53ccGjCA+Ol7XJYpAlW6/prSMzuPOTRnJGcGzuhLn4Scrz7qf6o8bROZ514ltazcIFJZevcfbo0x7A==}
    engines: {'0': node >= 6.0}

  connect@3.7.0:
    resolution: {integrity: sha512-ZqRXc+tZukToSNmh5C2iWMSoV3X1YUcPbqEM4DkEG5tNQXrQUZCNVGGv3IuicnkMtPfGf3Xtp8WCXs295iQ1pQ==}
    engines: {node: '>= 0.10.0'}

  consola@3.4.2:
    resolution: {integrity: sha512-5IKcdX0nnYavi6G7TtOhwkYzyjfJlatbjMjuLSfE2kYT5pMDOilZ4OvMhi637CcDICTmz3wARPoyhqyX1Y+XvA==}
    engines: {node: ^14.18.0 || >=16.10.0}

  content-disposition@0.5.4:
    resolution: {integrity: sha512-FveZTNuGw04cxlAiWbzi6zTAL/lhehaWbTtgluJh4/E95DqMwTmha3KZN1aAWA8cFIhHzMZUvLevkw5Rqk+tSQ==}
    engines: {node: '>= 0.6'}

  content-disposition@1.0.0:
    resolution: {integrity: sha512-Au9nRL8VNUut/XSzbQA38+M78dzP4D+eqg3gfJHMIHHYa3bg067xj1KxMUWj+VULbiZMowKngFFbKczUrNJ1mg==}
    engines: {node: '>= 0.6'}

  content-type@1.0.5:
    resolution: {integrity: sha512-nTjqfcBFEipKdXCv4YDQWCfmcLZKm81ldF0pAopTvyrFGVbcR6P/VAAd5G7N+0tTr8QqiU0tFadD6FK4NtJwOA==}
    engines: {node: '>= 0.6'}

  convert-source-map@2.0.0:
    resolution: {integrity: sha512-Kvp459HrV2FEJ1CAsi1Ku+MY3kasH19TFykTz2xWmMeq6bk2NU3XXvfJ+Q61m0xktWwt+1HSYf3JZsTms3aRJg==}

  cookie-signature@1.2.2:
    resolution: {integrity: sha512-D76uU73ulSXrD1UXF4KE2TMxVVwhsnCgfAyTg9k8P6KGZjlXKrOLe4dJQKI3Bxi5wjesZoFXJWElNWBjPZMbhg==}
    engines: {node: '>=6.6.0'}

  cookie@0.7.2:
    resolution: {integrity: sha512-yki5XnKuf750l50uGTllt6kKILY4nQ1eNIQatoXEByZ5dWgnKqbnqmTrBE5B4N7lrMJKQ2ytWMiTO2o0v6Ew/w==}
    engines: {node: '>= 0.6'}

  cookiejar@2.1.4:
    resolution: {integrity: sha512-LDx6oHrK+PhzLKJU9j5S7/Y3jM/mUHvD/DeI1WQmJn652iPC5Y4TBzC9l+5OMOXlyTTA+SmVUPm0HQUwpD5Jqw==}

  core-js-compat@3.43.0:
    resolution: {integrity: sha512-2GML2ZsCc5LR7hZYz4AXmjQw8zuy2T//2QntwdnpuYI7jteT6GVYJL7F6C2C57R7gSYrcqVW3lAALefdbhBLDA==}

  core-util-is@1.0.3:
    resolution: {integrity: sha512-ZQBvi1DcpJ4GDqanjucZ2Hj3wEO5pZDS89BWbkcrvdxksJorwUDDZamX9ldFkp9aw2lmBDLgkObEA4DWNJ9FYQ==}

  cors@2.8.5:
    resolution: {integrity: sha512-KIHbLJqu73RGr/hnbrO9uBeixNGuvSQjul/jdFvS/KFSIH1hWVd1ng7zOHx+YrEfInLG7q4n6GHQ9cDtxv/P6g==}
    engines: {node: '>= 0.10'}

  cosmiconfig@5.2.1:
    resolution: {integrity: sha512-H65gsXo1SKjf8zmrJ67eJk8aIRKV5ff2D4uKZIBZShbhGSpEmsQOPW/SKMKYhSTrqR7ufy6RP69rPogdaPh/kA==}
    engines: {node: '>=4'}

  cosmiconfig@8.3.6:
    resolution: {integrity: sha512-kcZ6+W5QzcJ3P1Mt+83OUv/oHFqZHIx8DuxG6eZ5RGMERoLqp4BuGjhHLYGK+Kf5XVkQvqBSmAy/nGWN3qDgEA==}
    engines: {node: '>=14'}
    peerDependencies:
      typescript: '>=4.9.5'
    peerDependenciesMeta:
      typescript:
        optional: true

  create-jest@29.7.0:
    resolution: {integrity: sha512-Adz2bdH0Vq3F53KEMJOoftQFutWCukm6J24wbPWRO4k1kMY7gS7ds/uoJkNuV8wDCtWWnuwGcJwpWcih+zEW1Q==}
    engines: {node: ^14.15.0 || ^16.10.0 || >=18.0.0}
    hasBin: true

  create-require@1.1.1:
    resolution: {integrity: sha512-dcKFX3jn0MpIaXjisoRvexIJVEKzaq7z2rZKxf+MSr9TkdmHmsU4m2lcLojrj/FHl8mk5VxMmYA+ftRkP/3oKQ==}

  cross-fetch@3.2.0:
    resolution: {integrity: sha512-Q+xVJLoGOeIMXZmbUK4HYk+69cQH6LudR0Vu/pRm2YlU/hDV9CiS0gKUMaWY5f2NeUH9C1nV3bsTlCo0FsTV1Q==}

  cross-spawn@7.0.6:
    resolution: {integrity: sha512-uV2QOWP2nWzsy2aMp8aRibhi9dlzF5Hgh5SHaB9OiTGEyDTiJJyx0uy51QXdyWbtAHNua4XJzUKca3OzKUd3vA==}
    engines: {node: '>= 8'}

  crypto-random-string@2.0.0:
    resolution: {integrity: sha512-v1plID3y9r/lPhviJ1wrXpLeyUIGAZ2SHNYTEapm7/8A9nLPoyvVp3RK/EPFqn5kEznyWgYZNsRtYYIWbuG8KA==}
    engines: {node: '>=8'}

  css-in-js-utils@3.1.0:
    resolution: {integrity: sha512-fJAcud6B3rRu+KHYk+Bwf+WFL2MDCJJ1XG9x137tJQ0xYxor7XziQtuGFbWNdqrvF4Tk26O3H73nfVqXt/fW1A==}

  csstype@3.1.3:
    resolution: {integrity: sha512-M1uQkMl8rQK/szD0LNhtqxIPLpimGm8sOBwU7lLnCpSbTyY3yeU1Vc7l4KT5zT4s/yOxHH5O7tIuuLOCnLADRw==}

  damerau-levenshtein@1.0.8:
    resolution: {integrity: sha512-sdQSFB7+llfUcQHUQO3+B8ERRj0Oa4w9POWMI/puGtuf7gFywGmkaLCElnudfTiKZV+NvHqL0ifzdrI8Ro7ESA==}

  data-view-buffer@1.0.2:
    resolution: {integrity: sha512-EmKO5V3OLXh1rtK2wgXRansaK1/mtVdTUEiEI0W8RkvgT05kfxaH29PliLnpLP73yYO6142Q72QNa8Wx/A5CqQ==}
    engines: {node: '>= 0.4'}

  data-view-byte-length@1.0.2:
    resolution: {integrity: sha512-tuhGbE6CfTM9+5ANGf+oQb72Ky/0+s3xKUpHvShfiz2RxMFgFPjsXuRLBVMtvMs15awe45SRb83D6wH4ew6wlQ==}
    engines: {node: '>= 0.4'}

  data-view-byte-offset@1.0.1:
    resolution: {integrity: sha512-BS8PfmtDGnrgYdOonGZQdLZslWIeCGFP9tpan0hi1Co2Zr2NKADsvGYA8XxuG/4UWgJ6Cjtv+YJnB6MM69QGlQ==}
    engines: {node: '>= 0.4'}

  dayjs@1.11.13:
    resolution: {integrity: sha512-oaMBel6gjolK862uaPQOVTA7q3TZhuSvuMQAAglQDOWYO9A91IrAOUJEyKVlqJlHE0vq5p5UXxzdPfMH/x6xNg==}

  debug@2.6.9:
    resolution: {integrity: sha512-bC7ElrdJaJnPbAP+1EotYvqZsb3ecl5wi6Bfi6BJTUcNowp6cvspg0jXznRTKDjm/E7AdgFBVeAPVMNcKGsHMA==}
    peerDependencies:
      supports-color: '*'
    peerDependenciesMeta:
      supports-color:
        optional: true

  debug@3.2.7:
    resolution: {integrity: sha512-CFjzYYAi4ThfiQvizrFQevTTXHtnCqWfe7x1AhgEscTz6ZbLbfoLRLPugTQyBth6f8ZERVUSyWHFD/7Wu4t1XQ==}
    peerDependencies:
      supports-color: '*'
    peerDependenciesMeta:
      supports-color:
        optional: true

  debug@4.4.1:
    resolution: {integrity: sha512-KcKCqiftBJcZr++7ykoDIEwSa3XWowTfNPo92BYxjXiyYEVrUQh2aLyhxBCwww+heortUFxEJYcRzosstTEBYQ==}
    engines: {node: '>=6.0'}
    peerDependencies:
      supports-color: '*'
    peerDependenciesMeta:
      supports-color:
        optional: true

  decode-uri-component@0.2.2:
    resolution: {integrity: sha512-FqUYQ+8o158GyGTrMFJms9qh3CqTKvAqgqsTnkLI8sKu0028orqBhxNMFkFen0zGyg6epACD32pjVk58ngIErQ==}
    engines: {node: '>=0.10'}

  decompress-response@6.0.0:
    resolution: {integrity: sha512-aW35yZM6Bb/4oJlZncMH2LCoZtJXTRxES17vE3hoRiowU2kWHaJKFkSBDnDR+cm9J+9QhXmREyIfv0pji9ejCQ==}
    engines: {node: '>=10'}

  dedent@1.6.0:
    resolution: {integrity: sha512-F1Z+5UCFpmQUzJa11agbyPVMbpgT/qA3/SKyJ1jyBgm7dUcUEa8v9JwDkerSQXfakBwFljIxhOJqGkjUwZ9FSA==}
    peerDependencies:
      babel-plugin-macros: ^3.1.0
    peerDependenciesMeta:
      babel-plugin-macros:
        optional: true

  deep-extend@0.6.0:
    resolution: {integrity: sha512-LOHxIOaPYdHlJRtCQfDIVZtfw/ufM8+rVj649RIHzcm/vGwQRXFt6OPqIFWsm2XEMrNIEtWR64sY1LEKD2vAOA==}
    engines: {node: '>=4.0.0'}

  deep-is@0.1.4:
    resolution: {integrity: sha512-oIPzksmTg4/MriiaYGO+okXDT7ztn/w3Eptv/+gSIdMdKsJo0u4CfYNFJPy+4SKMuCqGw2wxnA+URMg3t8a/bQ==}

  deepmerge@4.3.1:
    resolution: {integrity: sha512-3sUqbMEc77XqpdNO7FRyRog+eW3ph+GYCbj+rK+uYyRMuwsVy0rMiVtPn+QJlKFvWP/1PYpapqYn0Me2knFn+A==}
    engines: {node: '>=0.10.0'}

  defaults@1.0.4:
    resolution: {integrity: sha512-eFuaLoy/Rxalv2kr+lqMlUnrDWV+3j4pljOIJgLIhI058IQfWJ7vXhyEIHu+HtC738klGALYxOKDO0bQP3tg8A==}

  defaults@3.0.0:
    resolution: {integrity: sha512-RsqXDEAALjfRTro+IFNKpcPCt0/Cy2FqHSIlnomiJp9YGadpQnrtbRpSgN2+np21qHcIKiva4fiOQGjS9/qR/A==}
    engines: {node: '>=18'}

  defer-to-connect@2.0.1:
    resolution: {integrity: sha512-4tvttepXG1VaYGrRibk5EwJd1t4udunSOVMdLSAL6mId1ix438oPwPZMALY41FCijukO1L0twNcGsdzS7dHgDg==}
    engines: {node: '>=10'}

  define-data-property@1.1.4:
    resolution: {integrity: sha512-rBMvIzlpA8v6E+SJZoo++HAYqsLrkg7MSfIinMPFhmkorw7X+dOXVJQs+QT69zGkzMyfDnIMN2Wid1+NbL3T+A==}
    engines: {node: '>= 0.4'}

  define-lazy-prop@2.0.0:
    resolution: {integrity: sha512-Ds09qNh8yw3khSjiJjiUInaGX9xlqZDY7JVryGxdxV7NPeuqQfplOpQ66yJFZut3jLa5zOwkXw1g9EI2uKh4Og==}
    engines: {node: '>=8'}

  define-properties@1.2.1:
    resolution: {integrity: sha512-8QmQKqEASLd5nx0U1B1okLElbUuuttJ/AnYmRXbbbGDWh6uS208EjD4Xqq/I9wK7u0v6O08XhTWnt5XtEbR6Dg==}
    engines: {node: '>= 0.4'}

  delayed-stream@1.0.0:
    resolution: {integrity: sha512-ZySD7Nf91aLB0RxL4KGrKHBXl7Eds1DAmEdcoVawXnLD7SDhpNgtuII2aAkg7a7QS41jxPSZ17p4VdGnMHk3MQ==}
    engines: {node: '>=0.4.0'}

  depd@2.0.0:
    resolution: {integrity: sha512-g7nH6P6dyDioJogAAGprGpCtVImJhpPk/roCzdb3fIh61/s/nPsfR6onyMwkCAR/OlC3yBC0lESvUoQEAssIrw==}
    engines: {node: '>= 0.8'}

  destroy@1.2.0:
    resolution: {integrity: sha512-2sJGJTaXIIaR1w4iJSNoN0hnMY7Gpc/n8D4qSCJw8QqFWXf7cuAgnEHxBpweaVcPevC2l3KpjYCx3NypQQgaJg==}
    engines: {node: '>= 0.8', npm: 1.2.8000 || >= 1.4.16}

  detect-libc@1.0.3:
    resolution: {integrity: sha512-pGjwhsmsp4kL2RTz08wcOlGN83otlqHeD/Z5T8GXZB+/YcpQ/dgo+lbU8ZsGxV0HIvqqxo9l7mqYwyYMD9bKDg==}
    engines: {node: '>=0.10'}
    hasBin: true

  detect-libc@2.0.4:
    resolution: {integrity: sha512-3UDv+G9CsCKO1WKMGw9fwq/SWJYbI0c5Y7LU1AXYoDdbhE2AHQ6N6Nb34sG8Fj7T5APy8qXDCKuuIHd1BR0tVA==}
    engines: {node: '>=8'}

  detect-newline@3.1.0:
    resolution: {integrity: sha512-TLz+x/vEXm/Y7P7wn1EJFNLxYpUD4TgMosxY6fAVJUnJMbupHBOncxyWUG9OpTaH9EBD7uFI5LfEgmMOc54DsA==}
    engines: {node: '>=8'}

  dezalgo@1.0.4:
    resolution: {integrity: sha512-rXSP0bf+5n0Qonsb+SVVfNfIsimO4HEtmnIpPHY8Q1UCzKlQrDMfdobr8nJOOsRgWCyMRqeSBQzmWUMq7zvVig==}

  diff-sequences@29.6.3:
    resolution: {integrity: sha512-EjePK1srD3P08o2j4f0ExnylqRs5B9tJjcp9t1krH2qRi8CCdsYfwe9JgSLurFBWwq4uOlipzfk5fHNvwFKr8Q==}
    engines: {node: ^14.15.0 || ^16.10.0 || >=18.0.0}

  diff@4.0.2:
    resolution: {integrity: sha512-58lmxKSA4BNyLz+HHMUzlOEpg09FV+ev6ZMe3vJihgdxzgcwZ8VoEEPmALCZG9LmqfVoNMMKpttIYTVG6uDY7A==}
    engines: {node: '>=0.3.1'}

  doctrine@2.1.0:
    resolution: {integrity: sha512-35mSku4ZXK0vfCuHEDAwt55dg2jNajHZ1odvF+8SSr82EsZY4QmXfuWso8oEd8zRhVObSN18aM0CjSdoBX7zIw==}
    engines: {node: '>=0.10.0'}

  dotenv-expand@11.0.7:
    resolution: {integrity: sha512-zIHwmZPRshsCdpMDyVsqGmgyP0yT8GAgXUnkdAoJisxvf33k7yO6OuoKmcTGuXPWSsm8Oh88nZicRLA9Y0rUeA==}
    engines: {node: '>=12'}

  dotenv-expand@12.0.1:
    resolution: {integrity: sha512-LaKRbou8gt0RNID/9RoI+J2rvXsBRPMV7p+ElHlPhcSARbCPDYcYG2s1TIzAfWv4YSgyY5taidWzzs31lNV3yQ==}
    engines: {node: '>=12'}

  dotenv@16.4.7:
    resolution: {integrity: sha512-47qPchRCykZC03FhkYAhrvwU4xDBFIj1QPqaarj6mdM/hgUzfPHcpkHJOn3mJAufFeeAxAzeGsr5X0M4k6fLZQ==}
    engines: {node: '>=12'}

  dotenv@16.6.1:
    resolution: {integrity: sha512-uBq4egWHTcTt33a72vpSG0z3HnPuIl6NqYcTrKEg2azoEyl2hpW0zqlxysq2pK9HlDIHyHyakeYaYnSAwd8bow==}
    engines: {node: '>=12'}

  dunder-proto@1.0.1:
    resolution: {integrity: sha512-KIN/nDJBQRcXw0MLVhZE9iQHmG68qAVIBg9CqmUYjmQIhgij9U5MFvrqkUL5FbtyyzZuOeOt0zdeRe4UY7ct+A==}
    engines: {node: '>= 0.4'}

  eastasianwidth@0.2.0:
    resolution: {integrity: sha512-I88TYZWc9XiYHRQ4/3c5rjjfgkjhLyW2luGIheGERbNQ6OY7yTybanSpDXZa8y7VUP9YmDcYa+eyq4ca7iLqWA==}

  ee-first@1.1.1:
    resolution: {integrity: sha512-WMwm9LhRUo+WUaRN+vRuETqG89IgZphVSNkdFgeb6sS/E4OrDIN7t48CAewSHXc6C8lefD8KKfr5vY61brQlow==}

  ejs@3.1.10:
    resolution: {integrity: sha512-UeJmFfOrAQS8OJWPZ4qtgHyWExa088/MtK5UEyoJGFH67cDEXkZSviOiKRCZ4Xij0zxI3JECgYs3oKx+AizQBA==}
    engines: {node: '>=0.10.0'}
    hasBin: true

  electron-to-chromium@1.5.179:
    resolution: {integrity: sha512-UWKi/EbBopgfFsc5k61wFpV7WrnnSlSzW/e2XcBmS6qKYTivZlLtoll5/rdqRTxGglGHkmkW0j0pFNJG10EUIQ==}

  emittery@0.13.1:
    resolution: {integrity: sha512-DeWwawk6r5yR9jFgnDKYt4sLS0LmHJJi3ZOnb5/JdbYwj3nW+FxQnHIjhBKz8YLC7oRNPVM9NQ47I3CVx34eqQ==}
    engines: {node: '>=12'}

  emoji-regex@8.0.0:
    resolution: {integrity: sha512-MSjYzcWNOA0ewAHpz0MxpYFvwg6yjy1NG3xteoqz644VCo/RPgnr1/GGt+ic3iJTzQ8Eu3TdM14SawnVUmGE6A==}

  emoji-regex@9.2.2:
    resolution: {integrity: sha512-L18DaJsXSUk2+42pv8mLs5jJT2hqFkFE4j21wOmgbUqsZ2hL72NsUU785g9RXgo3s0ZNgVl42TiHp3ZtOv/Vyg==}

  encodeurl@1.0.2:
    resolution: {integrity: sha512-TPJXq8JqFaVYm2CWmPvnP2Iyo4ZSM7/QKcSmuMLDObfpH5fi7RUGmd/rTDf+rut/saiDiQEeVTNgAmJEdAOx0w==}
    engines: {node: '>= 0.8'}

  encodeurl@2.0.0:
    resolution: {integrity: sha512-Q0n9HRi4m6JuGIV1eFlmvJB7ZEVxu93IrMyiMsGC0lrMJMWzRgx6WGquyfQgZVb31vhGgXnfmPNNXmxnOkRBrg==}
    engines: {node: '>= 0.8'}

  enhanced-resolve@5.18.2:
    resolution: {integrity: sha512-6Jw4sE1maoRJo3q8MsSIn2onJFbLTOjY9hlx4DZXmOKvLRd1Ok2kXmAGXaafL2+ijsJZ1ClYbl/pmqr9+k4iUQ==}
    engines: {node: '>=10.13.0'}

  env-editor@0.4.2:
    resolution: {integrity: sha512-ObFo8v4rQJAE59M69QzwloxPZtd33TpYEIjtKD1rrFDcM1Gd7IkDxEBU+HriziN6HSHQnBJi8Dmy+JWkav5HKA==}
    engines: {node: '>=8'}

  error-ex@1.3.2:
    resolution: {integrity: sha512-7dFHNmqeFSEt2ZBsCriorKnn3Z2pj+fd9kmI6QoWw4//DL+icEBfc0U7qJCisqrTsKTjw4fNFy2pW9OqStD84g==}

  error-stack-parser@2.1.4:
    resolution: {integrity: sha512-Sk5V6wVazPhq5MhpO+AUxJn5x7XSXGl1R93Vn7i+zS15KDVxQijejNCrz8340/2bgLBjR9GtEG8ZVKONDjcqGQ==}

  es-abstract@1.24.0:
    resolution: {integrity: sha512-WSzPgsdLtTcQwm4CROfS5ju2Wa1QQcVeT37jFjYzdFz1r9ahadC8B8/a4qxJxM+09F18iumCdRmlr96ZYkQvEg==}
    engines: {node: '>= 0.4'}

  es-define-property@1.0.1:
    resolution: {integrity: sha512-e3nRfgfUZ4rNGL232gUgX06QNyyez04KdjFrF+LTRoOXmrOgFKDg4BCdsjW8EnT69eqdYGmRpJwiPVYNrCaW3g==}
    engines: {node: '>= 0.4'}

  es-errors@1.3.0:
    resolution: {integrity: sha512-Zf5H2Kxt2xjTvbJvP2ZWLEICxA6j+hAmMzIlypy4xcBg1vKVnx89Wy0GbS+kf5cwCVFFzdCFh2XSCFNULS6csw==}
    engines: {node: '>= 0.4'}

  es-iterator-helpers@1.2.1:
    resolution: {integrity: sha512-uDn+FE1yrDzyC0pCo961B2IHbdM8y/ACZsKD4dG6WqrjV53BADjwa7D+1aom2rsNVfLyDgU/eigvlJGJ08OQ4w==}
    engines: {node: '>= 0.4'}

  es-module-lexer@1.7.0:
    resolution: {integrity: sha512-jEQoCwk8hyb2AZziIOLhDqpm5+2ww5uIE6lkO/6jcOCusfk6LhMHpXXfBLXTZ7Ydyt0j4VoUQv6uGNYbdW+kBA==}

  es-object-atoms@1.1.1:
    resolution: {integrity: sha512-FGgH2h8zKNim9ljj7dankFPcICIK9Cp5bm+c2gQSYePhpaG5+esrLODihIorn+Pe6FGJzWhXQotPv73jTaldXA==}
    engines: {node: '>= 0.4'}

  es-set-tostringtag@2.1.0:
    resolution: {integrity: sha512-j6vWzfrGVfyXxge+O0x5sh6cvxAog0a/4Rdd2K36zCMV5eJ+/+tOAngRO8cODMNWbVRdVlmGZQL2YS3yR8bIUA==}
    engines: {node: '>= 0.4'}

  es-shim-unscopables@1.1.0:
    resolution: {integrity: sha512-d9T8ucsEhh8Bi1woXCf+TIKDIROLG5WCkxg8geBCbvk22kzwC5G2OnXVMO6FUsvQlgUUXQ2itephWDLqDzbeCw==}
    engines: {node: '>= 0.4'}

  es-to-primitive@1.3.0:
    resolution: {integrity: sha512-w+5mJ3GuFL+NjVtJlvydShqE1eN3h3PbI7/5LAsYJP/2qtuMXjfL2LpHSRqo4b4eSF5K/DH1JXKUAHSB2UW50g==}
    engines: {node: '>= 0.4'}

  escalade@3.2.0:
    resolution: {integrity: sha512-WUj2qlxaQtO4g6Pq5c29GTcWGDyd8itL8zTlipgECz3JesAiiOKotd8JU6otB3PACgG6xkJUyVhboMS+bje/jA==}
    engines: {node: '>=6'}

  escape-html@1.0.3:
    resolution: {integrity: sha512-NiSupZ4OeuGwr68lGIeym/ksIZMJodUGOSCZ/FSnTxcrekbvqrgdUxlJOMpijaKZVjAJrWrGs/6Jy8OMuyj9ow==}

  escape-string-regexp@1.0.5:
    resolution: {integrity: sha512-vbRorB5FUQWvla16U8R/qgaFIya2qGzwDrNmCZuYKrbdSUMG6I1ZCGQRefkRVhuOkIGVne7BQ35DSfo1qvJqFg==}
    engines: {node: '>=0.8.0'}

  escape-string-regexp@2.0.0:
    resolution: {integrity: sha512-UpzcLCXolUWcNu5HtVMHYdXJjArjsF9C0aNnquZYY4uW/Vu0miy5YoWvbV345HauVvcAUnpRuhMMcqTcGOY2+w==}
    engines: {node: '>=8'}

  escape-string-regexp@4.0.0:
    resolution: {integrity: sha512-TtpcNJ3XAzx3Gq8sWRzJaVajRs0uVxA2YAkdb1jm2YkPz4G6egUFAyA3n5vtEIZefPk5Wa4UXbKuS5fKkJWdgA==}
    engines: {node: '>=10'}

  eslint-config-next@15.3.4:
    resolution: {integrity: sha512-WqeumCq57QcTP2lYlV6BRUySfGiBYEXlQ1L0mQ+u4N4X4ZhUVSSQ52WtjqHv60pJ6dD7jn+YZc0d1/ZSsxccvg==}
    peerDependencies:
      eslint: ^7.23.0 || ^8.0.0 || ^9.0.0
      typescript: '>=3.3.1'
    peerDependenciesMeta:
      typescript:
        optional: true

  eslint-config-prettier@10.1.5:
    resolution: {integrity: sha512-zc1UmCpNltmVY34vuLRV61r1K27sWuX39E+uyUnY8xS2Bex88VV9cugG+UZbRSRGtGyFboj+D8JODyme1plMpw==}
    hasBin: true
    peerDependencies:
      eslint: '>=7.0.0'

  eslint-import-resolver-node@0.3.9:
    resolution: {integrity: sha512-WFj2isz22JahUv+B788TlO3N6zL3nNJGU8CcZbPZvVEkBPaJdCV4vy5wyghty5ROFbCRnm132v8BScu5/1BQ8g==}

  eslint-import-resolver-typescript@3.10.1:
    resolution: {integrity: sha512-A1rHYb06zjMGAxdLSkN2fXPBwuSaQ0iO5M/hdyS0Ajj1VBaRp0sPD3dn1FhME3c/JluGFbwSxyCfqdSbtQLAHQ==}
    engines: {node: ^14.18.0 || >=16.0.0}
    peerDependencies:
      eslint: '*'
      eslint-plugin-import: '*'
      eslint-plugin-import-x: '*'
    peerDependenciesMeta:
      eslint-plugin-import:
        optional: true
      eslint-plugin-import-x:
        optional: true

  eslint-module-utils@2.12.1:
    resolution: {integrity: sha512-L8jSWTze7K2mTg0vos/RuLRS5soomksDPoJLXIslC7c8Wmut3bx7CPpJijDcBZtxQ5lrbUdM+s0OlNbz0DCDNw==}
    engines: {node: '>=4'}
    peerDependencies:
      '@typescript-eslint/parser': '*'
      eslint: '*'
      eslint-import-resolver-node: '*'
      eslint-import-resolver-typescript: '*'
      eslint-import-resolver-webpack: '*'
    peerDependenciesMeta:
      '@typescript-eslint/parser':
        optional: true
      eslint:
        optional: true
      eslint-import-resolver-node:
        optional: true
      eslint-import-resolver-typescript:
        optional: true
      eslint-import-resolver-webpack:
        optional: true

  eslint-plugin-import@2.32.0:
    resolution: {integrity: sha512-whOE1HFo/qJDyX4SnXzP4N6zOWn79WhnCUY/iDR0mPfQZO8wcYE4JClzI2oZrhBnnMUCBCHZhO6VQyoBU95mZA==}
    engines: {node: '>=4'}
    peerDependencies:
      '@typescript-eslint/parser': '*'
      eslint: ^2 || ^3 || ^4 || ^5 || ^6 || ^7.2.0 || ^8 || ^9
    peerDependenciesMeta:
      '@typescript-eslint/parser':
        optional: true

  eslint-plugin-jsx-a11y@6.10.2:
    resolution: {integrity: sha512-scB3nz4WmG75pV8+3eRUQOHZlNSUhFNq37xnpgRkCCELU3XMvXAxLk1eqWWyE22Ki4Q01Fnsw9BA3cJHDPgn2Q==}
    engines: {node: '>=4.0'}
    peerDependencies:
      eslint: ^3 || ^4 || ^5 || ^6 || ^7 || ^8 || ^9

  eslint-plugin-prettier@5.5.1:
    resolution: {integrity: sha512-dobTkHT6XaEVOo8IO90Q4DOSxnm3Y151QxPJlM/vKC0bVy+d6cVWQZLlFiuZPP0wS6vZwSKeJgKkcS+KfMBlRw==}
    engines: {node: ^14.18.0 || >=16.0.0}
    peerDependencies:
      '@types/eslint': '>=8.0.0'
      eslint: '>=8.0.0'
      eslint-config-prettier: '>= 7.0.0 <10.0.0 || >=10.1.0'
      prettier: '>=3.0.0'
    peerDependenciesMeta:
      '@types/eslint':
        optional: true
      eslint-config-prettier:
        optional: true

  eslint-plugin-react-hooks@5.2.0:
    resolution: {integrity: sha512-+f15FfK64YQwZdJNELETdn5ibXEUQmW1DZL6KXhNnc2heoy/sg9VJJeT7n8TlMWouzWqSWavFkIhHyIbIAEapg==}
    engines: {node: '>=10'}
    peerDependencies:
      eslint: ^3.0.0 || ^4.0.0 || ^5.0.0 || ^6.0.0 || ^7.0.0 || ^8.0.0-0 || ^9.0.0

  eslint-plugin-react@7.37.5:
    resolution: {integrity: sha512-Qteup0SqU15kdocexFNAJMvCJEfa2xUKNV4CC1xsVMrIIqEy3SQ/rqyxCWNzfrd3/ldy6HMlD2e0JDVpDg2qIA==}
    engines: {node: '>=4'}
    peerDependencies:
      eslint: ^3 || ^4 || ^5 || ^6 || ^7 || ^8 || ^9.7

  eslint-scope@5.1.1:
    resolution: {integrity: sha512-2NxwbF/hZ0KpepYN0cNbo+FN6XoK7GaHlQhgx/hIZl6Va0bF45RQOOwhLIy8lQDbuCiadSLCBnH2CFYquit5bw==}
    engines: {node: '>=8.0.0'}

  eslint-scope@8.4.0:
    resolution: {integrity: sha512-sNXOfKCn74rt8RICKMvJS7XKV/Xk9kA7DyJr8mJik3S7Cwgy3qlkkmyS2uQB3jiJg6VNdZd/pDBJu0nvG2NlTg==}
    engines: {node: ^18.18.0 || ^20.9.0 || >=21.1.0}

  eslint-visitor-keys@3.4.3:
    resolution: {integrity: sha512-wpc+LXeiyiisxPlEkUzU6svyS1frIO3Mgxj1fdy7Pm8Ygzguax2N3Fa/D/ag1WqbOprdI+uY6wMUl8/a2G+iag==}
    engines: {node: ^12.22.0 || ^14.17.0 || >=16.0.0}

  eslint-visitor-keys@4.2.1:
    resolution: {integrity: sha512-Uhdk5sfqcee/9H/rCOJikYz67o0a2Tw2hGRPOG2Y1R2dg7brRe1uG0yaNQDHu+TO/uQPF/5eCapvYSmHUjt7JQ==}
    engines: {node: ^18.18.0 || ^20.9.0 || >=21.1.0}

  eslint@9.31.0:
    resolution: {integrity: sha512-QldCVh/ztyKJJZLr4jXNUByx3gR+TDYZCRXEktiZoUR3PGy4qCmSbkxcIle8GEwGpb5JBZazlaJ/CxLidXdEbQ==}
    engines: {node: ^18.18.0 || ^20.9.0 || >=21.1.0}
    hasBin: true
    peerDependencies:
      jiti: '*'
    peerDependenciesMeta:
      jiti:
        optional: true

  espree@10.4.0:
    resolution: {integrity: sha512-j6PAQ2uUr79PZhBjP5C5fhl8e39FmRnOjsD5lGnWrFU8i2G776tBK7+nP8KuQUTTyAZUwfQqXAgrVH5MbH9CYQ==}
    engines: {node: ^18.18.0 || ^20.9.0 || >=21.1.0}

  esprima@4.0.1:
    resolution: {integrity: sha512-eGuFFw7Upda+g4p+QHvnW0RyTX/SVeJBDM/gCtMARO0cLuT2HcEKnTPvhjV6aGeqrCB/sbNop0Kszm0jsaWU4A==}
    engines: {node: '>=4'}
    hasBin: true

  esquery@1.6.0:
    resolution: {integrity: sha512-ca9pw9fomFcKPvFLXhBKUK90ZvGibiGOvRJNbjljY7s7uq/5YO4BOzcYtJqExdx99rF6aAcnRxHmcUHcz6sQsg==}
    engines: {node: '>=0.10'}

  esrecurse@4.3.0:
    resolution: {integrity: sha512-KmfKL3b6G+RXvP8N1vr3Tq1kL/oCFgn2NYXEtqP8/L3pKapUA4G8cFVaoF3SU323CD4XypR/ffioHmkti6/Tag==}
    engines: {node: '>=4.0'}

  estraverse@4.3.0:
    resolution: {integrity: sha512-39nnKffWz8xN1BU/2c79n9nB9HDzo0niYUqx6xyqUnyoAnQyyWpOTdZEeiCch8BBu515t4wp9ZmgVfVhn9EBpw==}
    engines: {node: '>=4.0'}

  estraverse@5.3.0:
    resolution: {integrity: sha512-MMdARuVEQziNTeJD8DgMqmhwR11BRQ/cBP+pLtYdSTnf3MIO8fFeiINEbX36ZdNlfU/7A9f3gUw49B3oQsvwBA==}
    engines: {node: '>=4.0'}

  esutils@2.0.3:
    resolution: {integrity: sha512-kVscqXk4OCp68SZ0dkgEKVi6/8ij300KBWTJq32P/dYeWTSwK41WyTxalN1eRmA5Z9UU/LX9D7FWSmV9SAYx6g==}
    engines: {node: '>=0.10.0'}

  etag@1.8.1:
    resolution: {integrity: sha512-aIL5Fx7mawVa300al2BnEE4iNvo1qETxLrPI/o05L7z6go7fCw1J6EQmbK4FmJ2AS7kgVF/KEZWufBfdClMcPg==}
    engines: {node: '>= 0.6'}

  event-target-shim@5.0.1:
    resolution: {integrity: sha512-i/2XbnSz/uxRCU6+NdVJgKWDTM427+MqYbkQzD321DuCQJUqOuJKIA0IM2+W2xtYHdKOmZ4dR6fExsd4SXL+WQ==}
    engines: {node: '>=6'}

  events@3.3.0:
    resolution: {integrity: sha512-mQw+2fkQbALzQ7V0MY0IqdnXNOeTtP4r0lN9z7AAawCXgqea7bDii20AYrIBrFd/Hx0M2Ocz6S111CaFkUcb0Q==}
    engines: {node: '>=0.8.x'}

  exec-async@2.2.0:
    resolution: {integrity: sha512-87OpwcEiMia/DeiKFzaQNBNFeN3XkkpYIh9FyOqq5mS2oKv3CBE67PXoEKcr6nodWdXNogTiQ0jE2NGuoffXPw==}

  execa@5.1.1:
    resolution: {integrity: sha512-8uSpZZocAZRBAPIEINJj3Lo9HyGitllczc27Eh5YYojjMFMn8yHMDMaUHE2Jqfq05D/wucwI4JGURyXt1vchyg==}
    engines: {node: '>=10'}

  exit@0.1.2:
    resolution: {integrity: sha512-Zk/eNKV2zbjpKzrsQ+n1G6poVbErQxJ0LBOJXaKZ1EViLzH+hrLu9cdXI4zw9dBQJslwBEpbQ2P1oS7nDxs6jQ==}
    engines: {node: '>= 0.8.0'}

  expect@29.7.0:
    resolution: {integrity: sha512-2Zks0hf1VLFYI1kbh0I5jP3KHHyCHpkfyHBzsSXRFgl/Bg9mWYfMW8oD+PdMPlEwy5HNsR9JutYy6pMeOh61nw==}
    engines: {node: ^14.15.0 || ^16.10.0 || >=18.0.0}

  expo-asset@11.1.7:
    resolution: {integrity: sha512-b5P8GpjUh08fRCf6m5XPVAh7ra42cQrHBIMgH2UXP+xsj4Wufl6pLy6jRF5w6U7DranUMbsXm8TOyq4EHy7ADg==}
    peerDependencies:
      expo: '*'
      react: '*'
      react-native: '*'

  expo-constants@17.1.7:
    resolution: {integrity: sha512-byBjGsJ6T6FrLlhOBxw4EaiMXrZEn/MlUYIj/JAd+FS7ll5X/S4qVRbIimSJtdW47hXMq0zxPfJX6njtA56hHA==}
    peerDependencies:
      expo: '*'
      react-native: '*'

  expo-eas-client@0.14.4:
    resolution: {integrity: sha512-TSL1BbBFIuXchJmPgbPnB7cGpOOuSGJcQ/L7gij/+zPjExwvKm5ckA5dlSulwoFhH8zQt4vb7bfISPSAWQVWBw==}

  expo-file-system@18.1.11:
    resolution: {integrity: sha512-HJw/m0nVOKeqeRjPjGdvm+zBi5/NxcdPf8M8P3G2JFvH5Z8vBWqVDic2O58jnT1OFEy0XXzoH9UqFu7cHg9DTQ==}
    peerDependencies:
      expo: '*'
      react-native: '*'

  expo-font@13.3.2:
    resolution: {integrity: sha512-wUlMdpqURmQ/CNKK/+BIHkDA5nGjMqNlYmW0pJFXY/KE/OG80Qcavdu2sHsL4efAIiNGvYdBS10WztuQYU4X0A==}
    peerDependencies:
      expo: '*'
      react: '*'

  expo-json-utils@0.15.0:
    resolution: {integrity: sha512-duRT6oGl80IDzH2LD2yEFWNwGIC2WkozsB6HF3cDYNoNNdUvFk6uN3YiwsTsqVM/D0z6LEAQ01/SlYvN+Fw0JQ==}

  expo-keep-awake@14.1.4:
    resolution: {integrity: sha512-wU9qOnosy4+U4z/o4h8W9PjPvcFMfZXrlUoKTMBW7F4pLqhkkP/5G4EviPZixv4XWFMjn1ExQ5rV6BX8GwJsWA==}
    peerDependencies:
      expo: '*'
      react: '*'

  expo-linking@7.1.7:
    resolution: {integrity: sha512-ZJaH1RIch2G/M3hx2QJdlrKbYFUTOjVVW4g39hfxrE5bPX9xhZUYXqxqQtzMNl1ylAevw9JkgEfWbBWddbZ3UA==}
    peerDependencies:
      react: '*'
      react-native: '*'

  expo-manifests@0.16.6:
    resolution: {integrity: sha512-1A+do6/mLUWF9xd3uCrlXr9QFDbjbfqAYmUy8UDLOjof1lMrOhyeC4Yi6WexA/A8dhZEpIxSMCKfn7G4aHAh4w==}
    peerDependencies:
      expo: '*'

  expo-modules-autolinking@2.1.14:
    resolution: {integrity: sha512-nT5ERXwc+0ZT/pozDoJjYZyUQu5RnXMk9jDGm5lg+PiKvsrCTSA/2/eftJGMxLkTjVI2MXp5WjSz3JRjbA7UXA==}
    hasBin: true

  expo-modules-core@2.4.2:
    resolution: {integrity: sha512-RCb0wniYCJkxwpXrkiBA/WiNGxzYsEpL0sB50gTnS/zEfX3DImS2npc4lfZ3hPZo1UF9YC6OSI9Do+iacV0NUg==}

  expo-router@5.1.3:
    resolution: {integrity: sha512-zoAU0clwEj569PpGOzc06wCcxOskHLEyonJhLNPsweJgu+vE010d6XW+yr5ODR6F3ViFJpfcjbe7u3SaTjl24Q==}
    peerDependencies:
      '@react-navigation/drawer': ^7.3.9
      '@testing-library/jest-native': '*'
      expo: '*'
      expo-constants: '*'
      expo-linking: '*'
      react-native-reanimated: '*'
      react-native-safe-area-context: '*'
      react-native-screens: '*'
    peerDependenciesMeta:
      '@react-navigation/drawer':
        optional: true
      '@testing-library/jest-native':
        optional: true
      react-native-reanimated:
        optional: true

  expo-status-bar@2.2.3:
    resolution: {integrity: sha512-+c8R3AESBoduunxTJ8353SqKAKpxL6DvcD8VKBuh81zzJyUUbfB4CVjr1GufSJEKsMzNPXZU+HJwXx7Xh7lx8Q==}
    peerDependencies:
      react: '*'
      react-native: '*'

  expo-structured-headers@4.1.0:
    resolution: {integrity: sha512-2X+aUNzC/qaw7/WyUhrVHNDB0uQ5rE12XA2H/rJXaAiYQSuOeU90ladaN0IJYV9I2XlhYrjXLktLXWbO7zgbag==}

  expo-updates-interface@1.1.0:
    resolution: {integrity: sha512-DeB+fRe0hUDPZhpJ4X4bFMAItatFBUPjw/TVSbJsaf3Exeami+2qbbJhWkcTMoYHOB73nOIcaYcWXYJnCJXO0w==}
    peerDependencies:
      expo: '*'

  expo-updates@0.28.17:
    resolution: {integrity: sha512-OiKDrKk6EoBRP9AoK7/4tyj9lVtHw2IfaETIFeUCHMgx5xjgKGX/jjSwqhk8N9BJgLDIy0oD0Sb0MaEbSBb3lg==}
    hasBin: true
    peerDependencies:
      expo: '*'
      react: '*'

  expo@53.0.19:
    resolution: {integrity: sha512-hZWEKw6h5dlfKy6+c3f2exx5x3Loio8p0b2s/Pk1eQfTffqpkQRVVlOzcTWU1RSuMfc47ZMpr97pUJWQczOGsQ==}
    hasBin: true
    peerDependencies:
      '@expo/dom-webview': '*'
      '@expo/metro-runtime': '*'
      react: '*'
      react-native: '*'
      react-native-webview: '*'
    peerDependenciesMeta:
      '@expo/dom-webview':
        optional: true
      '@expo/metro-runtime':
        optional: true
      react-native-webview:
        optional: true

  exponential-backoff@3.1.2:
    resolution: {integrity: sha512-8QxYTVXUkuy7fIIoitQkPwGonB8F3Zj8eEO8Sqg9Zv/bkI7RJAzowee4gr81Hak/dUTpA2Z7VfQgoijjPNlUZA==}

  express@5.1.0:
    resolution: {integrity: sha512-DT9ck5YIRU+8GYzzU5kT3eHGA5iL+1Zd0EutOmTE9Dtk+Tvuzd23VBU+ec7HPNSTxXYO55gPV/hq4pSBJDjFpA==}
    engines: {node: '>= 18'}

  ext-list@2.2.2:
    resolution: {integrity: sha512-u+SQgsubraE6zItfVA0tBuCBhfU9ogSRnsvygI7wht9TS510oLkBRXBsqopeUG/GBOIQyKZO9wjTqIu/sf5zFA==}
    engines: {node: '>=0.10.0'}

  ext-name@5.0.0:
    resolution: {integrity: sha512-yblEwXAbGv1VQDmow7s38W77hzAgJAO50ztBLMcUyUBfxv1HC+LGwtiEN+Co6LtlqT/5uwVOxsD4TNIilWhwdQ==}
    engines: {node: '>=4'}

  external-editor@3.1.0:
    resolution: {integrity: sha512-hMQ4CX1p1izmuLYyZqLMO/qGNw10wSv9QDCPfzXfyFrOaCSSoRfqE1Kf1s5an66J5JZC62NewG+mK49jOCtQew==}
    engines: {node: '>=4'}

  fast-deep-equal@3.1.3:
    resolution: {integrity: sha512-f3qQ9oQy9j2AhBe/H9VC91wLmKBCCU/gDOnKNAYG5hswO7BLKj09Hc5HYNz9cGI++xlpDCIgDaitVs03ATR84Q==}

  fast-diff@1.3.0:
    resolution: {integrity: sha512-VxPP4NqbUjj6MaAOafWeUn2cXWLcCtljklUtZf0Ind4XQ+QPtmA0b18zZy0jIQx+ExRVCR/ZQpBmik5lXshNsw==}

  fast-fifo@1.3.2:
    resolution: {integrity: sha512-/d9sfos4yxzpwkDkuN7k2SqFKtYNmCTzgfEpz82x34IM9/zc8KGxQoXg1liNC/izpRM/MBdt44Nmx41ZWqk+FQ==}

  fast-glob@3.3.1:
    resolution: {integrity: sha512-kNFPyjhh5cKjrUltxs+wFx+ZkbRaxxmZ+X0ZU31SOsxCEtP9VPgtq2teZw1DebupL5GmDaNQ6yKMMVcM41iqDg==}
    engines: {node: '>=8.6.0'}

  fast-glob@3.3.3:
    resolution: {integrity: sha512-7MptL8U0cqcFdzIzwOTHoilX9x5BrNqye7Z/LuC7kCMRio1EMSyqRK3BEAUD7sXRq4iT4AzTVuZdhgQ2TCvYLg==}
    engines: {node: '>=8.6.0'}

  fast-json-stable-stringify@2.1.0:
    resolution: {integrity: sha512-lhd/wF+Lk98HZoTCtlVraHtfh5XYijIjalXck7saUtuanSDyLMxnHhSXEDJqHxD7msR8D0uCmqlkwjCV8xvwHw==}

  fast-levenshtein@2.0.6:
    resolution: {integrity: sha512-DCXu6Ifhqcks7TZKY3Hxp3y6qphY5SJZmrWMDrKcERSOXWQdMhU9Ig/PYrzyw/ul9jOIyh0N4M0tbC5hodg8dw==}

  fast-safe-stringify@2.1.1:
    resolution: {integrity: sha512-W+KJc2dmILlPplD/H4K9l9LcAHAfPtP6BY84uVLXQ6Evcz9Lcg33Y2z1IVblT6xdY54PXYVHEv+0Wpq8Io6zkA==}

  fast-uri@3.0.6:
    resolution: {integrity: sha512-Atfo14OibSv5wAp4VWNsFYE1AchQRTv9cBGWET4pZWHzYshFSS9NQI6I57rdKn9croWVMbYFbLhJ+yJvmZIIHw==}

  fastq@1.19.1:
    resolution: {integrity: sha512-GwLTyxkCXjXbxqIhTsMI2Nui8huMPtnxg7krajPJAjnEG/iiOS7i+zCtWGZR9G0NBKbXKh6X9m9UIsYX/N6vvQ==}

  fb-watchman@2.0.2:
    resolution: {integrity: sha512-p5161BqbuCaSnB8jIbzQHOlpgsPmK5rJVDfDKO91Axs5NC1uu3HRQm6wt9cd9/+GtQQIO53JdGXXoyDpTAsgYA==}

  fbjs-css-vars@1.0.2:
    resolution: {integrity: sha512-b2XGFAFdWZWg0phtAWLHCk836A1Xann+I+Dgd3Gk64MHKZO44FfoD1KxyvbSh0qZsIoXQGGlVztIY+oitJPpRQ==}

  fbjs@3.0.5:
    resolution: {integrity: sha512-ztsSx77JBtkuMrEypfhgc3cI0+0h+svqeie7xHbh1k/IKdcydnvadp/mUaGgjAOXQmQSxsqgaRhS3q9fy+1kxg==}

  fdir@6.4.6:
    resolution: {integrity: sha512-hiFoqpyZcfNm1yc4u8oWCf9A2c4D3QjCrks3zmoVKVxpQRzmPNar1hUJcBG2RQHvEVGDN+Jm81ZheVLAQMK6+w==}
    peerDependencies:
      picomatch: ^3 || ^4
    peerDependenciesMeta:
      picomatch:
        optional: true

  fflate@0.8.2:
    resolution: {integrity: sha512-cPJU47OaAoCbg0pBvzsgpTPhmhqI5eJjh/JIu8tPj5q+T7iLvW/JAYUqmE7KOB4R1ZyEhzBaIQpQpardBF5z8A==}

  file-entry-cache@8.0.0:
    resolution: {integrity: sha512-XXTUwCvisa5oacNGRP9SfNtYBNAMi+RPwBFmblZEF7N7swHYQS6/Zfk7SRwx4D5j3CH211YNRco1DEMNVfZCnQ==}
    engines: {node: '>=16.0.0'}

  file-type@19.6.0:
    resolution: {integrity: sha512-VZR5I7k5wkD0HgFnMsq5hOsSc710MJMu5Nc5QYsbe38NN5iPV/XTObYLc/cpttRTf6lX538+5uO1ZQRhYibiZQ==}
    engines: {node: '>=18'}

  file-type@21.0.0:
    resolution: {integrity: sha512-ek5xNX2YBYlXhiUXui3D/BXa3LdqPmoLJ7rqEx2bKJ7EAUEfmXgW0Das7Dc6Nr9MvqaOnIqiPV0mZk/r/UpNAg==}
    engines: {node: '>=20'}

  filelist@1.0.4:
    resolution: {integrity: sha512-w1cEuf3S+DrLCQL7ET6kz+gmlJdbq9J7yXCSjK/OZCPA+qEN1WyF4ZAf0YYJa4/shHJra2t/d/r8SV4Ji+x+8Q==}

  filename-reserved-regex@3.0.0:
    resolution: {integrity: sha512-hn4cQfU6GOT/7cFHXBqeBg2TbrMBgdD0kcjLhvSQYYwm3s4B6cjvBfb7nBALJLAXqmU5xajSa7X2NnUud/VCdw==}
    engines: {node: ^12.20.0 || ^14.13.1 || >=16.0.0}

  filenamify@6.0.0:
    resolution: {integrity: sha512-vqIlNogKeyD3yzrm0yhRMQg8hOVwYcYRfjEoODd49iCprMn4HL85gK3HcykQE53EPIpX3HcAbGA5ELQv216dAQ==}
    engines: {node: '>=16'}

  fill-range@7.1.1:
    resolution: {integrity: sha512-YsGpe3WHLK8ZYi4tWDg2Jy3ebRz2rXowDxnld4bkQB00cc/1Zw9AWnC0i9ztDJitivtQvaI9KaLyKrc+hBW0yg==}
    engines: {node: '>=8'}

  filter-obj@1.1.0:
    resolution: {integrity: sha512-8rXg1ZnX7xzy2NGDVkBVaAy+lSlPNwad13BtgSlLuxfIslyt5Vg64U7tFcCt4WS1R0hvtnQybT/IyCkGZ3DpXQ==}
    engines: {node: '>=0.10.0'}

  finalhandler@1.1.2:
    resolution: {integrity: sha512-aAWcW57uxVNrQZqFXjITpW3sIUQmHGG3qSb9mUah9MgMC4NeWhNOlNjXEYq3HjRAvL6arUviZGGJsBg6z0zsWA==}
    engines: {node: '>= 0.8'}

  finalhandler@2.1.0:
    resolution: {integrity: sha512-/t88Ty3d5JWQbWYgaOGCCYfXRwV1+be02WqYYlL6h0lEiUAMPM8o8qKGO01YIkOHzka2up08wvgYD0mDiI+q3Q==}
    engines: {node: '>= 0.8'}

  find-up@4.1.0:
    resolution: {integrity: sha512-PpOwAdQ/YlXQ2vj8a3h8IipDuYRi3wceVQQGYWxNINccq40Anw7BlsEXCMbt1Zt+OLA6Fq9suIpIWD0OsnISlw==}
    engines: {node: '>=8'}

  find-up@5.0.0:
    resolution: {integrity: sha512-78/PXT1wlLLDgTzDs7sjq9hzz0vXD+zn+7wypEe4fXQxCmdmqfGsEPQxmiCSQI3ajFV91bVSsvNtrJRiW6nGng==}
    engines: {node: '>=10'}

  find-versions@5.1.0:
    resolution: {integrity: sha512-+iwzCJ7C5v5KgcBuueqVoNiHVoQpwiUK5XFLjf0affFTep+Wcw93tPvmb8tqujDNmzhBDPddnWV/qgWSXgq+Hg==}
    engines: {node: '>=12'}

  flat-cache@4.0.1:
    resolution: {integrity: sha512-f7ccFPK3SXFHpx15UIGyRJ/FJQctuKZ0zVuN3frBo4HnK3cay9VEW0R6yPYFHC0AgqhukPzKjq22t5DmAyqGyw==}
    engines: {node: '>=16'}

  flatted@3.3.3:
    resolution: {integrity: sha512-GX+ysw4PBCz0PzosHDepZGANEuFCMLrnRTiEy9McGjmkCQYwRq4A/X786G/fjM/+OjsWSU1ZrY5qyARZmO/uwg==}

  flow-enums-runtime@0.0.6:
    resolution: {integrity: sha512-3PYnM29RFXwvAN6Pc/scUfkI7RwhQ/xqyLUyPNlXUp9S40zI8nup9tUSrTLSVnWGBN38FNiGWbwZOB6uR4OGdw==}

  follow-redirects@1.15.9:
    resolution: {integrity: sha512-gew4GsXizNgdoRyqmyfMHyAmXsZDk6mHkSxZFCzW9gwlbtOW44CDtYavM+y+72qD/Vq2l550kMF52DT8fOLJqQ==}
    engines: {node: '>=4.0'}
    peerDependencies:
      debug: '*'
    peerDependenciesMeta:
      debug:
        optional: true

  fontfaceobserver@2.3.0:
    resolution: {integrity: sha512-6FPvD/IVyT4ZlNe7Wcn5Fb/4ChigpucKYSvD6a+0iMoLn2inpo711eyIcKjmDtE5XNcgAkSH9uN/nfAeZzHEfg==}

  for-each@0.3.5:
    resolution: {integrity: sha512-dKx12eRCVIzqCxFGplyFKJMPvLEWgmNtUrpTiJIR5u97zEhRG8ySrtboPHZXx7daLxQVrl643cTzbab2tkQjxg==}
    engines: {node: '>= 0.4'}

  foreground-child@3.3.1:
    resolution: {integrity: sha512-gIXjKqtFuWEgzFRJA9WCQeSJLZDjgJUOMCMzxtvFq/37KojM1BFGufqsCy0r4qSQmYLsZYMeyRqzIWOMup03sw==}
    engines: {node: '>=14'}

  fork-ts-checker-webpack-plugin@9.1.0:
    resolution: {integrity: sha512-mpafl89VFPJmhnJ1ssH+8wmM2b50n+Rew5x42NeI2U78aRWgtkEtGmctp7iT16UjquJTjorEmIfESj3DxdW84Q==}
    engines: {node: '>=14.21.3'}
    peerDependencies:
      typescript: '>3.6.0'
      webpack: ^5.11.0

  form-data-encoder@2.1.4:
    resolution: {integrity: sha512-yDYSgNMraqvnxiEXO4hi88+YZxaHC6QKzb5N84iRCTDeRO7ZALpir/lVmf/uXUhnwUr2O4HU8s/n6x+yNjQkHw==}
    engines: {node: '>= 14.17'}

  form-data@4.0.3:
    resolution: {integrity: sha512-qsITQPfmvMOSAdeyZ+12I1c+CKSstAFAwu+97zrnWAbIr5u8wfsExUzCesVLC8NgHuRUqNN4Zy6UPWUTRGslcA==}
    engines: {node: '>= 6'}

  form-data@4.0.4:
    resolution: {integrity: sha512-KrGhL9Q4zjj0kiUt5OO4Mr/A/jlI2jDYs5eHBpYHPcBEVSiipAvn2Ko2HnPe20rmcuuvMHNdZFp+4IlGTMF0Ow==}
    engines: {node: '>= 6'}

  formidable@3.5.4:
    resolution: {integrity: sha512-YikH+7CUTOtP44ZTnUhR7Ic2UASBPOqmaRkRKxRbywPTe5VxF7RRCck4af9wutiZ/QKM5nME9Bie2fFaPz5Gug==}
    engines: {node: '>=14.0.0'}

  forwarded@0.2.0:
    resolution: {integrity: sha512-buRG0fpBtRHSTCOASe6hD258tEubFoRLb4ZNA6NxMVHNw2gOcwHo9wyablzMzOA5z9xA9L1KNjk/Nt6MT9aYow==}
    engines: {node: '>= 0.6'}

  freeport-async@2.0.0:
    resolution: {integrity: sha512-K7od3Uw45AJg00XUmy15+Hae2hOcgKcmN3/EF6Y7i01O0gaqiRx8sUSpsb9+BRNL8RPBrhzPsVfy8q9ADlJuWQ==}
    engines: {node: '>=8'}

  fresh@0.5.2:
    resolution: {integrity: sha512-zJ2mQYM18rEFOudeV4GShTGIQ7RbzA7ozbU9I/XBpm7kqgMywgmylMwXHxZJmkVoYkna9d2pVXVXPdYTP9ej8Q==}
    engines: {node: '>= 0.6'}

  fresh@2.0.0:
    resolution: {integrity: sha512-Rx/WycZ60HOaqLKAi6cHRKKI7zxWbJ31MhntmtwMoaTeF7XFH9hhBp8vITaMidfljRQ6eYWCKkaTK+ykVJHP2A==}
    engines: {node: '>= 0.8'}

  fs-extra@10.1.0:
    resolution: {integrity: sha512-oRXApq54ETRj4eMiFzGnHWGy+zo5raudjuxN0b8H7s/RU2oW0Wvsx9O0ACRN/kRq9E8Vu/ReskGB5o3ji+FzHQ==}
    engines: {node: '>=12'}

  fs-monkey@1.0.6:
    resolution: {integrity: sha512-b1FMfwetIKymC0eioW7mTywihSQE4oLzQn1dB6rZB5fx/3NpNEdAWeCSMB+60/AeT0TCXsxzAlcYVEFCTAksWg==}

  fs.realpath@1.0.0:
    resolution: {integrity: sha512-OO0pH2lK6a0hZnAdau5ItzHPI6pUlvI7jMVnxUQRtw4owF2wk8lOSabtGDCTP4Ggrg2MbGnWO9X8K1t4+fGMDw==}

  fsevents@2.3.3:
    resolution: {integrity: sha512-5xoDfX+fL7faATnagmWPpbFtwh/R77WmMMqqHGS65C3vvB0YHrgF+B1YmZ3441tMj5n63k0212XNoJwzlhffQw==}
    engines: {node: ^8.16.0 || ^10.6.0 || >=11.0.0}
    os: [darwin]

  function-bind@1.1.2:
    resolution: {integrity: sha512-7XHNxH7qX9xG5mIwxkhumTox/MIRNcOgDrxWsMt2pAr23WHp6MrRlN7FBSFpCpr+oVO0F744iUgR82nJMfG2SA==}

  function.prototype.name@1.1.8:
    resolution: {integrity: sha512-e5iwyodOHhbMr/yNrc7fDYG4qlbIvI5gajyzPnb5TCwyhjApznQh1BMFou9b30SevY43gCJKXycoCBjMbsuW0Q==}
    engines: {node: '>= 0.4'}

  functions-have-names@1.2.3:
    resolution: {integrity: sha512-xckBUXyTIqT97tq2x2AMb+g163b5JFysYk0x4qxNFwbfQkmNZoiRHb6sPzI9/QV33WeuvVYBUIiD4NzNIyqaRQ==}

  gensync@1.0.0-beta.2:
    resolution: {integrity: sha512-3hN7NaskYvMDLQY55gnW3NQ+mesEAepTqlg+VEbj7zzqEMBVNhzcGYYeqFo/TlYz6eQiFcp1HcsCZO+nGgS8zg==}
    engines: {node: '>=6.9.0'}

  get-caller-file@2.0.5:
    resolution: {integrity: sha512-DyFP3BM/3YHTQOCUL/w0OZHR0lpKeGrxotcHWcqNEdnltqFwXVfhEBQ94eIo34AfQpo0rGki4cyIiftY06h2Fg==}
    engines: {node: 6.* || 8.* || >= 10.*}

  get-intrinsic@1.3.0:
    resolution: {integrity: sha512-9fSjSaos/fRIVIp+xSJlE6lfwhES7LNtKaCBIamHsjr2na1BiABJPo0mOjjz8GJDURarmCPGqaiVg5mfjb98CQ==}
    engines: {node: '>= 0.4'}

  get-package-type@0.1.0:
    resolution: {integrity: sha512-pjzuKtY64GYfWizNAJ0fr9VqttZkNiK2iS430LtIHzjBEr6bX8Am2zm4sW4Ro5wjWW5cAlRL1qAMTcXbjNAO2Q==}
    engines: {node: '>=8.0.0'}

  get-proto@1.0.1:
    resolution: {integrity: sha512-sTSfBjoXBp89JvIKIefqw7U2CCebsc74kiY6awiGogKtoSGbgjYE/G/+l9sF3MWFPNc9IcoOC4ODfKHfxFmp0g==}
    engines: {node: '>= 0.4'}

  get-stream@6.0.1:
    resolution: {integrity: sha512-ts6Wi+2j3jQjqi70w5AlN8DFnkSwC+MqmxEzdEALB2qXZYV3X/b1CTfgPLGJNMeAWxdPfU8FO1ms3NUfaHCPYg==}
    engines: {node: '>=10'}

  get-stream@9.0.1:
    resolution: {integrity: sha512-kVCxPF3vQM/N0B1PmoqVUqgHP+EeVjmZSQn+1oCRPxd2P21P2F19lIgbR3HBosbB1PUhOAoctJnfEn2GbN2eZA==}
    engines: {node: '>=18'}

  get-symbol-description@1.1.0:
    resolution: {integrity: sha512-w9UMqWwJxHNOvoNzSJ2oPF5wvYcvP7jUvYzhp67yEhTi17ZDBBC1z9pTdGuzjD+EFIqLSYRweZjqfiPzQ06Ebg==}
    engines: {node: '>= 0.4'}

  get-tsconfig@4.10.1:
    resolution: {integrity: sha512-auHyJ4AgMz7vgS8Hp3N6HXSmlMdUyhSUrfBF16w153rxtLIEOE+HGqaBppczZvnHLqQJfiHotCYpNhl0lUROFQ==}

  getenv@2.0.0:
    resolution: {integrity: sha512-VilgtJj/ALgGY77fiLam5iD336eSWi96Q15JSAG1zi8NRBysm3LXKdGnHb4m5cuyxvOLQQKWpBZAT6ni4FI2iQ==}
    engines: {node: '>=6'}

  glob-parent@5.1.2:
    resolution: {integrity: sha512-AOIgSQCepiJYwP3ARnGx+5VnTu2HBYdzbGP45eLw1vr3zB3vZLeyed1sC9hnbcOc9/SrMyM5RPQrkGz4aS9Zow==}
    engines: {node: '>= 6'}

  glob-parent@6.0.2:
    resolution: {integrity: sha512-XxwI8EOhVQgWp6iDL+3b0r86f4d6AX6zSU55HfB4ydCEuXLXc5FcYeOu+nnGftS4TEju/11rt4KJPTMgbfmv4A==}
    engines: {node: '>=10.13.0'}

  glob-to-regexp@0.4.1:
    resolution: {integrity: sha512-lkX1HJXwyMcprw/5YUZc2s7DrpAiHB21/V+E1rHUrVNokkvB6bqMzT0VfV6/86ZNabt1k14YOIaT7nDvOX3Iiw==}

  glob@10.4.5:
    resolution: {integrity: sha512-7Bv8RF0k6xjo7d4A/PxYLbUCfb6c+Vpd2/mB2yRDlew7Jb5hEXiCD9ibfO7wpk8i4sevK6DFny9h7EYbM3/sHg==}
    hasBin: true

  glob@11.0.1:
    resolution: {integrity: sha512-zrQDm8XPnYEKawJScsnM0QzobJxlT/kHOOlRTio8IH/GrmxRE5fjllkzdaHclIuNjUQTJYH2xHNIGfdpJkDJUw==}
    engines: {node: 20 || >=22}
    hasBin: true

  glob@7.2.3:
    resolution: {integrity: sha512-nFR0zLpU2YCaRxwoCJvL6UvCH2JFyFVIvwTLsIf21AuHlMskA1hhTdk+LlYJtOlYt9v6dvszD2BGRqBL+iQK9Q==}
    deprecated: Glob versions prior to v9 are no longer supported

  globals@14.0.0:
    resolution: {integrity: sha512-oahGvuMGQlPw/ivIYBjVSrWAfWLBeku5tpPE2fOPLi+WHffIWbuh2tCjhyQhTBPMf5E9jDEH4FOmTYgYwbKwtQ==}
    engines: {node: '>=18'}

  globals@16.3.0:
    resolution: {integrity: sha512-bqWEnJ1Nt3neqx2q5SFfGS8r/ahumIakg3HcwtNlrVlwXIeNumWn/c7Pn/wKzGhf6SaW6H6uWXLqC30STCMchQ==}
    engines: {node: '>=18'}

  globalthis@1.0.4:
    resolution: {integrity: sha512-DpLKbNU4WylpxJykQujfCcwYWiV/Jhm50Goo0wrVILAv5jOr9d+H+UR3PhSCD2rCCEIg0uc+G+muBTwD54JhDQ==}
    engines: {node: '>= 0.4'}

  gopd@1.2.0:
    resolution: {integrity: sha512-ZUKRh6/kUFoAiTAtTYPZJ3hw9wNxx+BIBOijnlG9PnrJsCcSjs1wyyD6vJpaYtgnzDrKYRSqf3OO6Rfa93xsRg==}
    engines: {node: '>= 0.4'}

  got@13.0.0:
    resolution: {integrity: sha512-XfBk1CxOOScDcMr9O1yKkNaQyy865NbYs+F7dr4H0LZMVgCj2Le59k6PqbNHoL5ToeaEQUYh6c6yMfVcc6SJxA==}
    engines: {node: '>=16'}

  graceful-fs@4.2.11:
    resolution: {integrity: sha512-RbJ5/jmFcNNCcDV5o9eTnBLJ/HszWV0P73bc+Ff4nS/rJj+YaS6IGyiOL0VoBYX+l1Wrl3k63h/KrH+nhJ0XvQ==}

  graphemer@1.4.0:
    resolution: {integrity: sha512-EtKwoO6kxCL9WO5xipiHTZlSzBm7WLT627TqC/uVRd0HKmq8NXyebnNYxDoBi7wt8eTWrUrKXCOVaFq9x1kgag==}

  has-bigints@1.1.0:
    resolution: {integrity: sha512-R3pbpkcIqv2Pm3dUwgjclDRVmWpTJW2DcMzcIhEXEx1oh/CEMObMm3KLmRJOdvhM7o4uQBnwr8pzRK2sJWIqfg==}
    engines: {node: '>= 0.4'}

  has-flag@3.0.0:
    resolution: {integrity: sha512-sKJf1+ceQBr4SMkvQnBDNDtf4TXpVhVGateu0t918bl30FnbE2m4vNLX+VWe/dpjlb+HugGYzW7uQXH98HPEYw==}
    engines: {node: '>=4'}

  has-flag@4.0.0:
    resolution: {integrity: sha512-EykJT/Q1KjTWctppgIAgfSO0tKVuZUjhgMr17kqTumMl6Afv3EISleU7qZUzoXDFTAHTDC4NOoG/ZxU3EvlMPQ==}
    engines: {node: '>=8'}

  has-own-prop@2.0.0:
    resolution: {integrity: sha512-Pq0h+hvsVm6dDEa8x82GnLSYHOzNDt7f0ddFa3FqcQlgzEiptPqL+XrOJNavjOzSYiYWIrgeVYYgGlLmnxwilQ==}
    engines: {node: '>=8'}

  has-property-descriptors@1.0.2:
    resolution: {integrity: sha512-55JNKuIW+vq4Ke1BjOTjM2YctQIvCT7GFzHwmfZPGo5wnrgkid0YQtnAleFSqumZm4az3n2BS+erby5ipJdgrg==}

  has-proto@1.2.0:
    resolution: {integrity: sha512-KIL7eQPfHQRC8+XluaIw7BHUwwqL19bQn4hzNgdr+1wXoU0KKj6rufu47lhY7KbJR2C6T6+PfyN0Ea7wkSS+qQ==}
    engines: {node: '>= 0.4'}

  has-symbols@1.1.0:
    resolution: {integrity: sha512-1cDNdwJ2Jaohmb3sg4OmKaMBwuC48sYni5HUw2DvsC8LjGTLK9h+eb1X6RyuOHe4hT0ULCW68iomhjUoKUqlPQ==}
    engines: {node: '>= 0.4'}

  has-tostringtag@1.0.2:
    resolution: {integrity: sha512-NqADB8VjPFLM2V0VvHUewwwsw0ZWBaIdgo+ieHtK3hasLz4qeCRjYcqfB6AQrBggRKppKF8L52/VqdVsO47Dlw==}
    engines: {node: '>= 0.4'}

  hasown@2.0.2:
    resolution: {integrity: sha512-0hJU9SCPvmMzIBdZFqNPXWa6dqh7WdH0cII9y+CyS8rG3nL48Bclra9HmKhVVUHyPWNH5Y7xDwAB7bfgSjkUMQ==}
    engines: {node: '>= 0.4'}

  heic-convert@2.1.0:
    resolution: {integrity: sha512-1qDuRvEHifTVAj3pFIgkqGgJIr0M3X7cxEPjEp0oG4mo8GFjq99DpCo8Eg3kg17Cy0MTjxpFdoBHOatj7ZVKtg==}
    engines: {node: '>=12.0.0'}

  heic-decode@2.1.0:
    resolution: {integrity: sha512-0fB3O3WMk38+PScbHLVp66jcNhsZ/ErtQ6u2lMYu/YxXgbBtl+oKOhGQHa4RpvE68k8IzbWkABzHnyAIjR758A==}
    engines: {node: '>=8.0.0'}

  hermes-estree@0.25.1:
    resolution: {integrity: sha512-0wUoCcLp+5Ev5pDW2OriHC2MJCbwLwuRx+gAqMTOkGKJJiBCLjtrvy4PWUGn6MIVefecRpzoOZ/UV6iGdOr+Cw==}

  hermes-estree@0.28.1:
    resolution: {integrity: sha512-w3nxl/RGM7LBae0v8LH2o36+8VqwOZGv9rX1wyoWT6YaKZLqpJZ0YQ5P0LVr3tuRpf7vCx0iIG4i/VmBJejxTQ==}

  hermes-parser@0.25.1:
    resolution: {integrity: sha512-6pEjquH3rqaI6cYAXYPcz9MS4rY6R4ngRgrgfDshRptUZIc3lw0MCIJIGDj9++mfySOuPTHB4nrSW99BCvOPIA==}

  hermes-parser@0.28.1:
    resolution: {integrity: sha512-nf8o+hE8g7UJWParnccljHumE9Vlq8F7MqIdeahl+4x0tvCUJYRrT0L7h0MMg/X9YJmkNwsfbaNNrzPtFXOscg==}

  hosted-git-info@7.0.2:
    resolution: {integrity: sha512-puUZAUKT5m8Zzvs72XWy3HtvVbTWljRE66cP60bxJzAqf2DgICo7lYTY2IHUmLnNpjYvw5bvmoHvPc0QO2a62w==}
    engines: {node: ^16.14.0 || >=18.0.0}

  html-escaper@2.0.2:
    resolution: {integrity: sha512-H2iMtd0I4Mt5eYiapRdIDjp+XzelXQ0tFE4JS7YFwFevXXMmOp9myNrUvCg0D6ws8iqkRPBfKHgbwig1SmlLfg==}

  http-cache-semantics@4.2.0:
    resolution: {integrity: sha512-dTxcvPXqPvXBQpq5dUr6mEMJX4oIEFv6bwom3FDwKRDsuIjjJGANqhBuoAn9c1RQJIdAKav33ED65E2ys+87QQ==}

  http-errors@2.0.0:
    resolution: {integrity: sha512-FtwrG/euBzaEjYeRqOgly7G0qviiXoJWnvEH2Z1plBdXgbyjv34pHTSb9zoeHMyDy33+DWy5Wt9Wo+TURtOYSQ==}
    engines: {node: '>= 0.8'}

  http-proxy-agent@7.0.2:
    resolution: {integrity: sha512-T1gkAiYYDWYx3V5Bmyu7HcfcvL7mUrTWiM6yOfa3PIphViJ/gFPbvidQ+veqSOHci/PxBcDabeUNCzpOODJZig==}
    engines: {node: '>= 14'}

  http2-wrapper@2.2.1:
    resolution: {integrity: sha512-V5nVw1PAOgfI3Lmeaj2Exmeg7fenjhRUgz1lPSezy1CuhPYbgQtbQj4jZfEAEMlaL+vupsvhjqCyjzob0yxsmQ==}
    engines: {node: '>=10.19.0'}

  https-proxy-agent@7.0.6:
    resolution: {integrity: sha512-vK9P5/iUfdl95AI+JVyUuIcVtd4ofvtrOr3HNtM2yxC9bnMbEdp3x01OhQNnjb8IJYi38VlTE3mBXwcfvywuSw==}
    engines: {node: '>= 14'}

  human-signals@2.1.0:
    resolution: {integrity: sha512-B4FFZ6q/T2jhhksgkbEW3HBvWIfDW85snkQgawt07S7J5QXTk6BkNV+0yAeZrM5QpMAdYlocGoljn0sJ/WQkFw==}
    engines: {node: '>=10.17.0'}

  hyphenate-style-name@1.1.0:
    resolution: {integrity: sha512-WDC/ui2VVRrz3jOVi+XtjqkDjiVjTtFaAGiW37k6b+ohyQ5wYDOGkvCZa8+H0nx3gyvv0+BST9xuOgIyGQ00gw==}

  iconv-lite@0.4.24:
    resolution: {integrity: sha512-v3MXnZAcvnywkTUEZomIActle7RXXeedOR31wwl7VlyoXO4Qi9arvSenNQWne1TcRwhCL1HwLI21bEqdpj8/rA==}
    engines: {node: '>=0.10.0'}

  iconv-lite@0.6.3:
    resolution: {integrity: sha512-4fCk79wshMdzMp2rH06qWrJE4iolqLhCUH+OiuIgU++RB0+94NlDL81atO7GX55uUKueo0txHNtvEyI6D7WdMw==}
    engines: {node: '>=0.10.0'}

  ieee754@1.2.1:
    resolution: {integrity: sha512-dcyqhDvX1C46lXZcVqCpK+FtMRQVdIMN6/Df5js2zouUsqG7I6sFxitIC+7KYK29KdXOLHdu9zL4sFnoVQnqaA==}

  ignore-by-default@1.0.1:
    resolution: {integrity: sha512-Ius2VYcGNk7T90CppJqcIkS5ooHUZyIQK+ClZfMfMNFEF9VSE73Fq+906u/CWu92x4gzZMWOwfFYckPObzdEbA==}

  ignore@5.3.2:
    resolution: {integrity: sha512-hsBTNUqQTDwkWtcdYI2i06Y/nUBEsNEDJKjWdigLvegy8kDuJAS8uRlpkkcQpyEXL0Z/pjDy5HBmMjRCJ2gq+g==}
    engines: {node: '>= 4'}

  ignore@7.0.5:
    resolution: {integrity: sha512-Hs59xBNfUIunMFgWAbGX5cq6893IbWg4KnrjbYwX3tx0ztorVgTDA6B2sxf8ejHJ4wz8BqGUMYlnzNBer5NvGg==}
    engines: {node: '>= 4'}

  image-size@1.2.1:
    resolution: {integrity: sha512-rH+46sQJ2dlwfjfhCyNx5thzrv+dtmBIhPHk0zgRUukHzZ/kRueTJXoYYsclBaKcSMBWuGbOFXtioLpzTb5euw==}
    engines: {node: '>=16.x'}
    hasBin: true

  import-fresh@2.0.0:
    resolution: {integrity: sha512-eZ5H8rcgYazHbKC3PG4ClHNykCSxtAhxSSEM+2mb+7evD2CKF5V7c0dNum7AdpDh0ZdICwZY9sRSn8f+KH96sg==}
    engines: {node: '>=4'}

  import-fresh@3.3.1:
    resolution: {integrity: sha512-TR3KfrTZTYLPB6jUjfx6MF9WcWrHL9su5TObK4ZkYgBdWKPOFoSoQIdEuTuR82pmtxH2spWG9h6etwfr1pLBqQ==}
    engines: {node: '>=6'}

  import-local@3.2.0:
    resolution: {integrity: sha512-2SPlun1JUPWoM6t3F0dw0FkCF/jWY8kttcY4f599GLTSjh2OCuuhdTkJQsEcZzBqbXZGKMK2OqW1oZsjtf/gQA==}
    engines: {node: '>=8'}
    hasBin: true

  imurmurhash@0.1.4:
    resolution: {integrity: sha512-JmXMZ6wuvDmLiHEml9ykzqO6lwFbof0GG4IkcGaENdCRDDmMVnny7s5HsIgHCbaq0w2MyPhDqkhTUgS2LU2PHA==}
    engines: {node: '>=0.8.19'}

  inflight@1.0.6:
    resolution: {integrity: sha512-k92I/b08q4wvFscXCLvqfsHCrjrF7yiXsQuIVvVE7N82W3+aqpzuUdBbfhWcy/FZR3/4IgflMgKLOsvPDrGCJA==}
    deprecated: This module is not supported, and leaks memory. Do not use it. Check out lru-cache if you want a good and tested way to coalesce async requests by a key value, which is much more comprehensive and powerful.

  inherits@2.0.4:
    resolution: {integrity: sha512-k/vGaX4/Yla3WzyMCvTQOXYeIHvqOKtnqBduzTHpzpQZzAskKMhZ2K+EnBiSM9zGSoIFeMpXKxa4dYeZIQqewQ==}

  ini@1.3.8:
    resolution: {integrity: sha512-JV/yugV2uzW5iMRSiZAyDtQd+nxtUnjeLt0acNdw98kKLrvuRVyB80tsREOE7yvGVgalhZ6RNXCmEHkUKBKxew==}

  inline-style-prefixer@7.0.1:
    resolution: {integrity: sha512-lhYo5qNTQp3EvSSp3sRvXMbVQTLrvGV6DycRMJ5dm2BLMiJ30wpXKdDdgX+GmJZ5uQMucwRKHamXSst3Sj/Giw==}

  inspect-with-kind@1.0.5:
    resolution: {integrity: sha512-MAQUJuIo7Xqk8EVNP+6d3CKq9c80hi4tjIbIAT6lmGW9W6WzlHiu9PS8uSuUYU+Do+j1baiFp3H25XEVxDIG2g==}

  internal-slot@1.1.0:
    resolution: {integrity: sha512-4gd7VpWNQNB4UKKCFFVcp1AVv+FMOgs9NKzjHKusc8jTMhd5eL1NqQqOpE0KzMds804/yHlglp3uxgluOqAPLw==}
    engines: {node: '>= 0.4'}

  invariant@2.2.4:
    resolution: {integrity: sha512-phJfQVBuaJM5raOpJjSfkiD6BpbCE4Ns//LaXl6wGYtUBY83nWS6Rf9tXm2e8VaK60JEjYldbPif/A2B1C2gNA==}

  ipaddr.js@1.9.1:
    resolution: {integrity: sha512-0KI/607xoxSToH7GjN1FfSbLoU0+btTicjsQSWQlh/hZykN8KpmMf7uYwPW3R+akZ6R/w18ZlXSHBYXiYUPO3g==}
    engines: {node: '>= 0.10'}

  is-array-buffer@3.0.5:
    resolution: {integrity: sha512-DDfANUiiG2wC1qawP66qlTugJeL5HyzMpfr8lLK+jMQirGzNod0B12cFB/9q838Ru27sBwfw78/rdoU7RERz6A==}
    engines: {node: '>= 0.4'}

  is-arrayish@0.2.1:
    resolution: {integrity: sha512-zz06S8t0ozoDXMG+ube26zeCTNXcKIPJZJi8hBrF4idCLms4CG9QtK7qBl1boi5ODzFpjswb5JPmHCbMpjaYzg==}

  is-arrayish@0.3.2:
    resolution: {integrity: sha512-eVRqCvVlZbuw3GrM63ovNSNAeA1K16kaR/LRY/92w0zxQ5/1YzwblUX652i4Xs9RwAGjW9d9y6X88t8OaAJfWQ==}

  is-async-function@2.1.1:
    resolution: {integrity: sha512-9dgM/cZBnNvjzaMYHVoxxfPj2QXt22Ev7SuuPrs+xav0ukGB0S6d4ydZdEiM48kLx5kDV+QBPrpVnFyefL8kkQ==}
    engines: {node: '>= 0.4'}

  is-bigint@1.1.0:
    resolution: {integrity: sha512-n4ZT37wG78iz03xPRKJrHTdZbe3IicyucEtdRsV5yglwc3GyUfbAfpSeD0FJ41NbUNSt5wbhqfp1fS+BgnvDFQ==}
    engines: {node: '>= 0.4'}

  is-binary-path@2.1.0:
    resolution: {integrity: sha512-ZMERYes6pDydyuGidse7OsHxtbI7WVeUEozgR/g7rd0xUimYNlvZRE/K2MgZTjWy725IfelLeVcEM97mmtRGXw==}
    engines: {node: '>=8'}

  is-boolean-object@1.2.2:
    resolution: {integrity: sha512-wa56o2/ElJMYqjCjGkXri7it5FbebW5usLw/nPmCMs5DeZ7eziSYZhSmPRn0txqeW4LnAmQQU7FgqLpsEFKM4A==}
    engines: {node: '>= 0.4'}

  is-bun-module@2.0.0:
    resolution: {integrity: sha512-gNCGbnnnnFAUGKeZ9PdbyeGYJqewpmc2aKHUEMO5nQPWU9lOmv7jcmQIv+qHD8fXW6W7qfuCwX4rY9LNRjXrkQ==}

  is-callable@1.2.7:
    resolution: {integrity: sha512-1BC0BVFhS/p0qtw6enp8e+8OD0UrK0oFLztSjNzhcKA3WDuJxxAPXzPuPtKkjEY9UUoEWlX/8fgKeu2S8i9JTA==}
    engines: {node: '>= 0.4'}

  is-core-module@2.16.1:
    resolution: {integrity: sha512-UfoeMA6fIJ8wTYFEUjelnaGI67v6+N7qXJEvQuIGa99l4xsCruSYOVSQ0uPANn4dAzm8lkYPaKLrrijLq7x23w==}
    engines: {node: '>= 0.4'}

  is-data-view@1.0.2:
    resolution: {integrity: sha512-RKtWF8pGmS87i2D6gqQu/l7EYRlVdfzemCJN/P3UOs//x1QE7mfhvzHIApBTRf7axvT6DMGwSwBXYCT0nfB9xw==}
    engines: {node: '>= 0.4'}

  is-date-object@1.1.0:
    resolution: {integrity: sha512-PwwhEakHVKTdRNVOw+/Gyh0+MzlCl4R6qKvkhuvLtPMggI1WAHt9sOwZxQLSGpUaDnrdyDsomoRgNnCfKNSXXg==}
    engines: {node: '>= 0.4'}

  is-directory@0.3.1:
    resolution: {integrity: sha512-yVChGzahRFvbkscn2MlwGismPO12i9+znNruC5gVEntG3qu0xQMzsGg/JFbrsqDOHtHFPci+V5aP5T9I+yeKqw==}
    engines: {node: '>=0.10.0'}

  is-docker@2.2.1:
    resolution: {integrity: sha512-F+i2BKsFrH66iaUFc0woD8sLy8getkwTwtOBjvs56Cx4CgJDeKQeqfz8wAYiSb8JOprWhHH5p77PbmYCvvUuXQ==}
    engines: {node: '>=8'}
    hasBin: true

  is-extglob@2.1.1:
    resolution: {integrity: sha512-SbKbANkN603Vi4jEZv49LeVJMn4yGwsbzZworEoyEiutsN3nJYdbO36zfhGJ6QEDpOZIFkDtnq5JRxmvl3jsoQ==}
    engines: {node: '>=0.10.0'}

  is-finalizationregistry@1.1.1:
    resolution: {integrity: sha512-1pC6N8qWJbWoPtEjgcL2xyhQOP491EQjeUo3qTKcmV8YSDDJrOepfG8pcC7h/QgnQHYSv0mJ3Z/ZWxmatVrysg==}
    engines: {node: '>= 0.4'}

  is-fullwidth-code-point@3.0.0:
    resolution: {integrity: sha512-zymm5+u+sCsSWyD9qNaejV3DFvhCKclKdizYaJUuHA83RLjb7nSuGnddCHGv0hk+KY7BMAlsWeK4Ueg6EV6XQg==}
    engines: {node: '>=8'}

  is-generator-fn@2.1.0:
    resolution: {integrity: sha512-cTIB4yPYL/Grw0EaSzASzg6bBy9gqCofvWN8okThAYIxKJZC+udlRAmGbM0XLeniEJSs8uEgHPGuHSe1XsOLSQ==}
    engines: {node: '>=6'}

  is-generator-function@1.1.0:
    resolution: {integrity: sha512-nPUB5km40q9e8UfN/Zc24eLlzdSf9OfKByBw9CIdw4H1giPMeA0OIJvbchsCu4npfI2QcMVBsGEBHKZ7wLTWmQ==}
    engines: {node: '>= 0.4'}

  is-glob@4.0.3:
    resolution: {integrity: sha512-xelSayHH36ZgE7ZWhli7pW34hNbNl8Ojv5KVmkJD4hBdD3th8Tfk9vYasLM+mXWOZhFkgZfxhLSnrwRr4elSSg==}
    engines: {node: '>=0.10.0'}

  is-interactive@1.0.0:
    resolution: {integrity: sha512-2HvIEKRoqS62guEC+qBjpvRubdX910WCMuJTZ+I9yvqKU2/12eSL549HMwtabb4oupdj2sMP50k+XJfB/8JE6w==}
    engines: {node: '>=8'}

  is-map@2.0.3:
    resolution: {integrity: sha512-1Qed0/Hr2m+YqxnM09CjA2d/i6YZNfF6R2oRAOj36eUdS6qIV/huPJNSEpKbupewFs+ZsJlxsjjPbc0/afW6Lw==}
    engines: {node: '>= 0.4'}

  is-negative-zero@2.0.3:
    resolution: {integrity: sha512-5KoIu2Ngpyek75jXodFvnafB6DJgr3u8uuK0LEZJjrU19DrMD3EVERaR8sjz8CCGgpZvxPl9SuE1GMVPFHx1mw==}
    engines: {node: '>= 0.4'}

  is-number-object@1.1.1:
    resolution: {integrity: sha512-lZhclumE1G6VYD8VHe35wFaIif+CTy5SJIi5+3y4psDgWu4wPDoBhF8NxUOinEc7pHgiTsT6MaBb92rKhhD+Xw==}
    engines: {node: '>= 0.4'}

  is-number@7.0.0:
    resolution: {integrity: sha512-41Cifkg6e8TylSpdtTpeLVMqvSBEVzTttHvERD741+pnZ8ANv0004MRL43QKPDlK9cGvNp6NZWZUBlbGXYxxng==}
    engines: {node: '>=0.12.0'}

  is-plain-obj@1.1.0:
    resolution: {integrity: sha512-yvkRyxmFKEOQ4pNXCmJG5AEQNlXJS5LaONXo5/cLdTZdWvsZ1ioJEonLGAosKlMWE8lwUy/bJzMjcw8az73+Fg==}
    engines: {node: '>=0.10.0'}

  is-promise@4.0.0:
    resolution: {integrity: sha512-hvpoI6korhJMnej285dSg6nu1+e6uxs7zG3BYAm5byqDsgJNWwxzM6z6iZiAgQR4TJ30JmBTOwqZUw3WlyH3AQ==}

  is-regex@1.2.1:
    resolution: {integrity: sha512-MjYsKHO5O7mCsmRGxWcLWheFqN9DJ/2TmngvjKXihe6efViPqc274+Fx/4fYj/r03+ESvBdTXK0V6tA3rgez1g==}
    engines: {node: '>= 0.4'}

  is-set@2.0.3:
    resolution: {integrity: sha512-iPAjerrse27/ygGLxw+EBR9agv9Y6uLeYVJMu+QNCoouJ1/1ri0mGrcWpfCqFZuzzx3WjtwxG098X+n4OuRkPg==}
    engines: {node: '>= 0.4'}

  is-shared-array-buffer@1.0.4:
    resolution: {integrity: sha512-ISWac8drv4ZGfwKl5slpHG9OwPNty4jOWPRIhBpxOoD+hqITiwuipOQ2bNthAzwA3B4fIjO4Nln74N0S9byq8A==}
    engines: {node: '>= 0.4'}

  is-stream@2.0.1:
    resolution: {integrity: sha512-hFoiJiTl63nn+kstHGBtewWSKnQLpyb155KHheA1l39uvtO9nWIop1p3udqPcUd/xbF1VLMO4n7OI6p7RbngDg==}
    engines: {node: '>=8'}

  is-stream@4.0.1:
    resolution: {integrity: sha512-Dnz92NInDqYckGEUJv689RbRiTSEHCQ7wOVeALbkOz999YpqT46yMRIGtSNl2iCL1waAZSx40+h59NV/EwzV/A==}
    engines: {node: '>=18'}

  is-string@1.1.1:
    resolution: {integrity: sha512-BtEeSsoaQjlSPBemMQIrY1MY0uM6vnS1g5fmufYOtnxLGUZM2178PKbhsk7Ffv58IX+ZtcvoGwccYsh0PglkAA==}
    engines: {node: '>= 0.4'}

  is-symbol@1.1.1:
    resolution: {integrity: sha512-9gGx6GTtCQM73BgmHQXfDmLtfjjTUDSyoxTCbp5WtoixAhfgsDirWIcVQ/IHpvI5Vgd5i/J5F7B9cN/WlVbC/w==}
    engines: {node: '>= 0.4'}

  is-typed-array@1.1.15:
    resolution: {integrity: sha512-p3EcsicXjit7SaskXHs1hA91QxgTw46Fv6EFKKGS5DRFLD8yKnohjF3hxoju94b/OcMZoQukzpPpBE9uLVKzgQ==}
    engines: {node: '>= 0.4'}

  is-unicode-supported@0.1.0:
    resolution: {integrity: sha512-knxG2q4UC3u8stRGyAVJCOdxFmv5DZiRcdlIaAQXAbSfJya+OhopNotLQrstBhququ4ZpuKbDc/8S6mgXgPFPw==}
    engines: {node: '>=10'}

  is-weakmap@2.0.2:
    resolution: {integrity: sha512-K5pXYOm9wqY1RgjpL3YTkF39tni1XajUIkawTLUo9EZEVUFga5gSQJF8nNS7ZwJQ02y+1YCNYcMh+HIf1ZqE+w==}
    engines: {node: '>= 0.4'}

  is-weakref@1.1.1:
    resolution: {integrity: sha512-6i9mGWSlqzNMEqpCp93KwRS1uUOodk2OJ6b+sq7ZPDSy2WuI5NFIxp/254TytR8ftefexkWn5xNiHUNpPOfSew==}
    engines: {node: '>= 0.4'}

  is-weakset@2.0.4:
    resolution: {integrity: sha512-mfcwb6IzQyOKTs84CQMrOwW4gQcaTOAWJ0zzJCl2WSPDrWk/OzDaImWFH3djXhb24g4eudZfLRozAvPGw4d9hQ==}
    engines: {node: '>= 0.4'}

  is-wsl@2.2.0:
    resolution: {integrity: sha512-fKzAra0rGJUUBwGBgNkHZuToZcn+TtXHpeCgmkMJMMYx1sQDYaCSyjJBSCa2nH1DGm7s3n1oBnohoVTBaN7Lww==}
    engines: {node: '>=8'}

  isarray@2.0.5:
    resolution: {integrity: sha512-xHjhDr3cNBK0BzdUJSPXZntQUx/mwMS5Rw4A7lPJ90XGAO6ISP/ePDNuo0vhqOZU+UD5JoodwCAAoZQd3FeAKw==}

  isexe@2.0.0:
    resolution: {integrity: sha512-RHxMLp9lnKHGHRng9QFhRCMbYAcVpn69smSGcq3f36xjgVVWThj4qqLbTLlq7Ssj8B+fIQ1EuCEGI2lKsyQeIw==}

  isows@1.0.7:
    resolution: {integrity: sha512-I1fSfDCZL5P0v33sVqeTDSpcstAg/N+wF5HS033mogOVIp4B+oHC7oOCsA3axAbBSGTJ8QubbNmnIRN/h8U7hg==}
    peerDependencies:
      ws: '*'

  istanbul-lib-coverage@3.2.2:
    resolution: {integrity: sha512-O8dpsF+r0WV/8MNRKfnmrtCWhuKjxrq2w+jpzBL5UZKTi2LeVWnWOmWRxFlesJONmc+wLAGvKQZEOanko0LFTg==}
    engines: {node: '>=8'}

  istanbul-lib-instrument@5.2.1:
    resolution: {integrity: sha512-pzqtp31nLv/XFOzXGuvhCb8qhjmTVo5vjVk19XE4CRlSWz0KoeJ3bw9XsA7nOp9YBf4qHjwBxkDzKcME/J29Yg==}
    engines: {node: '>=8'}

  istanbul-lib-instrument@6.0.3:
    resolution: {integrity: sha512-Vtgk7L/R2JHyyGW07spoFlB8/lpjiOLTjMdms6AFMraYt3BaJauod/NGrfnVG/y4Ix1JEuMRPDPEj2ua+zz1/Q==}
    engines: {node: '>=10'}

  istanbul-lib-report@3.0.1:
    resolution: {integrity: sha512-GCfE1mtsHGOELCU8e/Z7YWzpmybrx/+dSTfLrvY8qRmaY6zXTKWn6WQIjaAFw069icm6GVMNkgu0NzI4iPZUNw==}
    engines: {node: '>=10'}

  istanbul-lib-source-maps@4.0.1:
    resolution: {integrity: sha512-n3s8EwkdFIJCG3BPKBYvskgXGoy88ARzvegkitk60NxRdwltLOTaH7CUiMRXvwYorl0Q712iEjcWB+fK/MrWVw==}
    engines: {node: '>=10'}

  istanbul-reports@3.1.7:
    resolution: {integrity: sha512-BewmUXImeuRk2YY0PVbxgKAysvhRPUQE0h5QRM++nVWyubKGV0l8qQ5op8+B2DOmwSe63Jivj0BjkPQVf8fP5g==}
    engines: {node: '>=8'}

  iterare@1.2.1:
    resolution: {integrity: sha512-RKYVTCjAnRthyJes037NX/IiqeidgN1xc3j1RjFfECFp28A1GVwK9nA+i0rJPaHqSZwygLzRnFlzUuHFoWWy+Q==}
    engines: {node: '>=6'}

  iterator.prototype@1.1.5:
    resolution: {integrity: sha512-H0dkQoCa3b2VEeKQBOxFph+JAbcrQdE7KC0UkqwpLmv2EC4P41QXP+rqo9wYodACiG5/WM5s9oDApTU8utwj9g==}
    engines: {node: '>= 0.4'}

  jackspeak@3.4.3:
    resolution: {integrity: sha512-OGlZQpz2yfahA/Rd1Y8Cd9SIEsqvXkLVoSw/cgwhnhFMDbsQFeZYoJJ7bIZBS9BcamUW96asq/npPWugM+RQBw==}

  jackspeak@4.1.1:
    resolution: {integrity: sha512-zptv57P3GpL+O0I7VdMJNBZCu+BPHVQUk55Ft8/QCJjTVxrnJHuVuX/0Bl2A6/+2oyR/ZMEuFKwmzqqZ/U5nPQ==}
    engines: {node: 20 || >=22}

  jake@10.9.2:
    resolution: {integrity: sha512-2P4SQ0HrLQ+fw6llpLnOaGAvN2Zu6778SJMrCUwns4fOoG9ayrTiZk3VV8sCPkVZF8ab0zksVpS8FDY5pRCNBA==}
    engines: {node: '>=10'}
    hasBin: true

  jest-changed-files@29.7.0:
    resolution: {integrity: sha512-fEArFiwf1BpQ+4bXSprcDc3/x4HSzL4al2tozwVpDFpsxALjLYdyiIK4e5Vz66GQJIbXJ82+35PtysofptNX2w==}
    engines: {node: ^14.15.0 || ^16.10.0 || >=18.0.0}

  jest-circus@29.7.0:
    resolution: {integrity: sha512-3E1nCMgipcTkCocFwM90XXQab9bS+GMsjdpmPrlelaxwD93Ad8iVEjX/vvHPdLPnFf+L40u+5+iutRdA1N9myw==}
    engines: {node: ^14.15.0 || ^16.10.0 || >=18.0.0}

  jest-cli@29.7.0:
    resolution: {integrity: sha512-OVVobw2IubN/GSYsxETi+gOe7Ka59EFMR/twOU3Jb2GnKKeMGJB5SGUUrEz3SFVmJASUdZUzy83sLNNQ2gZslg==}
    engines: {node: ^14.15.0 || ^16.10.0 || >=18.0.0}
    hasBin: true
    peerDependencies:
      node-notifier: ^8.0.1 || ^9.0.0 || ^10.0.0
    peerDependenciesMeta:
      node-notifier:
        optional: true

  jest-config@29.7.0:
    resolution: {integrity: sha512-uXbpfeQ7R6TZBqI3/TxCU4q4ttk3u0PJeC+E0zbfSoSjq6bJ7buBPxzQPL0ifrkY4DNu4JUdk0ImlBUYi840eQ==}
    engines: {node: ^14.15.0 || ^16.10.0 || >=18.0.0}
    peerDependencies:
      '@types/node': '*'
      ts-node: '>=9.0.0'
    peerDependenciesMeta:
      '@types/node':
        optional: true
      ts-node:
        optional: true

  jest-diff@29.7.0:
    resolution: {integrity: sha512-LMIgiIrhigmPrs03JHpxUh2yISK3vLFPkAodPeo0+BuF7wA2FoQbkEg1u8gBYBThncu7e1oEDUfIXVuTqLRUjw==}
    engines: {node: ^14.15.0 || ^16.10.0 || >=18.0.0}

  jest-docblock@29.7.0:
    resolution: {integrity: sha512-q617Auw3A612guyaFgsbFeYpNP5t2aoUNLwBUbc/0kD1R4t9ixDbyFTHd1nok4epoVFpr7PmeWHrhvuV3XaJ4g==}
    engines: {node: ^14.15.0 || ^16.10.0 || >=18.0.0}

  jest-each@29.7.0:
    resolution: {integrity: sha512-gns+Er14+ZrEoC5fhOfYCY1LOHHr0TI+rQUHZS8Ttw2l7gl+80eHc/gFf2Ktkw0+SIACDTeWvpFcv3B04VembQ==}
    engines: {node: ^14.15.0 || ^16.10.0 || >=18.0.0}

  jest-environment-node@29.7.0:
    resolution: {integrity: sha512-DOSwCRqXirTOyheM+4d5YZOrWcdu0LNZ87ewUoywbcb2XR4wKgqiG8vNeYwhjFMbEkfju7wx2GYH0P2gevGvFw==}
    engines: {node: ^14.15.0 || ^16.10.0 || >=18.0.0}

  jest-get-type@29.6.3:
    resolution: {integrity: sha512-zrteXnqYxfQh7l5FHyL38jL39di8H8rHoecLH3JNxH3BwOrBsNeabdap5e0I23lD4HHI8W5VFBZqG4Eaq5LNcw==}
    engines: {node: ^14.15.0 || ^16.10.0 || >=18.0.0}

  jest-haste-map@29.7.0:
    resolution: {integrity: sha512-fP8u2pyfqx0K1rGn1R9pyE0/KTn+G7PxktWidOBTqFPLYX0b9ksaMFkhK5vrS3DVun09pckLdlx90QthlW7AmA==}
    engines: {node: ^14.15.0 || ^16.10.0 || >=18.0.0}

  jest-leak-detector@29.7.0:
    resolution: {integrity: sha512-kYA8IJcSYtST2BY9I+SMC32nDpBT3J2NvWJx8+JCuCdl/CR1I4EKUJROiP8XtCcxqgTTBGJNdbB1A8XRKbTetw==}
    engines: {node: ^14.15.0 || ^16.10.0 || >=18.0.0}

  jest-matcher-utils@29.7.0:
    resolution: {integrity: sha512-sBkD+Xi9DtcChsI3L3u0+N0opgPYnCRPtGcQYrgXmR+hmt/fYfWAL0xRXYU8eWOdfuLgBe0YCW3AFtnRLagq/g==}
    engines: {node: ^14.15.0 || ^16.10.0 || >=18.0.0}

  jest-message-util@29.7.0:
    resolution: {integrity: sha512-GBEV4GRADeP+qtB2+6u61stea8mGcOT4mCtrYISZwfu9/ISHFJ/5zOMXYbpBE9RsS5+Gb63DW4FgmnKJ79Kf6w==}
    engines: {node: ^14.15.0 || ^16.10.0 || >=18.0.0}

  jest-mock@29.7.0:
    resolution: {integrity: sha512-ITOMZn+UkYS4ZFh83xYAOzWStloNzJFO2s8DWrE4lhtGD+AorgnbkiKERe4wQVBydIGPx059g6riW5Btp6Llnw==}
    engines: {node: ^14.15.0 || ^16.10.0 || >=18.0.0}

  jest-pnp-resolver@1.2.3:
    resolution: {integrity: sha512-+3NpwQEnRoIBtx4fyhblQDPgJI0H1IEIkX7ShLUjPGA7TtUTvI1oiKi3SR4oBR0hQhQR80l4WAe5RrXBwWMA8w==}
    engines: {node: '>=6'}
    peerDependencies:
      jest-resolve: '*'
    peerDependenciesMeta:
      jest-resolve:
        optional: true

  jest-regex-util@29.6.3:
    resolution: {integrity: sha512-KJJBsRCyyLNWCNBOvZyRDnAIfUiRJ8v+hOBQYGn8gDyF3UegwiP4gwRR3/SDa42g1YbVycTidUF3rKjyLFDWbg==}
    engines: {node: ^14.15.0 || ^16.10.0 || >=18.0.0}

  jest-resolve-dependencies@29.7.0:
    resolution: {integrity: sha512-un0zD/6qxJ+S0et7WxeI3H5XSe9lTBBR7bOHCHXkKR6luG5mwDDlIzVQ0V5cZCuoTgEdcdwzTghYkTWfubi+nA==}
    engines: {node: ^14.15.0 || ^16.10.0 || >=18.0.0}

  jest-resolve@29.7.0:
    resolution: {integrity: sha512-IOVhZSrg+UvVAshDSDtHyFCCBUl/Q3AAJv8iZ6ZjnZ74xzvwuzLXid9IIIPgTnY62SJjfuupMKZsZQRsCvxEgA==}
    engines: {node: ^14.15.0 || ^16.10.0 || >=18.0.0}

  jest-runner@29.7.0:
    resolution: {integrity: sha512-fsc4N6cPCAahybGBfTRcq5wFR6fpLznMg47sY5aDpsoejOcVYFb07AHuSnR0liMcPTgBsA3ZJL6kFOjPdoNipQ==}
    engines: {node: ^14.15.0 || ^16.10.0 || >=18.0.0}

  jest-runtime@29.7.0:
    resolution: {integrity: sha512-gUnLjgwdGqW7B4LvOIkbKs9WGbn+QLqRQQ9juC6HndeDiezIwhDP+mhMwHWCEcfQ5RUXa6OPnFF8BJh5xegwwQ==}
    engines: {node: ^14.15.0 || ^16.10.0 || >=18.0.0}

  jest-snapshot@29.7.0:
    resolution: {integrity: sha512-Rm0BMWtxBcioHr1/OX5YCP8Uov4riHvKPknOGs804Zg9JGZgmIBkbtlxJC/7Z4msKYVbIJtfU+tKb8xlYNfdkw==}
    engines: {node: ^14.15.0 || ^16.10.0 || >=18.0.0}

  jest-util@29.7.0:
    resolution: {integrity: sha512-z6EbKajIpqGKU56y5KBUgy1dt1ihhQJgWzUlZHArA/+X2ad7Cb5iF+AK1EWVL/Bo7Rz9uurpqw6SiBCefUbCGA==}
    engines: {node: ^14.15.0 || ^16.10.0 || >=18.0.0}

  jest-validate@29.7.0:
    resolution: {integrity: sha512-ZB7wHqaRGVw/9hST/OuFUReG7M8vKeq0/J2egIGLdvjHCmYqGARhzXmtgi+gVeZ5uXFF219aOc3Ls2yLg27tkw==}
    engines: {node: ^14.15.0 || ^16.10.0 || >=18.0.0}

  jest-watcher@29.7.0:
    resolution: {integrity: sha512-49Fg7WXkU3Vl2h6LbLtMQ/HyB6rXSIX7SqvBLQmssRBGN9I0PNvPmAmCWSOY6SOvrjhI/F7/bGAv9RtnsPA03g==}
    engines: {node: ^14.15.0 || ^16.10.0 || >=18.0.0}

  jest-worker@27.5.1:
    resolution: {integrity: sha512-7vuh85V5cdDofPyxn58nrPjBktZo0u9x1g8WtjQol+jZDaE+fhN+cIvTj11GndBnMnyfrUOG1sZQxCdjKh+DKg==}
    engines: {node: '>= 10.13.0'}

  jest-worker@29.7.0:
    resolution: {integrity: sha512-eIz2msL/EzL9UFTFFx7jBTkeZfku0yUAyZZZmJ93H2TYEiroIx2PQjEXcwYtYl8zXCxb+PAmA2hLIt/6ZEkPHw==}
    engines: {node: ^14.15.0 || ^16.10.0 || >=18.0.0}

  jest@29.7.0:
    resolution: {integrity: sha512-NIy3oAFp9shda19hy4HK0HRTWKtPJmGdnvywu01nOqNC2vZg+Z+fvJDxpMQA88eb2I9EcafcdjYgsDthnYTvGw==}
    engines: {node: ^14.15.0 || ^16.10.0 || >=18.0.0}
    hasBin: true
    peerDependencies:
      node-notifier: ^8.0.1 || ^9.0.0 || ^10.0.0
    peerDependenciesMeta:
      node-notifier:
        optional: true

  jimp-compact@0.16.1:
    resolution: {integrity: sha512-dZ6Ra7u1G8c4Letq/B5EzAxj4tLFHL+cGtdpR+PVm4yzPDj+lCk+AbivWt1eOM+ikzkowtyV7qSqX6qr3t71Ww==}

  jpeg-js@0.4.4:
    resolution: {integrity: sha512-WZzeDOEtTOBK4Mdsar0IqEU5sMr3vSV2RqkAIzUEV2BHnUfKGyswWFPFwK5EeDo93K3FohSHbLAjj0s1Wzd+dg==}

  js-tokens@4.0.0:
    resolution: {integrity: sha512-RdJUflcE3cUzKiMqQgsCu06FPu9UdIJO0beYbPhHN4k6apgJtifcoCtT9bcxOpYBtpD2kCM6Sbzg4CausW/PKQ==}

  js-yaml@3.14.1:
    resolution: {integrity: sha512-okMH7OXXJ7YrN9Ok3/SXrnu4iX9yOk+25nqX4imS2npuvTYDmo/QEZoqwZkYaIDk3jVvBOTOIEgEhaLOynBS9g==}
    hasBin: true

  js-yaml@4.1.0:
    resolution: {integrity: sha512-wpxZs9NoxZaJESJGIZTyDEaYpl0FKSA+FB9aJiyemKhMwkxQg63h4T1KJgUGHpTqPDNRcmmYLugrRjJlBtWvRA==}
    hasBin: true

  jsc-safe-url@0.2.4:
    resolution: {integrity: sha512-0wM3YBWtYePOjfyXQH5MWQ8H7sdk5EXSwZvmSLKk2RboVQ2Bu239jycHDz5J/8Blf3K0Qnoy2b6xD+z10MFB+Q==}

  jsesc@3.0.2:
    resolution: {integrity: sha512-xKqzzWXDttJuOcawBt4KnKHHIf5oQ/Cxax+0PWFG+DFDgHNAdi+TXECADI+RYiFUMmx8792xsMbbgXj4CwnP4g==}
    engines: {node: '>=6'}
    hasBin: true

  jsesc@3.1.0:
    resolution: {integrity: sha512-/sM3dO2FOzXjKQhJuo0Q173wf2KOo8t4I8vHy6lF9poUp7bKT0/NHE8fPX23PwfhnykfqnC2xRxOnVw5XuGIaA==}
    engines: {node: '>=6'}
    hasBin: true

  json-buffer@3.0.1:
    resolution: {integrity: sha512-4bV5BfR2mqfQTJm+V5tPPdf+ZpuhiIvTuAB5g8kcrXOZpTT/QwwVRWBywX1ozr6lEuPdbHxwaJlm9G6mI2sfSQ==}

  json-parse-better-errors@1.0.2:
    resolution: {integrity: sha512-mrqyZKfX5EhL7hvqcV6WG1yYjnjeuYDzDhhcAAUrq8Po85NBQBJP+ZDUT75qZQ98IkUoBqdkExkukOU7Ts2wrw==}

  json-parse-even-better-errors@2.3.1:
    resolution: {integrity: sha512-xyFwyhro/JEof6Ghe2iz2NcXoj2sloNsWr/XsERDK/oiPCfaNhl5ONfp+jQdAZRQQ0IJWNzH9zIZF7li91kh2w==}

  json-schema-traverse@0.4.1:
    resolution: {integrity: sha512-xbbCH5dCYU5T8LcEhhuh7HJ88HXuW3qsI3Y0zOZFKfZEHcpWiHU/Jxzk629Brsab/mMiHQti9wMP+845RPe3Vg==}

  json-schema-traverse@1.0.0:
    resolution: {integrity: sha512-NM8/P9n3XjXhIZn1lLhkFaACTOURQXjWhV4BA/RnOv8xvgqtqpAX9IO4mRQxSx1Rlo4tqzeqb0sOlruaOy3dug==}

  json-stable-stringify-without-jsonify@1.0.1:
    resolution: {integrity: sha512-Bdboy+l7tA3OGW6FjyFHWkP5LuByj1Tk33Ljyq0axyzdk9//JSi2u3fP1QSmd1KNwq6VOKYGlAu87CisVir6Pw==}

  json5@1.0.2:
    resolution: {integrity: sha512-g1MWMLBiz8FKi1e4w0UyVL3w+iJceWAFBAaBnnGKOpNa5f8TLktkbre1+s6oICydWAm+HRUGTmI+//xv2hvXYA==}
    hasBin: true

  json5@2.2.3:
    resolution: {integrity: sha512-XmOWe7eyHYH14cLdVPoyg+GOH3rYX++KpzrylJwSW98t3Nk+U8XOl8FWKOgwtzdb8lXGf6zYwDUzeHMWfxasyg==}
    engines: {node: '>=6'}
    hasBin: true

  jsonc-parser@3.3.1:
    resolution: {integrity: sha512-HUgH65KyejrUFPvHFPbqOY0rsFip3Bo5wb4ngvdi1EpCYWUQDC5V+Y7mZws+DLkr4M//zQJoanu1SP+87Dv1oQ==}

  jsonfile@6.1.0:
    resolution: {integrity: sha512-5dgndWOriYSm5cnYaJNhalLNDKOqFwyDB/rr1E9ZsGciGvKPs8R2xYGCacuf3z6K1YKDz182fd+fY3cn3pMqXQ==}

  jsx-ast-utils@3.3.5:
    resolution: {integrity: sha512-ZZow9HBI5O6EPgSJLUb8n2NKgmVWTwCvHGwFuJlMjvLFqlGG6pjirPhtdsseaLZjSibD8eegzmYpUZwoIlj2cQ==}
    engines: {node: '>=4.0'}

  keyv@4.5.4:
    resolution: {integrity: sha512-oxVHkHR/EJf2CNXnWxRLW6mg7JyCCUcG0DtEGmL2ctUo1PNTin1PUil+r/+4r5MpVgC/fn1kjsx7mjSujKqIpw==}

  kind-of@6.0.3:
    resolution: {integrity: sha512-dcS1ul+9tmeD95T+x28/ehLgd9mENa3LsvDTtzm3vyBEO7RPptvAD+t44WVXaUjTBRcrpFeFlC8WCruUR456hw==}
    engines: {node: '>=0.10.0'}

  kleur@3.0.3:
    resolution: {integrity: sha512-eTIzlVOSUR+JxdDFepEYcBMtZ9Qqdef+rnzWdRZuMbOywu5tO2w2N7rqjoANZ5k9vywhL6Br1VRjUIgTQx4E8w==}
    engines: {node: '>=6'}

  lan-network@0.1.7:
    resolution: {integrity: sha512-mnIlAEMu4OyEvUNdzco9xpuB9YVcPkQec+QsgycBCtPZvEqWPCDPfbAE4OJMdBBWpZWtpCn1xw9jJYlwjWI5zQ==}
    hasBin: true

  language-subtag-registry@0.3.23:
    resolution: {integrity: sha512-0K65Lea881pHotoGEa5gDlMxt3pctLi2RplBb7Ezh4rRdLEOtgi7n4EwK9lamnUCkKBqaeKRVebTq6BAxSkpXQ==}

  language-tags@1.0.9:
    resolution: {integrity: sha512-MbjN408fEndfiQXbFQ1vnd+1NoLDsnQW41410oQBXiyXDMYH5z505juWa4KUE1LqxRC7DgOgZDbKLxHIwm27hA==}
    engines: {node: '>=0.10'}

  leven@3.1.0:
    resolution: {integrity: sha512-qsda+H8jTaUaN/x5vzW2rzc+8Rw4TAQ/4KjB46IwK5VH+IlVeeeje/EoZRpiXvIqjFgK84QffqPztGI3VBLG1A==}
    engines: {node: '>=6'}

  levn@0.4.1:
    resolution: {integrity: sha512-+bT2uH4E5LGE7h/n3evcS/sQlJXCpIp6ym8OWJ5eV6+67Dsql/LaaT7qJBAt2rzfoa/5QBGBhxDix1dMt2kQKQ==}
    engines: {node: '>= 0.8.0'}

  libheif-js@1.19.8:
    resolution: {integrity: sha512-vQJWusIxO7wavpON1dusciL8Go9jsIQ+EUrckauFYAiSTjcmLAsuJh3SszLpvkwPci3JcL41ek2n+LUZGFpPIQ==}
    engines: {node: '>=8.0.0'}

  libphonenumber-js@1.12.10:
    resolution: {integrity: sha512-E91vHJD61jekHHR/RF/E83T/CMoaLXT7cwYA75T4gim4FZjnM6hbJjVIGg7chqlSqRsSvQ3izGmOjHy1SQzcGQ==}

  lighthouse-logger@1.4.2:
    resolution: {integrity: sha512-gPWxznF6TKmUHrOQjlVo2UbaL2EJ71mb2CCeRs/2qBpi4L/g4LUVc9+3lKQ6DTUZwJswfM7ainGrLO1+fOqa2g==}

  lightningcss-darwin-arm64@1.27.0:
    resolution: {integrity: sha512-Gl/lqIXY+d+ySmMbgDf0pgaWSqrWYxVHoc88q+Vhf2YNzZ8DwoRzGt5NZDVqqIW5ScpSnmmjcgXP87Dn2ylSSQ==}
    engines: {node: '>= 12.0.0'}
    cpu: [arm64]
    os: [darwin]

  lightningcss-darwin-x64@1.27.0:
    resolution: {integrity: sha512-0+mZa54IlcNAoQS9E0+niovhyjjQWEMrwW0p2sSdLRhLDc8LMQ/b67z7+B5q4VmjYCMSfnFi3djAAQFIDuj/Tg==}
    engines: {node: '>= 12.0.0'}
    cpu: [x64]
    os: [darwin]

  lightningcss-freebsd-x64@1.27.0:
    resolution: {integrity: sha512-n1sEf85fePoU2aDN2PzYjoI8gbBqnmLGEhKq7q0DKLj0UTVmOTwDC7PtLcy/zFxzASTSBlVQYJUhwIStQMIpRA==}
    engines: {node: '>= 12.0.0'}
    cpu: [x64]
    os: [freebsd]

  lightningcss-linux-arm-gnueabihf@1.27.0:
    resolution: {integrity: sha512-MUMRmtdRkOkd5z3h986HOuNBD1c2lq2BSQA1Jg88d9I7bmPGx08bwGcnB75dvr17CwxjxD6XPi3Qh8ArmKFqCA==}
    engines: {node: '>= 12.0.0'}
    cpu: [arm]
    os: [linux]

  lightningcss-linux-arm64-gnu@1.27.0:
    resolution: {integrity: sha512-cPsxo1QEWq2sfKkSq2Bq5feQDHdUEwgtA9KaB27J5AX22+l4l0ptgjMZZtYtUnteBofjee+0oW1wQ1guv04a7A==}
    engines: {node: '>= 12.0.0'}
    cpu: [arm64]
    os: [linux]

  lightningcss-linux-arm64-musl@1.27.0:
    resolution: {integrity: sha512-rCGBm2ax7kQ9pBSeITfCW9XSVF69VX+fm5DIpvDZQl4NnQoMQyRwhZQm9pd59m8leZ1IesRqWk2v/DntMo26lg==}
    engines: {node: '>= 12.0.0'}
    cpu: [arm64]
    os: [linux]

  lightningcss-linux-x64-gnu@1.27.0:
    resolution: {integrity: sha512-Dk/jovSI7qqhJDiUibvaikNKI2x6kWPN79AQiD/E/KeQWMjdGe9kw51RAgoWFDi0coP4jinaH14Nrt/J8z3U4A==}
    engines: {node: '>= 12.0.0'}
    cpu: [x64]
    os: [linux]

  lightningcss-linux-x64-musl@1.27.0:
    resolution: {integrity: sha512-QKjTxXm8A9s6v9Tg3Fk0gscCQA1t/HMoF7Woy1u68wCk5kS4fR+q3vXa1p3++REW784cRAtkYKrPy6JKibrEZA==}
    engines: {node: '>= 12.0.0'}
    cpu: [x64]
    os: [linux]

  lightningcss-win32-arm64-msvc@1.27.0:
    resolution: {integrity: sha512-/wXegPS1hnhkeG4OXQKEMQeJd48RDC3qdh+OA8pCuOPCyvnm/yEayrJdJVqzBsqpy1aJklRCVxscpFur80o6iQ==}
    engines: {node: '>= 12.0.0'}
    cpu: [arm64]
    os: [win32]

  lightningcss-win32-x64-msvc@1.27.0:
    resolution: {integrity: sha512-/OJLj94Zm/waZShL8nB5jsNj3CfNATLCTyFxZyouilfTmSoLDX7VlVAmhPHoZWVFp4vdmoiEbPEYC8HID3m6yw==}
    engines: {node: '>= 12.0.0'}
    cpu: [x64]
    os: [win32]

  lightningcss@1.27.0:
    resolution: {integrity: sha512-8f7aNmS1+etYSLHht0fQApPc2kNO8qGRutifN5rVIc6Xo6ABsEbqOr758UwI7ALVbTt4x1fllKt0PYgzD9S3yQ==}
    engines: {node: '>= 12.0.0'}

  lines-and-columns@1.2.4:
    resolution: {integrity: sha512-7ylylesZQ/PV29jhEDl3Ufjo6ZX7gCqJr5F7PKrqc93v7fzSymt1BpwEU8nAUXs8qzzvqhbjhK5QZg6Mt/HkBg==}

  load-esm@1.0.2:
    resolution: {integrity: sha512-nVAvWk/jeyrWyXEAs84mpQCYccxRqgKY4OznLuJhJCa0XsPSfdOIr2zvBZEj3IHEHbX97jjscKRRV539bW0Gpw==}
    engines: {node: '>=13.2.0'}

  loader-runner@4.3.0:
    resolution: {integrity: sha512-3R/1M+yS3j5ou80Me59j7F9IMs4PXs3VqRrm0TU3AbKPxlmpoY1TNscJV/oGJXo8qCatFGTfDbY6W6ipGOYXfg==}
    engines: {node: '>=6.11.5'}

  locate-path@5.0.0:
    resolution: {integrity: sha512-t7hw9pI+WvuwNJXwk5zVHpyhIqzg2qTlklJOf0mVxGSbe3Fp2VieZcduNYjaLDoy6p9uGpQEGWG87WpMKlNq8g==}
    engines: {node: '>=8'}

  locate-path@6.0.0:
    resolution: {integrity: sha512-iPZK6eYjbxRu3uB4/WZ3EsEIMJFMqAoopl3R+zuq0UjcAm/MO6KCweDgPfP3elTztoKP3KtnVHxTn2NHBSDVUw==}
    engines: {node: '>=10'}

  lodash.debounce@4.0.8:
    resolution: {integrity: sha512-FT1yDzDYEoYWhnSGnpE/4Kj1fLZkDFyqRb7fNt6FdYOSxlUWAtp42Eh6Wb0rGIv/m9Bgo7x4GhQbm5Ys4SG5ow==}

  lodash.memoize@4.1.2:
    resolution: {integrity: sha512-t7j+NzmgnQzTAYXcsHYLgimltOV1MXHtlOWf6GjL9Kj8GK5FInw5JotxvbOs+IvV1/Dzo04/fCGfLVs7aXb4Ag==}

  lodash.merge@4.6.2:
    resolution: {integrity: sha512-0KpjqXRVvrYyCsX1swR/XTK0va6VQkQM6MNo7PqW77ByjAhoARA8EfrP1N4+KlKj8YS0ZUCtRT/YUuhyYDujIQ==}

  lodash.throttle@4.1.1:
    resolution: {integrity: sha512-wIkUCfVKpVsWo3JSZlc+8MB5it+2AN5W8J7YVMST30UrvcQNZ1Okbj+rbVniijTWE6FGYy4XJq/rHkas8qJMLQ==}

  lodash@4.17.21:
    resolution: {integrity: sha512-v2kDEe57lecTulaDIuNTPy3Ry4gLGJ6Z1O3vE1krgXZNrsQ+LFTGHVxVjcXPs17LhbZVGedAJv8XZ1tvj5FvSg==}

  log-symbols@2.2.0:
    resolution: {integrity: sha512-VeIAFslyIerEJLXHziedo2basKbMKtTw3vfn5IzG0XTjhAVEJyNHnL2p7vc+wBDSdQuUpNw3M2u6xb9QsAY5Eg==}
    engines: {node: '>=4'}

  log-symbols@4.1.0:
    resolution: {integrity: sha512-8XPvpAA8uyhfteu8pIvQxpJZ7SYYdpUivZpGy6sFsBuKRY/7rQGavedeB8aK+Zkyq6upMFVL/9AW6vOYzfRyLg==}
    engines: {node: '>=10'}

  loose-envify@1.4.0:
    resolution: {integrity: sha512-lyuxPGr/Wfhrlem2CL/UcnUc1zcqKAImBDzukY7Y5F/yQiNdko6+fRLevlw1HgMySw7f611UIY408EtxRSoK3Q==}
    hasBin: true

  lowercase-keys@3.0.0:
    resolution: {integrity: sha512-ozCC6gdQ+glXOQsveKD0YsDy8DSQFjDTz4zyzEHNV5+JP5D62LmfDZ6o1cycFx9ouG940M5dE8C8CTewdj2YWQ==}
    engines: {node: ^12.20.0 || ^14.13.1 || >=16.0.0}

  lru-cache@10.4.3:
    resolution: {integrity: sha512-JNAzZcXrCt42VGLuYz0zfAzDfAvJWW6AfYlDBQyDV5DClI2m5sAmK+OIO7s59XfsRsWHp02jAJrRadPRGTt6SQ==}

  lru-cache@11.1.0:
    resolution: {integrity: sha512-QIXZUBJUx+2zHUdQujWejBkcD9+cs94tLn0+YL8UrCh+D5sCXZ4c7LaEH48pNwRY3MLDgqUFyhlCyjJPf1WP0A==}
    engines: {node: 20 || >=22}

  lru-cache@5.1.1:
    resolution: {integrity: sha512-KpNARQA3Iwv+jTA0utUVVbrh+Jlrr1Fv0e56GGzAFOXN7dk/FviaDW8LHmK52DlcH4WP2n6gI8vN1aesBFgo9w==}

  magic-string@0.30.17:
    resolution: {integrity: sha512-sNPKHvyjVf7gyjwS4xGTaW/mCnF8wnjtifKBEhxfZ7E/S8tQ0rssrwGNn6q8JH/ohItJfSQp9mBtQYuTlH5QnA==}

  make-dir@4.0.0:
    resolution: {integrity: sha512-hXdUTZYIVOt1Ex//jAQi+wTZZpUpwBj/0QsOzqegb3rGMMeJiSEu5xLHnYfBrRV4RH2+OCSOO95Is/7x1WJ4bw==}
    engines: {node: '>=10'}

  make-error@1.3.6:
    resolution: {integrity: sha512-s8UhlNe7vPKomQhC1qFelMokr/Sc3AgNbso3n74mVPA5LTZwkB9NlXf4XPamLxJE8h0gh73rM94xvwRT2CVInw==}

  makeerror@1.0.12:
    resolution: {integrity: sha512-JmqCvUhmt43madlpFzG4BQzG2Z3m6tvQDNKdClZnO3VbIudJYmxsT0FNJMeiB2+JTSlTQTSbU8QdesVmwJcmLg==}

  marky@1.3.0:
    resolution: {integrity: sha512-ocnPZQLNpvbedwTy9kNrQEsknEfgvcLMvOtz3sFeWApDq1MXH1TqkCIx58xlpESsfwQOnuBO9beyQuNGzVvuhQ==}

  math-intrinsics@1.1.0:
    resolution: {integrity: sha512-/IXtbwEk5HTPyEwyKX6hGkYXxM9nbj64B+ilVJnC/R6B0pH5G4V3b0pVbL7DBj4tkhBAppbQUlf6F6Xl9LHu1g==}
    engines: {node: '>= 0.4'}

  media-typer@0.3.0:
    resolution: {integrity: sha512-dq+qelQ9akHpcOl/gUVRTxVIOkAJ1wR3QAvb4RsVjS8oVoFjDGTc679wJYmUmknUF5HwMLOgb5O+a3KxfWapPQ==}
    engines: {node: '>= 0.6'}

  media-typer@1.1.0:
    resolution: {integrity: sha512-aisnrDP4GNe06UcKFnV5bfMNPBUw4jsLGaWwWfnH3v02GnBuXX2MCVn5RbrWo0j3pczUilYblq7fQ7Nw2t5XKw==}
    engines: {node: '>= 0.8'}

  memfs@3.5.3:
    resolution: {integrity: sha512-UERzLsxzllchadvbPs5aolHh65ISpKpM+ccLbOJ8/vvpBKmAWf+la7dXFy7Mr0ySHbdHrFv5kGFCUHHe6GFEmw==}
    engines: {node: '>= 4.0.0'}

  memoize-one@5.2.1:
    resolution: {integrity: sha512-zYiwtZUcYyXKo/np96AGZAckk+FWWsUdJ3cHGGmld7+AhvcWmQyGCYUh1hc4Q/pkOhb65dQR/pqCyK0cOaHz4Q==}

  memoize-one@6.0.0:
    resolution: {integrity: sha512-rkpe71W0N0c0Xz6QD0eJETuWAJGnJ9afsl1srmwPrI+yBCkge5EycXXbYRyvL29zZVUWQCY7InPRCv3GDXuZNw==}

  merge-descriptors@2.0.0:
    resolution: {integrity: sha512-Snk314V5ayFLhp3fkUREub6WtjBfPdCPY1Ln8/8munuLuiYhsABgBVWsozAG+MWMbVEvcdcpbi9R7ww22l9Q3g==}
    engines: {node: '>=18'}

  merge-stream@2.0.0:
    resolution: {integrity: sha512-abv/qOcuPfk3URPfDzmZU1LKmuw8kT+0nIHvKrKgFrwifol/doWcdA4ZqsWQ8ENrFKkd67Mfpo/LovbIUsbt3w==}

  merge2@1.4.1:
    resolution: {integrity: sha512-8q7VEgMJW4J8tcfVPy8g09NcQwZdbwFEqhe/WZkoIzjn/3TGDwtOCYtXGxA3O8tPzpczCCDgv+P2P5y00ZJOOg==}
    engines: {node: '>= 8'}

  methods@1.1.2:
    resolution: {integrity: sha512-iclAHeNqNm68zFtnZ0e+1L2yUIdvzNoauKU4WBA3VvH/vPFieF7qfRlwUZU+DA9P9bPXIS90ulxoUoCH23sV2w==}
    engines: {node: '>= 0.6'}

  metro-babel-transformer@0.82.4:
    resolution: {integrity: sha512-4juJahGRb1gmNbQq48lNinB6WFNfb6m0BQqi/RQibEltNiqTCxew/dBspI2EWA4xVCd3mQWGfw0TML4KurQZnQ==}
    engines: {node: '>=18.18'}

  metro-cache-key@0.82.4:
    resolution: {integrity: sha512-2JCTqcpF+f2OghOpe/+x+JywfzDkrHdAqinPFWmK2ezNAU/qX0jBFaTETogPibFivxZJil37w9Yp6syX8rFUng==}
    engines: {node: '>=18.18'}

  metro-cache@0.82.4:
    resolution: {integrity: sha512-vX0ylSMGtORKiZ4G8uP6fgfPdDiCWvLZUGZ5zIblSGylOX6JYhvExl0Zg4UA9pix/SSQu5Pnp9vdODMFsNIxhw==}
    engines: {node: '>=18.18'}

  metro-config@0.82.4:
    resolution: {integrity: sha512-Ki3Wumr3hKHGDS7RrHsygmmRNc/PCJrvkLn0+BWWxmbOmOcMMJDSmSI+WRlT8jd5VPZFxIi4wg+sAt5yBXAK0g==}
    engines: {node: '>=18.18'}

  metro-core@0.82.4:
    resolution: {integrity: sha512-Xo4ozbxPg2vfgJGCgXZ8sVhC2M0lhTqD+tsKO2q9aelq/dCjnnSb26xZKcQO80CQOQUL7e3QWB7pLFGPjZm31A==}
    engines: {node: '>=18.18'}

  metro-file-map@0.82.4:
    resolution: {integrity: sha512-eO7HD1O3aeNsbEe6NBZvx1lLJUrxgyATjnDmb7bm4eyF6yWOQot9XVtxTDLNifECuvsZ4jzRiTInrbmIHkTdGA==}
    engines: {node: '>=18.18'}

  metro-minify-terser@0.82.4:
    resolution: {integrity: sha512-W79Mi6BUwWVaM8Mc5XepcqkG+TSsCyyo//dmTsgYfJcsmReQorRFodil3bbJInETvjzdnS1mCsUo9pllNjT1Hg==}
    engines: {node: '>=18.18'}

  metro-resolver@0.82.4:
    resolution: {integrity: sha512-uWoHzOBGQTPT5PjippB8rRT3iI9CTgFA9tRiLMzrseA5o7YAlgvfTdY9vFk2qyk3lW3aQfFKWkmqENryPRpu+Q==}
    engines: {node: '>=18.18'}

  metro-runtime@0.82.4:
    resolution: {integrity: sha512-vVyFO7H+eLXRV2E7YAUYA7aMGBECGagqxmFvC2hmErS7oq90BbPVENfAHbUWq1vWH+MRiivoRxdxlN8gBoF/dw==}
    engines: {node: '>=18.18'}

  metro-source-map@0.82.4:
    resolution: {integrity: sha512-9jzDQJ0FPas1FuQFtwmBHsez2BfhFNufMowbOMeG3ZaFvzeziE8A0aJwILDS3U+V5039ssCQFiQeqDgENWvquA==}
    engines: {node: '>=18.18'}

  metro-symbolicate@0.82.4:
    resolution: {integrity: sha512-LwEwAtdsx7z8rYjxjpLWxuFa2U0J6TS6ljlQM4WAATKa4uzV8unmnRuN2iNBWTmRqgNR77mzmI2vhwD4QSCo+w==}
    engines: {node: '>=18.18'}
    hasBin: true

  metro-transform-plugins@0.82.4:
    resolution: {integrity: sha512-NoWQRPHupVpnDgYguiEcm7YwDhnqW02iWWQjO2O8NsNP09rEMSq99nPjARWfukN7+KDh6YjLvTIN20mj3dk9kw==}
    engines: {node: '>=18.18'}

  metro-transform-worker@0.82.4:
    resolution: {integrity: sha512-kPI7Ad/tdAnI9PY4T+2H0cdgGeSWWdiPRKuytI806UcN4VhFL6OmYa19/4abYVYF+Cd2jo57CDuwbaxRfmXDhw==}
    engines: {node: '>=18.18'}

  metro@0.82.4:
    resolution: {integrity: sha512-/gFmw3ux9CPG5WUmygY35hpyno28zi/7OUn6+OFfbweA8l0B+PPqXXLr0/T6cf5nclCcH0d22o+02fICaShVxw==}
    engines: {node: '>=18.18'}
    hasBin: true

  micromatch@4.0.8:
    resolution: {integrity: sha512-PXwfBhYu0hBCPw8Dn0E+WDYb7af3dSLVWKi3HGv84IdF4TyFoC0ysxFd0Goxw7nSv4T/PzEJQxsYsEiFCKo2BA==}
    engines: {node: '>=8.6'}

  mime-db@1.52.0:
    resolution: {integrity: sha512-sPU4uV7dYlvtWJxwwxHD0PuihVNiE7TyAbQ5SWxDCB9mUYvOgroQOwYQQOKPJ8CIbE+1ETVlOoK1UC2nU3gYvg==}
    engines: {node: '>= 0.6'}

  mime-db@1.54.0:
    resolution: {integrity: sha512-aU5EJuIN2WDemCcAp2vFBfp/m4EAhWJnUNSSw0ixs7/kXbd6Pg64EmwJkNdFhB8aWt1sH2CTXrLxo/iAGV3oPQ==}
    engines: {node: '>= 0.6'}

  mime-types@2.1.35:
    resolution: {integrity: sha512-ZDY+bPm5zTTF+YpCrAU9nK0UgICYPT0QtT1NZWFv4s++TNkcgVaT0g6+4R2uI4MjQjzysHB1zxuWL50hzaeXiw==}
    engines: {node: '>= 0.6'}

  mime-types@3.0.1:
    resolution: {integrity: sha512-xRc4oEhT6eaBpU1XF7AjpOFD+xQmXNB5OVKwp4tqCuBpHLS/ZbBDrc07mYTDqVMg6PfxUjjNp85O6Cd2Z/5HWA==}
    engines: {node: '>= 0.6'}

  mime@1.6.0:
    resolution: {integrity: sha512-x0Vn8spI+wuJ1O6S7gnbaQg8Pxh4NNHb7KSINmEWKiPE4RKOplvijn+NkmYmmRgP68mc70j2EbeTFRsrswaQeg==}
    engines: {node: '>=4'}
    hasBin: true

  mime@2.6.0:
    resolution: {integrity: sha512-USPkMeET31rOMiarsBNIHZKLGgvKc/LrjofAnBlOttf5ajRvqiRA8QsenbcooctK6d6Ts6aqZXBA+XbkKthiQg==}
    engines: {node: '>=4.0.0'}
    hasBin: true

  mimic-fn@1.2.0:
    resolution: {integrity: sha512-jf84uxzwiuiIVKiOLpfYk7N46TSy8ubTonmneY9vrpHNAnp0QBt2BxWV9dO3/j+BoVAb+a5G6YDPW3M5HOdMWQ==}
    engines: {node: '>=4'}

  mimic-fn@2.1.0:
    resolution: {integrity: sha512-OqbOk5oEQeAZ8WXWydlu9HJjz9WVdEIvamMCcXmuqUYjTknH/sqsWvhQ3vgwKFRR1HpjvNBKQ37nbJgYzGqGcg==}
    engines: {node: '>=6'}

  mimic-response@3.1.0:
    resolution: {integrity: sha512-z0yWI+4FDrrweS8Zmt4Ej5HdJmky15+L2e6Wgn3+iK5fWzb6T3fhNFq2+MeTRb064c6Wr4N/wv0DzQTjNzHNGQ==}
    engines: {node: '>=10'}

  mimic-response@4.0.0:
    resolution: {integrity: sha512-e5ISH9xMYU0DzrT+jl8q2ze9D6eWBto+I8CNpe+VI+K2J/F/k3PdkdTdz4wvGVH4NTpo+NRYTVIuMQEMMcsLqg==}
    engines: {node: ^12.20.0 || ^14.13.1 || >=16.0.0}

  minimatch@10.0.3:
    resolution: {integrity: sha512-IPZ167aShDZZUMdRk66cyQAW3qr0WzbHkPdMYa8bzZhlHhO3jALbKdxcaak7W9FfT2rZNpQuUu4Od7ILEpXSaw==}
    engines: {node: 20 || >=22}

  minimatch@3.1.2:
    resolution: {integrity: sha512-J7p63hRiAjw1NDEww1W7i37+ByIrOWO5XQQAzZ3VOcL0PNybwpfmV/N05zFAzwQ9USyEcX6t3UO+K5aqBQOIHw==}

  minimatch@5.1.6:
    resolution: {integrity: sha512-lKwV/1brpG6mBUFHtb7NUmtABCb2WZZmm2wNiOA5hAb8VdCS4B3dtMWyvcoViccwAW/COERjXLt0zP1zXUN26g==}
    engines: {node: '>=10'}

  minimatch@9.0.5:
    resolution: {integrity: sha512-G6T0ZX48xgozx7587koeX9Ys2NYy6Gmv//P89sEte9V9whIapMNF4idKxnW2QtCcLiTWlb/wfCabAtAFWhhBow==}
    engines: {node: '>=16 || 14 >=14.17'}

  minimist@1.2.8:
    resolution: {integrity: sha512-2yyAR8qBkN3YuheJanUpWC5U3bb5osDywNB8RzDVlDwDHbocAJveqqj1u8+SVD7jkWT4yvsHCpWqqWqAxb0zCA==}

  minipass@7.1.2:
    resolution: {integrity: sha512-qOOzS1cBTWYF4BH8fVePDBOO9iptMnGUEZwNc/cMWnTV2nVLZ7VoNWEPHkYczZA0pdoA7dl6e7FL659nX9S2aw==}
    engines: {node: '>=16 || 14 >=14.17'}

  minizlib@3.0.2:
    resolution: {integrity: sha512-oG62iEk+CYt5Xj2YqI5Xi9xWUeZhDI8jjQmC5oThVH5JGCTgIjr7ciJDzC7MBzYd//WvR1OTmP5Q38Q8ShQtVA==}
    engines: {node: '>= 18'}

  mkdirp@0.5.6:
    resolution: {integrity: sha512-FP+p8RB8OWpF3YZBCrP5gtADmtXApB5AMLn+vdyA+PyxCjrCs00mjyUozssO33cwDeT3wNGdLxJ5M//YqtHAJw==}
    hasBin: true

  mkdirp@1.0.4:
    resolution: {integrity: sha512-vVqVZQyf3WLx2Shd0qJ9xuvqgAyKPLAiqITEtqW0oIUjzo3PePDd6fW9iFz30ef7Ysp/oiWqbhszeGWW2T6Gzw==}
    engines: {node: '>=10'}
    hasBin: true

  mkdirp@3.0.1:
    resolution: {integrity: sha512-+NsyUUAZDmo6YVHzL/stxSu3t9YS1iljliy3BSDrXJ/dkn1KYdmtZODGGjLcc9XLgVVpH4KshHB8XmZgMhaBXg==}
    engines: {node: '>=10'}
    hasBin: true

  ms@2.0.0:
    resolution: {integrity: sha512-Tpp60P6IUJDTuOq/5Z8cdskzJujfwqfOTkrwIwj7IRISpnkJnT6SyJ4PCPnGMoFjC9ddhal5KVIYtAt97ix05A==}

  ms@2.1.3:
    resolution: {integrity: sha512-6FlzubTLZG3J2a/NVCAleEhjzq5oxgHyaCU9yYXvcLsvoVaHJq/s5xXI6/XXP6tz7R9xAOtHnSO/tXtF3WRTlA==}

  multer@2.0.2:
    resolution: {integrity: sha512-u7f2xaZ/UG8oLXHvtF/oWTRvT44p9ecwBBqTwgJVq0+4BW1g8OW01TyMEGWBHbyMOYVHXslaut7qEQ1meATXgw==}
    engines: {node: '>= 10.16.0'}

  mute-stream@2.0.0:
    resolution: {integrity: sha512-WWdIxpyjEn+FhQJQQv9aQAYlHoNVdzIzUySNV1gHUPDSdZJ3yZn7pAAbQcV7B56Mvu881q9FZV+0Vx2xC44VWA==}
    engines: {node: ^18.17.0 || >=20.5.0}

  mz@2.7.0:
    resolution: {integrity: sha512-z81GNO7nnYMEhrGh9LeymoE4+Yr0Wn5McHIZMK5cfQCl+NDX08sCZgUc9/6MHni9IWuFLm1Z3HTCXu2z9fN62Q==}

  nanoid@3.3.11:
    resolution: {integrity: sha512-N8SpfPUnUp1bK+PMYW8qSWdl9U+wwNWI4QKxOYDy9JAro3WMX7p2OeVRF9v+347pnakNevPmiHhNmZ2HbFA76w==}
    engines: {node: ^10 || ^12 || ^13.7 || ^14 || >=15.0.1}
    hasBin: true

  napi-postinstall@0.3.0:
    resolution: {integrity: sha512-M7NqKyhODKV1gRLdkwE7pDsZP2/SC2a2vHkOYh9MCpKMbWVfyVfUw5MaH83Fv6XMjxr5jryUp3IDDL9rlxsTeA==}
    engines: {node: ^12.20.0 || ^14.18.0 || >=16.0.0}
    hasBin: true

  natural-compare@1.4.0:
    resolution: {integrity: sha512-OWND8ei3VtNC9h7V60qff3SVobHr996CTwgxubgyQYEpg290h9J0buyECNNJexkFm5sOajh5G116RYA1c8ZMSw==}

  negotiator@0.6.3:
    resolution: {integrity: sha512-+EUsqGPLsM+j/zdChZjsnX51g4XrHFOIXwfnCVPGlQk/k5giakcKsuxCObBRu6DSm9opw/O6slWbJdghQM4bBg==}
    engines: {node: '>= 0.6'}

  negotiator@0.6.4:
    resolution: {integrity: sha512-myRT3DiWPHqho5PrJaIRyaMv2kgYf0mUVgBNOYMuCH5Ki1yEiQaf/ZJuQ62nvpc44wL5WDbTX7yGJi1Neevw8w==}
    engines: {node: '>= 0.6'}

  negotiator@1.0.0:
    resolution: {integrity: sha512-8Ofs/AUQh8MaEcrlq5xOX0CQ9ypTF5dl78mjlMNfOK08fzpgTHQRQPBxcPlEtIw0yRpws+Zo/3r+5WRby7u3Gg==}
    engines: {node: '>= 0.6'}

  neo-async@2.6.2:
    resolution: {integrity: sha512-Yd3UES5mWCSqR+qNT93S3UoYUkqAZ9lLg8a7g9rimsWmYGK8cVToA4/sF3RrshdyV3sAGMXVUmpMYOw+dLpOuw==}

  nested-error-stacks@2.0.1:
    resolution: {integrity: sha512-SrQrok4CATudVzBS7coSz26QRSmlK9TzzoFbeKfcPBUFPjcQM9Rqvr/DlJkOrwI/0KcgvMub1n1g5Jt9EgRn4A==}

  next@15.3.4:
    resolution: {integrity: sha512-mHKd50C+mCjam/gcnwqL1T1vPx/XQNFlXqFIVdgQdVAFY9iIQtY0IfaVflEYzKiqjeA7B0cYYMaCrmAYFjs4rA==}
    engines: {node: ^18.18.0 || ^19.8.0 || >= 20.0.0}
    hasBin: true
    peerDependencies:
      '@opentelemetry/api': ^1.1.0
      '@playwright/test': ^1.41.2
      babel-plugin-react-compiler: '*'
      react: ^18.2.0 || 19.0.0-rc-de68d2f4-20241204 || ^19.0.0
      react-dom: ^18.2.0 || 19.0.0-rc-de68d2f4-20241204 || ^19.0.0
      sass: ^1.3.0
    peerDependenciesMeta:
      '@opentelemetry/api':
        optional: true
      '@playwright/test':
        optional: true
      babel-plugin-react-compiler:
        optional: true
      sass:
        optional: true

  node-abort-controller@3.1.1:
    resolution: {integrity: sha512-AGK2yQKIjRuqnc6VkX2Xj5d+QW8xZ87pa1UK6yA6ouUyuxfHuMP6umE5QK7UmTeOAymo+Zx1Fxiuw9rVx8taHQ==}

  node-emoji@1.11.0:
    resolution: {integrity: sha512-wo2DpQkQp7Sjm2A0cq+sN7EHKO6Sl0ctXeBdFZrL9T9+UywORbufTcTZxom8YqpLQt/FqNMUkOpkZrJVYSKD3A==}

  node-fetch@2.7.0:
    resolution: {integrity: sha512-c4FRfUm/dbcWZ7U+1Wq0AwCyFL+3nt2bEw05wfxSz+DWpWsitgmSgYmy2dQdWyKC1694ELPqMs/YzUSNozLt8A==}
    engines: {node: 4.x || >=6.0.0}
    peerDependencies:
      encoding: ^0.1.0
    peerDependenciesMeta:
      encoding:
        optional: true

  node-forge@1.3.1:
    resolution: {integrity: sha512-dPEtOeMvF9VMcYV/1Wb8CPoVAXtp6MKMlcbAt4ddqmGqUJ6fQZFXkNZNkNlfevtNkGtaSoXf/vNNNSvgrdXwtA==}
    engines: {node: '>= 6.13.0'}

  node-int64@0.4.0:
    resolution: {integrity: sha512-O5lz91xSOeoXP6DulyHfllpq+Eg00MWitZIbtPfoSEvqIHdl5gfcY6hYzDWnj0qD5tz52PI08u9qUvSVeUBeHw==}

  node-releases@2.0.19:
    resolution: {integrity: sha512-xxOWJsBKtzAq7DY0J+DTzuz58K8e7sJbdgwkbMWQe8UYB6ekmsQ45q0M/tJDsGaZmbC+l7n57UV8Hl5tHxO9uw==}

  nodemon@3.1.10:
    resolution: {integrity: sha512-WDjw3pJ0/0jMFmyNDp3gvY2YizjLmmOUQo6DEBY+JgdvW/yQ9mEeSw6H5ythl5Ny2ytb7f9C2nIbjSxMNzbJXw==}
    engines: {node: '>=10'}
    hasBin: true

  normalize-path@3.0.0:
    resolution: {integrity: sha512-6eZs5Ls3WtCisHWp9S2GUy8dqkpGi4BVSz3GaqiE6ezub0512ESztXUwUB6C6IKbQkY2Pnb/mD4WYojCRwcwLA==}
    engines: {node: '>=0.10.0'}

  normalize-url@8.0.2:
    resolution: {integrity: sha512-Ee/R3SyN4BuynXcnTaekmaVdbDAEiNrHqjQIA37mHU8G9pf7aaAD4ZX3XjBLo6rsdcxA/gtkcNYZLt30ACgynw==}
    engines: {node: '>=14.16'}

  npm-package-arg@11.0.3:
    resolution: {integrity: sha512-sHGJy8sOC1YraBywpzQlIKBE4pBbGbiF95U6Auspzyem956E0+FtDtsx1ZxlOJkQCZ1AFXAY/yuvtFYrOxF+Bw==}
    engines: {node: ^16.14.0 || >=18.0.0}

  npm-run-path@4.0.1:
    resolution: {integrity: sha512-S48WzZW777zhNIrn7gxOlISNAqi9ZC/uQFnRdbeIHhZhCA6UqpkOT8T1G7BvfdgP4Er8gF4sUbaS0i7QvIfCWw==}
    engines: {node: '>=8'}

  nullthrows@1.1.1:
    resolution: {integrity: sha512-2vPPEi+Z7WqML2jZYddDIfy5Dqb0r2fze2zTxNNknZaFpVHU3mFB3R+DWeJWGVx0ecvttSGlJTI+WG+8Z4cDWw==}

  ob1@0.82.4:
    resolution: {integrity: sha512-n9S8e4l5TvkrequEAMDidl4yXesruWTNTzVkeaHSGywoTOIwTzZzKw7Z670H3eaXDZui5MJXjWGNzYowVZIxCA==}
    engines: {node: '>=18.18'}

  object-assign@4.1.1:
    resolution: {integrity: sha512-rJgTQnkUnH1sFw8yT6VSU3zD3sWmu6sZhIseY8VX+GRu3P6F7Fu+JNDoXfklElbLJSnc3FUQHVe4cU5hj+BcUg==}
    engines: {node: '>=0.10.0'}

  object-inspect@1.13.4:
    resolution: {integrity: sha512-W67iLl4J2EXEGTbfeHCffrjDfitvLANg0UlX3wFUUSTx92KXRFegMHUVgSqE+wvhAbi4WqjGg9czysTV2Epbew==}
    engines: {node: '>= 0.4'}

  object-keys@1.1.1:
    resolution: {integrity: sha512-NuAESUOUMrlIXOfHKzD6bpPu3tYt3xvjNdRIQ+FeT0lNb4K8WR70CaDxhuNguS2XG+GjkyMwOzsN5ZktImfhLA==}
    engines: {node: '>= 0.4'}

  object.assign@4.1.7:
    resolution: {integrity: sha512-nK28WOo+QIjBkDduTINE4JkF/UJJKyf2EJxvJKfblDpyg0Q+pkOHNTL0Qwy6NP6FhE/EnzV73BxxqcJaXY9anw==}
    engines: {node: '>= 0.4'}

  object.entries@1.1.9:
    resolution: {integrity: sha512-8u/hfXFRBD1O0hPUjioLhoWFHRmt6tKA4/vZPyckBr18l1KE9uHrFaFaUi8MDRTpi4uak2goyPTSNJLXX2k2Hw==}
    engines: {node: '>= 0.4'}

  object.fromentries@2.0.8:
    resolution: {integrity: sha512-k6E21FzySsSK5a21KRADBd/NGneRegFO5pLHfdQLpRDETUNJueLXs3WCzyQ3tFRDYgbq3KHGXfTbi2bs8WQ6rQ==}
    engines: {node: '>= 0.4'}

  object.groupby@1.0.3:
    resolution: {integrity: sha512-+Lhy3TQTuzXI5hevh8sBGqbmurHbbIjAi0Z4S63nthVLmLxfbj4T54a4CfZrXIrt9iP4mVAPYMo/v99taj3wjQ==}
    engines: {node: '>= 0.4'}

  object.values@1.2.1:
    resolution: {integrity: sha512-gXah6aZrcUxjWg2zR2MwouP2eHlCBzdV4pygudehaKXSGW4v2AsRQUK+lwwXhii6KFZcunEnmSUoYp5CXibxtA==}
    engines: {node: '>= 0.4'}

  on-finished@2.3.0:
    resolution: {integrity: sha512-ikqdkGAAyf/X/gPhXGvfgAytDZtDbr+bkNUJ0N9h5MI/dmdgCs3l6hoHrcUv41sRKew3jIwrp4qQDXiK99Utww==}
    engines: {node: '>= 0.8'}

  on-finished@2.4.1:
    resolution: {integrity: sha512-oVlzkg3ENAhCk2zdv7IJwd/QUD4z2RxRwpkcGY8psCVcCYZNq4wYnVWALHM+brtuJjePWiYF/ClmuDr8Ch5+kg==}
    engines: {node: '>= 0.8'}

  on-headers@1.0.2:
    resolution: {integrity: sha512-pZAE+FJLoyITytdqK0U5s+FIpjN0JP3OzFi/u8Rx+EV5/W+JTWGXG8xFzevE7AjBfDqHv/8vL8qQsIhHnqRkrA==}
    engines: {node: '>= 0.8'}

  once@1.4.0:
    resolution: {integrity: sha512-lNaJgI+2Q5URQBkccEKHTQOPaXdUxnZZElQTZY0MFUAuaEqe1E+Nyvgdz/aIyNi6Z9MzO5dv1H8n58/GELp3+w==}

  onetime@2.0.1:
    resolution: {integrity: sha512-oyyPpiMaKARvvcgip+JV+7zci5L8D1W9RZIz2l1o08AM3pfspitVWnPt3mzHcBPp12oYMTy0pqrFs/C+m3EwsQ==}
    engines: {node: '>=4'}

  onetime@5.1.2:
    resolution: {integrity: sha512-kbpaSSGJTWdAY5KPVeMOKXSrPtr8C8C7wodJbcsd51jRnmD+GZu8Y0VoU6Dm5Z4vWr0Ig/1NKuWRKf7j5aaYSg==}
    engines: {node: '>=6'}

  open@7.4.2:
    resolution: {integrity: sha512-MVHddDVweXZF3awtlAS+6pgKLlm/JgxZ90+/NBurBoQctVOOB/zDdVjcyPzQ+0laDGbsWgrRkflI65sQeOgT9Q==}
    engines: {node: '>=8'}

  open@8.4.2:
    resolution: {integrity: sha512-7x81NCL719oNbsq/3mh+hVrAWmFuEYUqrq/Iw3kUzH8ReypT9QQ0BLoJS7/G9k6N81XjW4qHWtjWwe/9eLy1EQ==}
    engines: {node: '>=12'}

  optionator@0.9.4:
    resolution: {integrity: sha512-6IpQ7mKUxRcZNLIObR0hz7lxsapSSIYNZJwXPGeF0mTVqGKFIXj1DQcMoT22S3ROcLyY/rz0PWaWZ9ayWmad9g==}
    engines: {node: '>= 0.8.0'}

  ora@3.4.0:
    resolution: {integrity: sha512-eNwHudNbO1folBP3JsZ19v9azXWtQZjICdr3Q0TDPIaeBQ3mXLrh54wM+er0+hSp+dWKf+Z8KM58CYzEyIYxYg==}
    engines: {node: '>=6'}

  ora@5.4.1:
    resolution: {integrity: sha512-5b6Y85tPxZZ7QytO+BQzysW31HJku27cRIlkbAXaNx+BdcVi+LlRFmVXzeF6a7JCwJpyw5c4b+YSVImQIrBpuQ==}
    engines: {node: '>=10'}

  os-tmpdir@1.0.2:
    resolution: {integrity: sha512-D2FR03Vir7FIu45XBY20mTb+/ZSWB00sjU9jdQXt83gDrI4Ztz5Fs7/yy74g2N5SVQY4xY1qDr4rNddwYRVX0g==}
    engines: {node: '>=0.10.0'}

  own-keys@1.0.1:
    resolution: {integrity: sha512-qFOyK5PjiWZd+QQIh+1jhdb9LpxTF0qs7Pm8o5QHYZ0M3vKqSqzsZaEB6oWlxZ+q2sJBMI/Ktgd2N5ZwQoRHfg==}
    engines: {node: '>= 0.4'}

  p-cancelable@3.0.0:
    resolution: {integrity: sha512-mlVgR3PGuzlo0MmTdk4cXqXWlwQDLnONTAg6sm62XkMJEiRxN3GL3SffkYvqwonbkJBcrI7Uvv5Zh9yjvn2iUw==}
    engines: {node: '>=12.20'}

  p-limit@2.3.0:
    resolution: {integrity: sha512-//88mFWSJx8lxCzwdAABTJL2MyWB12+eIY7MDL2SqLmAkeKU9qxRvWuSyTjm3FUmpBEMuFfckAIqEaVGUDxb6w==}
    engines: {node: '>=6'}

  p-limit@3.1.0:
    resolution: {integrity: sha512-TYOanM3wGwNGsZN2cVTYPArw454xnXj5qmWF1bEoAc4+cU/ol7GVh7odevjp1FNHduHc3KZMcFduxU5Xc6uJRQ==}
    engines: {node: '>=10'}

  p-locate@4.1.0:
    resolution: {integrity: sha512-R79ZZ/0wAxKGu3oYMlz8jy/kbhsNrS7SKZ7PxEHBgJ5+F2mtFW2fK2cOtBh1cHYkQsbzFV7I+EoRKe6Yt0oK7A==}
    engines: {node: '>=8'}

  p-locate@5.0.0:
    resolution: {integrity: sha512-LaNjtRWUBY++zB5nE/NwcaoMylSPk+S+ZHNB1TzdbMJMny6dynpAGt7X/tl/QYq3TIeE6nxHppbo2LGymrG5Pw==}
    engines: {node: '>=10'}

  p-try@2.2.0:
    resolution: {integrity: sha512-R4nPAVTAU0B9D35/Gk3uJf/7XYbQcyohSKdvAxIRSNghFl4e71hVoGnBNQz9cWaXxO2I10KTC+3jMdvvoKw6dQ==}
    engines: {node: '>=6'}

  package-json-from-dist@1.0.1:
    resolution: {integrity: sha512-UEZIS3/by4OC8vL3P2dTXRETpebLI2NiI5vIrjaD/5UtrkFX/tNbwjTSRAGC/+7CAo2pIcBaRgWmcBBHcsaCIw==}

  parent-module@1.0.1:
    resolution: {integrity: sha512-GQ2EWRpQV8/o+Aw8YqtfZZPfNRWZYkbidE9k5rpl/hC3vtHHBfGm2Ifi6qWV+coDGkrUKZAxE3Lot5kcsRlh+g==}
    engines: {node: '>=6'}

  parse-json@4.0.0:
    resolution: {integrity: sha512-aOIos8bujGN93/8Ox/jPLh7RwVnPEysynVFE+fQZyg6jKELEHwzgKdLRFHUgXJL6kylijVSBC4BvN9OmsB48Rw==}
    engines: {node: '>=4'}

  parse-json@5.2.0:
    resolution: {integrity: sha512-ayCKvm/phCGxOkYRSCM82iDwct8/EonSEgCSxWxD7ve6jHggsFl4fZVQBPRNgQoKiuV/odhFrGzQXZwbifC8Rg==}
    engines: {node: '>=8'}

  parse-png@2.1.0:
    resolution: {integrity: sha512-Nt/a5SfCLiTnQAjx3fHlqp8hRgTL3z7kTQZzvIMS9uCAepnCyjpdEc6M/sz69WqMBdaDBw9sF1F1UaHROYzGkQ==}
    engines: {node: '>=10'}

  parseurl@1.3.3:
    resolution: {integrity: sha512-CiyeOxFT/JZyN5m0z9PfXw4SCBJ6Sygz1Dpl0wqjlhDEGGBP1GnsUVEL0p63hoG1fcj3fHynXi9NYO4nWOL+qQ==}
    engines: {node: '>= 0.8'}

  path-exists@4.0.0:
    resolution: {integrity: sha512-ak9Qy5Q7jYb2Wwcey5Fpvg2KoAc/ZIhLSLOSBmRmygPsGwkVVt0fZa0qrtMz+m6tJTAHfZQ8FnmB4MG4LWy7/w==}
    engines: {node: '>=8'}

  path-is-absolute@1.0.1:
    resolution: {integrity: sha512-AVbw3UJ2e9bq64vSaS9Am0fje1Pa8pbGqTTsmXfaIiMpnr5DlDhfJOuLj9Sf95ZPVDAUerDfEk88MPmPe7UCQg==}
    engines: {node: '>=0.10.0'}

  path-key@3.1.1:
    resolution: {integrity: sha512-ojmeN0qd+y0jszEtoY48r0Peq5dwMEkIlCOu6Q5f41lfkswXuKtYrhgoTpLnyIcHm24Uhqx+5Tqm2InSwLhE6Q==}
    engines: {node: '>=8'}

  path-parse@1.0.7:
    resolution: {integrity: sha512-LDJzPVEEEPR+y48z93A0Ed0yXb8pAByGWo/k5YYdYgpY2/2EsOsksJrq7lOHxryrVOn1ejG6oAp8ahvOIQD8sw==}

  path-scurry@1.11.1:
    resolution: {integrity: sha512-Xa4Nw17FS9ApQFJ9umLiJS4orGjm7ZzwUrwamcGQuHSzDyth9boKDaycYdDcZDuqYATXw4HFXgaqWTctW/v1HA==}
    engines: {node: '>=16 || 14 >=14.18'}

  path-scurry@2.0.0:
    resolution: {integrity: sha512-ypGJsmGtdXUOeM5u93TyeIEfEhM6s+ljAhrk5vAvSx8uyY/02OvrZnA0YNGUrPXfpJMgI1ODd3nwz8Npx4O4cg==}
    engines: {node: 20 || >=22}

  path-to-regexp@8.2.0:
    resolution: {integrity: sha512-TdrF7fW9Rphjq4RjrW0Kp2AW0Ahwu9sRGTkS6bvDi0SCwZlEZYmcfDbEsTz8RVk0EHIS/Vd1bv3JhG+1xZuAyQ==}
    engines: {node: '>=16'}

  path-type@4.0.0:
    resolution: {integrity: sha512-gDKb8aZMDeD/tZWs9P6+q0J9Mwkdl6xMV8TjnGP3qJVJ06bdMgkbBlLU8IdfOsIsFz2BW1rNVT3XuNEl8zPAvw==}
    engines: {node: '>=8'}

  peek-readable@5.4.2:
    resolution: {integrity: sha512-peBp3qZyuS6cNIJ2akRNG1uo1WJ1d0wTxg/fxMdZ0BqCVhx242bSFHM9eNqflfJVS9SsgkzgT/1UgnsurBOTMg==}
    engines: {node: '>=14.16'}

  pend@1.2.0:
    resolution: {integrity: sha512-F3asv42UuXchdzt+xXqfW1OGlVBe+mxa2mqI0pg5yAHZPvFmY3Y6drSf/GQ1A86WgWEN9Kzh/WrgKa6iGcHXLg==}

  pg-cloudflare@1.2.7:
    resolution: {integrity: sha512-YgCtzMH0ptvZJslLM1ffsY4EuGaU0cx4XSdXLRFae8bPP4dS5xL1tNB3k2o/N64cHJpwU7dxKli/nZ2lUa5fLg==}

  pg-connection-string@2.9.1:
    resolution: {integrity: sha512-nkc6NpDcvPVpZXxrreI/FOtX3XemeLl8E0qFr6F2Lrm/I8WOnaWNhIPK2Z7OHpw7gh5XJThi6j6ppgNoaT1w4w==}

  pg-int8@1.0.1:
    resolution: {integrity: sha512-WCtabS6t3c8SkpDBUlb1kjOs7l66xsGdKpIPZsg4wR+B3+u9UAum2odSsF9tnvxg80h4ZxLWMy4pRjOsFIqQpw==}
    engines: {node: '>=4.0.0'}

  pg-pool@3.10.1:
    resolution: {integrity: sha512-Tu8jMlcX+9d8+QVzKIvM/uJtp07PKr82IUOYEphaWcoBhIYkoHpLXN3qO59nAI11ripznDsEzEv8nUxBVWajGg==}
    peerDependencies:
      pg: '>=8.0'

  pg-protocol@1.10.3:
    resolution: {integrity: sha512-6DIBgBQaTKDJyxnXaLiLR8wBpQQcGWuAESkRBX/t6OwA8YsqP+iVSiond2EDy6Y/dsGk8rh/jtax3js5NeV7JQ==}

  pg-types@2.2.0:
    resolution: {integrity: sha512-qTAAlrEsl8s4OiEQY69wDvcMIdQN6wdz5ojQiOy6YRMuynxenON0O5oCpJI6lshc6scgAY8qvJ2On/p+CXY0GA==}
    engines: {node: '>=4'}

  pg@8.16.3:
    resolution: {integrity: sha512-enxc1h0jA/aq5oSDMvqyW3q89ra6XIIDZgCX9vkMrnz5DFTw/Ny3Li2lFQ+pt3L6MCgm/5o2o8HW9hiJji+xvw==}
    engines: {node: '>= 16.0.0'}
    peerDependencies:
      pg-native: '>=3.0.1'
    peerDependenciesMeta:
      pg-native:
        optional: true

  pgpass@1.0.5:
    resolution: {integrity: sha512-FdW9r/jQZhSeohs1Z3sI1yxFQNFvMcnmfuj4WBMUTxOrAyLMaTcE1aAMBiTlbMNaXvBCQuVi0R7hd8udDSP7ug==}

  picocolors@1.1.1:
    resolution: {integrity: sha512-xceH2snhtb5M9liqDsmEw56le376mTZkEX/jEb/RxNFyegNul7eNslCXP9FDj/Lcu0X8KEyMceP2ntpaHrDEVA==}

  picomatch@2.3.1:
    resolution: {integrity: sha512-JU3teHTNjmE2VCGFzuY8EXzCDVwEqB2a8fsIvwaStHhAWJEeVd1o1QD80CU6+ZdEXXSLbSsuLwJjkCBWqRQUVA==}
    engines: {node: '>=8.6'}

  picomatch@3.0.1:
    resolution: {integrity: sha512-I3EurrIQMlRc9IaAZnqRR044Phh2DXY+55o7uJ0V+hYZAcQYSuFWsc9q5PvyDHUSCe1Qxn/iBz+78s86zWnGag==}
    engines: {node: '>=10'}

  picomatch@4.0.2:
    resolution: {integrity: sha512-M7BAV6Rlcy5u+m6oPhAPFgJTzAioX/6B0DxyvDlo9l8+T3nLKbrczg2WLUyzd45L8RqfUMyGPzekbMvX2Ldkwg==}
    engines: {node: '>=12'}

  pirates@4.0.7:
    resolution: {integrity: sha512-TfySrs/5nm8fQJDcBDuUng3VOUKsd7S+zqvbOTiGXHfxX4wK31ard+hoNuvkicM/2YFzlpDgABOevKSsB4G/FA==}
    engines: {node: '>= 6'}

  piscina@4.9.2:
    resolution: {integrity: sha512-Fq0FERJWFEUpB4eSY59wSNwXD4RYqR+nR/WiEVcZW8IWfVBxJJafcgTEZDQo8k3w0sUarJ8RyVbbUF4GQ2LGbQ==}

  pkg-dir@4.2.0:
    resolution: {integrity: sha512-HRDzbaKjC+AOWVXxAU/x54COGeIv9eb+6CkDSQoNTt4XyWoIJvuPsXizxu/Fr23EiekbtZwmh1IcIG/l/a10GQ==}
    engines: {node: '>=8'}

  plist@3.1.0:
    resolution: {integrity: sha512-uysumyrvkUX0rX/dEVqt8gC3sTBzd4zoWfLeS29nb53imdaXVvLINYXTI2GNqzaMuvacNx4uJQ8+b3zXR0pkgQ==}
    engines: {node: '>=10.4.0'}

  pluralize@8.0.0:
    resolution: {integrity: sha512-Nc3IT5yHzflTfbjgqWcCPpo7DaKy4FnpB0l/zCAW0Tc7jxAiuqSxHasntB3D7887LSrA93kDJ9IXovxJYxyLCA==}
    engines: {node: '>=4'}

  pngjs@3.4.0:
    resolution: {integrity: sha512-NCrCHhWmnQklfH4MtJMRjZ2a8c80qXeMlQMv2uVp9ISJMTt562SbGd6n2oq0PaPgKm7Z6pL9E2UlLIhC+SHL3w==}
    engines: {node: '>=4.0.0'}

  pngjs@6.0.0:
    resolution: {integrity: sha512-TRzzuFRRmEoSW/p1KVAmiOgPco2Irlah+bGFCeNfJXxxYGwSw7YwAOAcd7X28K/m5bjBWKsC29KyoMfHbypayg==}
    engines: {node: '>=12.13.0'}

  possible-typed-array-names@1.1.0:
    resolution: {integrity: sha512-/+5VFTchJDoVj3bhoqi6UeymcD00DAwb1nJwamzPvHEszJ4FpF6SNNbUbOS8yI56qHzdV8eK0qEfOSiodkTdxg==}
    engines: {node: '>= 0.4'}

  postcss-value-parser@4.2.0:
    resolution: {integrity: sha512-1NNCs6uurfkVbeXG4S8JFT9t19m45ICnif8zWLd5oPSZ50QnwMfK+H3jv408d4jw/7Bttv5axS5IiHoLaVNHeQ==}

  postcss@8.4.31:
    resolution: {integrity: sha512-PS08Iboia9mts/2ygV3eLpY5ghnUcfLV/EXTOW1E2qYxJKGGBUtNjN76FYHnMs36RmARn41bC0AZmn+rR0OVpQ==}
    engines: {node: ^10 || ^12 || >=14}

  postcss@8.4.49:
    resolution: {integrity: sha512-OCVPnIObs4N29kxTjzLfUryOkvZEq+pf8jTF0lg8E7uETuWHA+v7j3c/xJmiqpX450191LlmZfUKkXxkTry7nA==}
    engines: {node: ^10 || ^12 || >=14}

  postgres-array@2.0.0:
    resolution: {integrity: sha512-VpZrUqU5A69eQyW2c5CA1jtLecCsN2U/bD6VilrFDWq5+5UIEVO7nazS3TEcHf1zuPYO/sqGvUvW62g86RXZuA==}
    engines: {node: '>=4'}

  postgres-bytea@1.0.0:
    resolution: {integrity: sha512-xy3pmLuQqRBZBXDULy7KbaitYqLcmxigw14Q5sj8QBVLqEwXfeybIKVWiqAXTlcvdvb0+xkOtDbfQMOf4lST1w==}
    engines: {node: '>=0.10.0'}

  postgres-date@1.0.7:
    resolution: {integrity: sha512-suDmjLVQg78nMK2UZ454hAG+OAW+HQPZ6n++TNDUX+L0+uUlLywnoxJKDou51Zm+zTCjrCl0Nq6J9C5hP9vK/Q==}
    engines: {node: '>=0.10.0'}

  postgres-interval@1.2.0:
    resolution: {integrity: sha512-9ZhXKM/rw350N1ovuWHbGxnGh/SNJ4cnxHiM0rxE4VN41wsg8P8zWn9hv/buK00RP4WvlOyr/RBDiptyxVbkZQ==}
    engines: {node: '>=0.10.0'}

  prelude-ls@1.2.1:
    resolution: {integrity: sha512-vkcDPrRZo1QZLbn5RLGPpg/WmIQ65qoWWhcGKf/b5eplkkarX0m9z8ppCat4mlOqUsWpyNuYgO3VRyrYHSzX5g==}
    engines: {node: '>= 0.8.0'}

  prettier-linter-helpers@1.0.0:
    resolution: {integrity: sha512-GbK2cP9nraSSUF9N2XwUwqfzlAFlMNYYl+ShE/V+H8a9uNl/oUqB1w2EL54Jh0OlyRSd8RfWYJ3coVS4TROP2w==}
    engines: {node: '>=6.0.0'}

  prettier@3.6.2:
    resolution: {integrity: sha512-I7AIg5boAr5R0FFtJ6rCfD+LFsWHp81dolrFD8S79U9tb8Az2nGrJncnMSnys+bpQJfRUzqs9hnA81OAA3hCuQ==}
    engines: {node: '>=14'}
    hasBin: true

  pretty-bytes@5.6.0:
    resolution: {integrity: sha512-FFw039TmrBqFK8ma/7OL3sDz/VytdtJr044/QUJtH0wK9lb9jLq9tJyIxUwtQJHwar2BqtiA4iCWSwo9JLkzFg==}
    engines: {node: '>=6'}

  pretty-format@29.7.0:
    resolution: {integrity: sha512-Pdlw/oPxN+aXdmM9R00JVC9WVFoCLTKJvDVLgmJ+qAffBMxsV85l/Lu7sNx4zSzPyoL2euImuEwHhOXdEgNFZQ==}
    engines: {node: ^14.15.0 || ^16.10.0 || >=18.0.0}

  proc-log@4.2.0:
    resolution: {integrity: sha512-g8+OnU/L2v+wyiVK+D5fA34J7EH8jZ8DDlvwhRCMxmMj7UCBvxiO1mGeN+36JXIKF4zevU4kRBd8lVgG9vLelA==}
    engines: {node: ^14.17.0 || ^16.13.0 || >=18.0.0}

  progress@2.0.3:
    resolution: {integrity: sha512-7PiHtLll5LdnKIMw100I+8xJXR5gW2QwWYkT6iJva0bXitZKa/XMrSbdmg3r2Xnaidz9Qumd0VPaMrZlF9V9sA==}
    engines: {node: '>=0.4.0'}

  promise@7.3.1:
    resolution: {integrity: sha512-nolQXZ/4L+bP/UGlkfaIujX9BKxGwmQ9OT4mOt5yvy8iK1h3wqTEJCijzGANTCCl9nWjY41juyAn2K3Q1hLLTg==}

  promise@8.3.0:
    resolution: {integrity: sha512-rZPNPKTOYVNEEKFaq1HqTgOwZD+4/YHS5ukLzQCypkj+OkYx7iv0mA91lJlpPPZ8vMau3IIGj5Qlwrx+8iiSmg==}

  prompts@2.4.2:
    resolution: {integrity: sha512-NxNv/kLguCA7p3jE8oL2aEBsrJWgAakBpgmgK6lpPWV+WuOmY6r2/zbAVnP+T8bQlA0nzHXSJSJW0Hq7ylaD2Q==}
    engines: {node: '>= 6'}

  prop-types@15.8.1:
    resolution: {integrity: sha512-oj87CgZICdulUohogVAR7AjlC0327U4el4L6eAvOqCeudMDVU0NThNaV+b9Df4dXgSP1gXMTnPdhfe/2qDH5cg==}

  proxy-addr@2.0.7:
    resolution: {integrity: sha512-llQsMLSUDUPT44jdrU/O37qlnifitDP+ZwrmmZcoSKyLKvtZxpyV0n2/bD/N4tBAAZ/gJEdZU7KMraoK1+XYAg==}
    engines: {node: '>= 0.10'}

  proxy-from-env@1.1.0:
    resolution: {integrity: sha512-D+zkORCbA9f1tdWRK0RaCR3GPv50cMxcrz4X8k5LTSUD1Dkw47mKJEZQNunItRTkWwgtaUSo1RVFRIG9ZXiFYg==}

  pstree.remy@1.1.8:
    resolution: {integrity: sha512-77DZwxQmxKnu3aR542U+X8FypNzbfJ+C5XQDk3uWjWxn6151aIMGthWYRXTqT1E5oJvg+ljaa2OJi+VfvCOQ8w==}

  punycode@2.3.1:
    resolution: {integrity: sha512-vYt7UD1U9Wg6138shLtLOvdAu+8DsC/ilFtEVHcH+wydcSpNE20AfSOduf6MkRFahL5FY7X1oU7nKVZFtfq8Fg==}
    engines: {node: '>=6'}

  pure-rand@6.1.0:
    resolution: {integrity: sha512-bVWawvoZoBYpp6yIoQtQXHZjmz35RSVHnUOTefl8Vcjr8snTPY1wnpSPMWekcFwbxI6gtmT7rSYPFvz71ldiOA==}

  qrcode-terminal@0.11.0:
    resolution: {integrity: sha512-Uu7ii+FQy4Qf82G4xu7ShHhjhGahEpCWc3x8UavY3CTcWV+ufmmCtwkr7ZKsX42jdL0kr1B5FKUeqJvAn51jzQ==}
    hasBin: true

  qs@6.14.0:
    resolution: {integrity: sha512-YWWTjgABSKcvs/nWBi9PycY/JiPJqOD4JA6o9Sej2AtvSGarXxKC3OQSk4pAarbdQlKAh5D4FCQkJNkW+GAn3w==}
    engines: {node: '>=0.6'}

  query-string@7.1.3:
    resolution: {integrity: sha512-hh2WYhq4fi8+b+/2Kg9CEge4fDPvHS534aOOvOZeQ3+Vf2mCFsaFBYj0i+iXcAq6I9Vzp5fjMFBlONvayDC1qg==}
    engines: {node: '>=6'}

  queue-microtask@1.2.3:
    resolution: {integrity: sha512-NuaNSa6flKT5JaSYQzJok04JzTL1CA6aGhv5rfLW3PgqA+M2ChpZQnAC8h8i4ZFkBS8X5RqkDBHA7r4hej3K9A==}

  queue@6.0.2:
    resolution: {integrity: sha512-iHZWu+q3IdFZFX36ro/lKBkSvfkztY5Y7HMiPlOUjhupPcG2JMfst2KKEpu5XndviX/3UhFbRngUPNKtgvtZiA==}

  quick-lru@5.1.1:
    resolution: {integrity: sha512-WuyALRjWPDGtt/wzJiadO5AXY+8hZ80hVpe6MyivgraREW751X3SbhRvG3eLKOYN+8VEvqLcf3wdnt44Z4S4SA==}
    engines: {node: '>=10'}

  randombytes@2.1.0:
    resolution: {integrity: sha512-vYl3iOX+4CKUWuxGi9Ukhie6fsqXqS9FE2Zaic4tNFD2N2QQaXOMFbuKK4QmDHC0JO6B1Zp41J0LpT0oR68amQ==}

  range-parser@1.2.1:
    resolution: {integrity: sha512-Hrgsx+orqoygnmhFbKaHE6c296J+HTAQXoxEF6gNupROmmGJRoyzfG3ccAveqCBrwr/2yxQ5BVd/GTl5agOwSg==}
    engines: {node: '>= 0.6'}

  raw-body@3.0.0:
    resolution: {integrity: sha512-RmkhL8CAyCRPXCE28MMH0z2PNWQBNk2Q09ZdxM9IOOXwxwZbN+qbWaatPkdkWIKL2ZVDImrN/pK5HTRz2PcS4g==}
    engines: {node: '>= 0.8'}

  rc@1.2.8:
    resolution: {integrity: sha512-y3bGgqKj3QBdxLbLkomlohkvsA8gdAiUQlSBJnBhfn+BPxg4bc62d8TcBW15wavDfgexCgccckhcZvywyQYPOw==}
    hasBin: true

  react-devtools-core@6.1.3:
    resolution: {integrity: sha512-4be9IVco12d/4D7NpZgNjffbYIo/MAk4f5eBJR8PpKyiR7tgwe29liQbxyqDov5Ybc2crGABZyYAmdeU6NowKg==}

  react-dom@19.0.0:
    resolution: {integrity: sha512-4GV5sHFG0e/0AD4X+ySy6UJd3jVl1iNsNHdpad0qhABJ11twS3TTBnseqsKurKcsNqCEFeGL3uLpVChpIO3QfQ==}
    peerDependencies:
      react: ^19.0.0

  react-dom@19.1.0:
    resolution: {integrity: sha512-Xs1hdnE+DyKgeHJeJznQmYMIBG3TKIHJJT95Q58nHLSrElKlGQqDTR2HQ9fx5CN/Gk6Vh/kupBTDLU11/nDk/g==}
    peerDependencies:
      react: ^19.1.0

  react-fast-compare@3.2.2:
    resolution: {integrity: sha512-nsO+KSNgo1SbJqJEYRE9ERzo7YtYbou/OqjSQKxV7jcKox7+usiUVZOAC+XnDOABXggQTno0Y1CpVnuWEc1boQ==}

  react-freeze@1.0.4:
    resolution: {integrity: sha512-r4F0Sec0BLxWicc7HEyo2x3/2icUTrRmDjaaRyzzn+7aDyFZliszMDOgLVwSnQnYENOlL1o569Ze2HZefk8clA==}
    engines: {node: '>=10'}
    peerDependencies:
      react: '>=17.0.0'

  react-is@16.13.1:
    resolution: {integrity: sha512-24e6ynE2H+OKt4kqsOvNd8kBpV65zoxbA4BVsEOB3ARVWQki/DHzaUoC5KuON/BiccDaCCTZBuOcfZs70kR8bQ==}

  react-is@18.3.1:
    resolution: {integrity: sha512-/LLMVyas0ljjAtoYiPqYiL8VWXzUUdThrmU5+n20DZv+a+ClRoevUzw5JxU+Ieh5/c87ytoTBV9G1FiKfNJdmg==}

  react-is@19.1.0:
    resolution: {integrity: sha512-Oe56aUPnkHyyDxxkvqtd7KkdQP5uIUfHxd5XTb3wE9d/kRnZLmKbDB0GWk919tdQ+mxxPtG6EAs6RMT6i1qtHg==}

  react-native-edge-to-edge@1.6.0:
    resolution: {integrity: sha512-2WCNdE3Qd6Fwg9+4BpbATUxCLcouF6YRY7K+J36KJ4l3y+tWN6XCqAC4DuoGblAAbb2sLkhEDp4FOlbOIot2Og==}
    peerDependencies:
      react: '*'
      react-native: '*'

  react-native-is-edge-to-edge@1.2.1:
    resolution: {integrity: sha512-FLbPWl/MyYQWz+KwqOZsSyj2JmLKglHatd3xLZWskXOpRaio4LfEDEz8E/A6uD8QoTHW6Aobw1jbEwK7KMgR7Q==}
    peerDependencies:
      react: '*'
      react-native: '*'

  react-native-safe-area-context@5.4.0:
    resolution: {integrity: sha512-JaEThVyJcLhA+vU0NU8bZ0a1ih6GiF4faZ+ArZLqpYbL6j7R3caRqj+mE3lEtKCuHgwjLg3bCxLL1GPUJZVqUA==}
    peerDependencies:
      react: '*'
      react-native: '*'

  react-native-screens@4.11.1:
    resolution: {integrity: sha512-F0zOzRVa3ptZfLpD0J8ROdo+y1fEPw+VBFq1MTY/iyDu08al7qFUO5hLMd+EYMda5VXGaTFCa8q7bOppUszhJw==}
    peerDependencies:
      react: '*'
      react-native: '*'

  react-native-web@0.20.0:
    resolution: {integrity: sha512-OOSgrw+aON6R3hRosCau/xVxdLzbjEcsLysYedka0ZON4ZZe6n9xgeN9ZkoejhARM36oTlUgHIQqxGutEJ9Wxg==}
    peerDependencies:
      react: ^18.0.0 || ^19.0.0
      react-dom: ^18.0.0 || ^19.0.0

  react-native@0.79.5:
    resolution: {integrity: sha512-jVihwsE4mWEHZ9HkO1J2eUZSwHyDByZOqthwnGrVZCh6kTQBCm4v8dicsyDa6p0fpWNE5KicTcpX/XXl0ASJFg==}
    engines: {node: '>=18'}
    hasBin: true
    peerDependencies:
      '@types/react': ^19.0.0
      react: ^19.0.0
    peerDependenciesMeta:
      '@types/react':
        optional: true

  react-refresh@0.14.2:
    resolution: {integrity: sha512-jCvmsr+1IUSMUyzOkRcvnVbX3ZYC6g9TDrDbFuFmRDq7PD4yaGbLKNQL6k2jnArV8hjYxh7hVhAZB6s9HDGpZA==}
    engines: {node: '>=0.10.0'}

  react@19.0.0:
    resolution: {integrity: sha512-V8AVnmPIICiWpGfm6GLzCR/W5FXLchHop40W4nXBmdlEceh16rCN8O8LNWm5bh5XUX91fh7KpA+W0TgMKmgTpQ==}
    engines: {node: '>=0.10.0'}

  react@19.1.0:
    resolution: {integrity: sha512-FS+XFBNvn3GTAWq26joslQgWNoFu08F4kl0J4CgdNKADkdSGXQyTCnKteIAJy96Br6YbpEU1LSzV5dYtjMkMDg==}
    engines: {node: '>=0.10.0'}

  readable-stream@3.6.2:
    resolution: {integrity: sha512-9u/sniCrY3D5WdsERHzHE4G2YCXqoG5FTHUiCC4SIbr6XcLZBY05ya9EKjYek9O5xOAwjGq+1JdGBAS7Q9ScoA==}
    engines: {node: '>= 6'}

  readdirp@3.6.0:
    resolution: {integrity: sha512-hOS089on8RduqdbhvQ5Z37A0ESjsqz6qnRcffsMU3495FuTdqSm+7bhJ29JvIOsBDEEnan5DPu9t3To9VRlMzA==}
    engines: {node: '>=8.10.0'}

  readdirp@4.1.2:
    resolution: {integrity: sha512-GDhwkLfywWL2s6vEjyhri+eXmfH6j1L7JE27WhqLeYzoh/A3DBaYGEj2H/HFZCn/kMfim73FXxEJTw06WtxQwg==}
    engines: {node: '>= 14.18.0'}

  reflect-metadata@0.2.2:
    resolution: {integrity: sha512-urBwgfrvVP/eAyXx4hluJivBKzuEbSQs9rKWCrCkbSxNv8mxPcUZKeuoF3Uy4mJl3Lwprp6yy5/39VWigZ4K6Q==}

  reflect.getprototypeof@1.0.10:
    resolution: {integrity: sha512-00o4I+DVrefhv+nX0ulyi3biSHCPDe+yLv5o/p6d/UVlirijB8E16FtfwSAi4g3tcqrQ4lRAqQSoFEZJehYEcw==}
    engines: {node: '>= 0.4'}

  regenerate-unicode-properties@10.2.0:
    resolution: {integrity: sha512-DqHn3DwbmmPVzeKj9woBadqmXxLvQoQIwu7nopMc72ztvxVmVk2SBhSnx67zuye5TP+lJsb/TBQsjLKhnDf3MA==}
    engines: {node: '>=4'}

  regenerate@1.4.2:
    resolution: {integrity: sha512-zrceR/XhGYU/d/opr2EKO7aRHUeiBI8qjtfHqADTwZd6Szfy16la6kqD0MIUs5z5hx6AaKa+PixpPrR289+I0A==}

  regenerator-runtime@0.13.11:
    resolution: {integrity: sha512-kY1AZVr2Ra+t+piVaJ4gxaFaReZVH40AKNo7UCX6W+dEwBo/2oZJzqfuN1qLq1oL45o56cPaTXELwrTh8Fpggg==}

  regexp.prototype.flags@1.5.4:
    resolution: {integrity: sha512-dYqgNSZbDwkaJ2ceRd9ojCGjBq+mOm9LmtXnAnEGyHhN/5R7iDW2TRw3h+o/jCFxus3P2LfWIIiwowAjANm7IA==}
    engines: {node: '>= 0.4'}

  regexpu-core@6.2.0:
    resolution: {integrity: sha512-H66BPQMrv+V16t8xtmq+UC0CBpiTBA60V8ibS1QVReIp8T1z8hwFxqcGzm9K6lgsN7sB5edVH8a+ze6Fqm4weA==}
    engines: {node: '>=4'}

  regjsgen@0.8.0:
    resolution: {integrity: sha512-RvwtGe3d7LvWiDQXeQw8p5asZUmfU1G/l6WbUXeHta7Y2PEIvBTwH6E2EfmYUK8pxcxEdEmaomqyp0vZZ7C+3Q==}

  regjsparser@0.12.0:
    resolution: {integrity: sha512-cnE+y8bz4NhMjISKbgeVJtqNbtf5QpjZP+Bslo+UqkIt9QPnX9q095eiRRASJG1/tz6dlNr6Z5NsBiWYokp6EQ==}
    hasBin: true

  repeat-string@1.6.1:
    resolution: {integrity: sha512-PV0dzCYDNfRi1jCDbJzpW7jNNDRuCOG/jI5ctQcGKt/clZD+YcPS3yIlWuTJMmESC8aevCFmWJy5wjAFgNqN6w==}
    engines: {node: '>=0.10'}

  require-directory@2.1.1:
    resolution: {integrity: sha512-fGxEI7+wsG9xrvdjsrlmL22OMTTiHRwAMroiEeMgq8gzoLC/PQr7RsRDSTLUg/bZAZtF+TVIkHc6/4RIKrui+Q==}
    engines: {node: '>=0.10.0'}

  require-from-string@2.0.2:
    resolution: {integrity: sha512-Xf0nWe6RseziFMu+Ap9biiUbmplq6S9/p+7w7YXP/JBHhrUDDUhwa+vANyubuqfZWTveU//DYVGsDG7RKL/vEw==}
    engines: {node: '>=0.10.0'}

  requireg@0.2.2:
    resolution: {integrity: sha512-nYzyjnFcPNGR3lx9lwPPPnuQxv6JWEZd2Ci0u9opN7N5zUEPIhY/GbL3vMGOr2UXwEg9WwSyV9X9Y/kLFgPsOg==}
    engines: {node: '>= 4.0.0'}

  resolve-alpn@1.2.1:
    resolution: {integrity: sha512-0a1F4l73/ZFZOakJnQ3FvkJ2+gSTQWz/r2KE5OdDY0TxPm5h4GkqkWWfM47T7HsbnOtcJVEF4epCVy6u7Q3K+g==}

  resolve-cwd@3.0.0:
    resolution: {integrity: sha512-OrZaX2Mb+rJCpH/6CpSqt9xFVpN++x01XnN2ie9g6P5/3xelLAkXWVADpdz1IHD/KFfEXyE6V0U01OQ3UO2rEg==}
    engines: {node: '>=8'}

  resolve-from@3.0.0:
    resolution: {integrity: sha512-GnlH6vxLymXJNMBo7XP1fJIzBFbdYt49CuTwmB/6N53t+kMPRMFKz783LlQ4tv28XoQfMWinAJX6WCGf2IlaIw==}
    engines: {node: '>=4'}

  resolve-from@4.0.0:
    resolution: {integrity: sha512-pb/MYmXstAkysRFx8piNI1tGFNQIFA3vkE3Gq4EuA1dF6gHp/+vgZqsCGJapvy8N3Q+4o7FwvquPJcnZ7RYy4g==}
    engines: {node: '>=4'}

  resolve-from@5.0.0:
    resolution: {integrity: sha512-qYg9KP24dD5qka9J47d0aVky0N+b4fTU89LN9iDnjB5waksiC49rvMB0PrUJQGoTmH50XPiqOvAjDfaijGxYZw==}
    engines: {node: '>=8'}

  resolve-pkg-maps@1.0.0:
    resolution: {integrity: sha512-seS2Tj26TBVOC2NIc2rOe2y2ZO7efxITtLZcGSOnHHNOQ7CkiUBfw0Iw2ck6xkIhPwLhKNLS8BO+hEpngQlqzw==}

  resolve-workspace-root@2.0.0:
    resolution: {integrity: sha512-IsaBUZETJD5WsI11Wt8PKHwaIe45or6pwNc8yflvLJ4DWtImK9kuLoH5kUva/2Mmx/RdIyr4aONNSa2v9LTJsw==}

  resolve.exports@2.0.3:
    resolution: {integrity: sha512-OcXjMsGdhL4XnbShKpAcSqPMzQoYkYyhbEaeSko47MjRP9NfEQMhZkXL1DoFlt9LWQn4YttrdnV6X2OiyzBi+A==}
    engines: {node: '>=10'}

  resolve@1.22.10:
    resolution: {integrity: sha512-NPRy+/ncIMeDlTAsuqwKIiferiawhefFJtkNSW0qZJEqMEb+qBt/77B/jGeeek+F0uOeN05CDa6HXbbIgtVX4w==}
    engines: {node: '>= 0.4'}
    hasBin: true

  resolve@1.7.1:
    resolution: {integrity: sha512-c7rwLofp8g1U+h1KNyHL/jicrKg1Ek4q+Lr33AL65uZTinUZHe30D5HlyN5V9NW0JX1D5dXQ4jqW5l7Sy/kGfw==}

  resolve@2.0.0-next.5:
    resolution: {integrity: sha512-U7WjGVG9sH8tvjW5SmGbQuui75FiyjAX72HX15DwBBwF9dNiQZRQAg9nnPhYy+TUnE0+VcrttuvNI8oSxZcocA==}
    hasBin: true

  responselike@3.0.0:
    resolution: {integrity: sha512-40yHxbNcl2+rzXvZuVkrYohathsSJlMTXKryG5y8uciHv1+xDLHQpgjG64JUO9nrEq2jGLH6IZ8BcZyw3wrweg==}
    engines: {node: '>=14.16'}

  restore-cursor@2.0.0:
    resolution: {integrity: sha512-6IzJLuGi4+R14vwagDHX+JrXmPVtPpn4mffDJ1UdR7/Edm87fl6yi8mMBIVvFtJaNTUvjughmW4hwLhRG7gC1Q==}
    engines: {node: '>=4'}

  restore-cursor@3.1.0:
    resolution: {integrity: sha512-l+sSefzHpj5qimhFSE5a8nufZYAM3sBSVMAPtYkmC+4EH2anSGaEMXSD0izRQbu9nfyQ9y5JrVmp7E8oZrUjvA==}
    engines: {node: '>=8'}

  reusify@1.1.0:
    resolution: {integrity: sha512-g6QUff04oZpHs0eG5p83rFLhHeV00ug/Yf9nZM6fLeUrPguBTkTQOdpAWWspMh55TZfVQDPaN3NQJfbVRAxdIw==}
    engines: {iojs: '>=1.0.0', node: '>=0.10.0'}

  rimraf@3.0.2:
    resolution: {integrity: sha512-JZkJMZkAGFFPP2YqXZXPbMlMBgsxzE8ILs4lMIX/2o0L9UBw9O/Y3o6wFw/i9YLapcUJWwqbi3kdxIPdC62TIA==}
    deprecated: Rimraf versions prior to v4 are no longer supported
    hasBin: true

  router@2.2.0:
    resolution: {integrity: sha512-nLTrUKm2UyiL7rlhapu/Zl45FwNgkZGaCpZbIHajDYgwlJCOzLSk+cIPAnsEqV955GjILJnKbdQC1nVPz+gAYQ==}
    engines: {node: '>= 18'}

  run-parallel@1.2.0:
    resolution: {integrity: sha512-5l4VyZR86LZ/lDxZTR6jqL8AFE2S0IFLMP26AbjsLVADxHdhB/c0GUsH+y39UfCi3dzz8OlQuPmnaJOMoDHQBA==}

  rxjs@7.8.1:
    resolution: {integrity: sha512-AA3TVj+0A2iuIoQkWEK/tqFjBq2j+6PO6Y0zJcvzLAFhEFIO3HL0vls9hWLncZbAAbK0mar7oZ4V079I/qPMxg==}

  rxjs@7.8.2:
    resolution: {integrity: sha512-dhKf903U/PQZY6boNNtAGdWbG85WAbjT/1xYoZIC7FAY0yWapOBQVsVrDl58W86//e1VpMNBtRV4MaXfdMySFA==}

  safe-array-concat@1.1.3:
    resolution: {integrity: sha512-AURm5f0jYEOydBj7VQlVvDrjeFgthDdEF5H1dP+6mNpoXOMo1quQqJ4wvJDyRZ9+pO3kGWoOdmV08cSv2aJV6Q==}
    engines: {node: '>=0.4'}

  safe-buffer@5.2.1:
    resolution: {integrity: sha512-rp3So07KcdmmKbGvgaNxQSJr7bGVSVk5S9Eq1F+ppbRo70+YeaDxkw5Dd8NPN+GD6bjnYm2VuPuCXmpuYvmCXQ==}

  safe-push-apply@1.0.0:
    resolution: {integrity: sha512-iKE9w/Z7xCzUMIZqdBsp6pEQvwuEebH4vdpjcDWnyzaI6yl6O9FHvVpmGelvEHNsoY6wGblkxR6Zty/h00WiSA==}
    engines: {node: '>= 0.4'}

  safe-regex-test@1.1.0:
    resolution: {integrity: sha512-x/+Cz4YrimQxQccJf5mKEbIa1NzeCRNI5Ecl/ekmlYaampdNLPalVyIcCZNNH3MvmqBugV5TMYZXv0ljslUlaw==}
    engines: {node: '>= 0.4'}

  safer-buffer@2.1.2:
    resolution: {integrity: sha512-YZo3K82SD7Riyi0E1EQPojLz7kpepnSQI9IyPbHHg1XXXevb5dJI7tpyN2ADxGcQbHG7vcyRHk0cbwqcQriUtg==}

  sax@1.4.1:
    resolution: {integrity: sha512-+aWOz7yVScEGoKNd4PA10LZ8sk0A/z5+nXQG5giUO5rprX9jgYsTdov9qCchZiPIZezbZH+jRut8nPodFAX4Jg==}

  scheduler@0.25.0:
    resolution: {integrity: sha512-xFVuu11jh+xcO7JOAGJNOXld8/TcEHK/4CituBUeUb5hqxJLj9YuemAEuvm9gQ/+pgXYfbQuqAkiYu+u7YEsNA==}

  scheduler@0.26.0:
    resolution: {integrity: sha512-NlHwttCI/l5gCPR3D1nNXtWABUmBwvZpEQiD4IXSbIDq8BzLIK/7Ir5gTFSGZDUu37K5cMNp0hFtzO38sC7gWA==}

  schema-utils@3.3.0:
    resolution: {integrity: sha512-pN/yOAvcC+5rQ5nERGuwrjLlYvLTbCibnZ1I7B1LaiAz9BRBlE9GMgE/eqV30P7aJQUf7Ddimy/RsbYO/GrVGg==}
    engines: {node: '>= 10.13.0'}

  schema-utils@4.3.2:
    resolution: {integrity: sha512-Gn/JaSk/Mt9gYubxTtSn/QCV4em9mpAPiR1rqy/Ocu19u/G9J5WWdNoUT4SiV6mFC3y6cxyFcFwdzPM3FgxGAQ==}
    engines: {node: '>= 10.13.0'}

  seek-bzip@2.0.0:
    resolution: {integrity: sha512-SMguiTnYrhpLdk3PwfzHeotrcwi8bNV4iemL9tx9poR/yeaMYwB9VzR1w7b57DuWpuqR8n6oZboi0hj3AxZxQg==}
    hasBin: true

  semver-regex@4.0.5:
    resolution: {integrity: sha512-hunMQrEy1T6Jr2uEVjrAIqjwWcQTgOAcIM52C8MY1EZSD3DDNft04XzvYKPqjED65bNVVko0YI38nYeEHCX3yw==}
    engines: {node: '>=12'}

  semver-truncate@3.0.0:
    resolution: {integrity: sha512-LJWA9kSvMolR51oDE6PN3kALBNaUdkxzAGcexw8gjMA8xr5zUqK0JiR3CgARSqanYF3Z1YHvsErb1KDgh+v7Rg==}
    engines: {node: '>=12'}

  semver@6.3.1:
    resolution: {integrity: sha512-BR7VvDCVHO+q2xBEWskxS6DJE1qRnb7DxzUrogb71CWoSficBxYsiAGd+Kl0mmq/MprG9yArRkyrQxTO6XjMzA==}
    hasBin: true

  semver@7.6.3:
    resolution: {integrity: sha512-oVekP1cKtI+CTDvHWYFUcMtsK/00wmAEfyqKfNdARm8u1wNVhSgaX7A8d4UuIlUI5e84iEwOhs7ZPYRmzU9U6A==}
    engines: {node: '>=10'}
    hasBin: true

  semver@7.7.2:
    resolution: {integrity: sha512-RF0Fw+rO5AMf9MAyaRXI4AV0Ulj5lMHqVxxdSgiVbixSCXoEmmX/jk0CuJw4+3SqroYO9VoUh+HcuJivvtJemA==}
    engines: {node: '>=10'}
    hasBin: true

  send@0.19.0:
    resolution: {integrity: sha512-dW41u5VfLXu8SJh5bwRmyYUbAoSB3c9uQh6L8h/KtsFREPWpbX1lrljJo186Jc4nmci/sGUZ9a0a0J2zgfq2hw==}
    engines: {node: '>= 0.8.0'}

  send@0.19.1:
    resolution: {integrity: sha512-p4rRk4f23ynFEfcD9LA0xRYngj+IyGiEYyqqOak8kaN0TvNmuxC2dcVeBn62GpCeR2CpWqyHCNScTP91QbAVFg==}
    engines: {node: '>= 0.8.0'}

  send@1.2.0:
    resolution: {integrity: sha512-uaW0WwXKpL9blXE2o0bRhoL2EGXIrZxQ2ZQ4mgcfoBxdFmQold+qWsD2jLrfZ0trjKL6vOw0j//eAwcALFjKSw==}
    engines: {node: '>= 18'}

  serialize-error@2.1.0:
    resolution: {integrity: sha512-ghgmKt5o4Tly5yEG/UJp8qTd0AN7Xalw4XBtDEKP655B699qMEtra1WlXeE6WIvdEG481JvRxULKsInq/iNysw==}
    engines: {node: '>=0.10.0'}

  serialize-javascript@6.0.2:
    resolution: {integrity: sha512-Saa1xPByTTq2gdeFZYLLo+RFE35NHZkAbqZeWNd3BpzppeVisAqpDjcp8dyf6uIvEqJRd46jemmyA4iFIeVk8g==}

  serve-static@1.16.2:
    resolution: {integrity: sha512-VqpjJZKadQB/PEbEwvFdO43Ax5dFBZ2UECszz8bQ7pi7wt//PWe1P6MN7eCnjsatYtBT6EuiClbjSWP2WrIoTw==}
    engines: {node: '>= 0.8.0'}

  serve-static@2.2.0:
    resolution: {integrity: sha512-61g9pCh0Vnh7IutZjtLGGpTA355+OPn2TyDv/6ivP2h/AdAVX9azsoxmg2/M6nZeQZNYBEwIcsne1mJd9oQItQ==}
    engines: {node: '>= 18'}

  server-only@0.0.1:
    resolution: {integrity: sha512-qepMx2JxAa5jjfzxG79yPPq+8BuFToHd1hm7kI+Z4zAq1ftQiP7HcxMhDDItrbtwVeLg/cY2JnKnrcFkmiswNA==}

  set-function-length@1.2.2:
    resolution: {integrity: sha512-pgRc4hJ4/sNjWCSS9AmnS40x3bNMDTknHgL5UaMBTMyJnU90EgWh1Rz+MC9eFu4BuN/UwZjKQuY/1v3rM7HMfg==}
    engines: {node: '>= 0.4'}

  set-function-name@2.0.2:
    resolution: {integrity: sha512-7PGFlmtwsEADb0WYyvCMa1t+yke6daIG4Wirafur5kcf+MhUnPms1UeR0CKQdTZD81yESwMHbtn+TR+dMviakQ==}
    engines: {node: '>= 0.4'}

  set-proto@1.0.0:
    resolution: {integrity: sha512-RJRdvCo6IAnPdsvP/7m6bsQqNnn1FCBX5ZNtFL98MmFF/4xAIJTIg1YbHW5DC2W5SKZanrC6i4HsJqlajw/dZw==}
    engines: {node: '>= 0.4'}

  setimmediate@1.0.5:
    resolution: {integrity: sha512-MATJdZp8sLqDl/68LfQmbP8zKPLQNV6BIZoIgrscFDQ+RsvK/BxeDQOgyxKKoh0y/8h3BqVFnCqQ/gd+reiIXA==}

  setprototypeof@1.2.0:
    resolution: {integrity: sha512-E5LDX7Wrp85Kil5bhZv46j8jOeboKq5JMmYM3gVGdGH8xFpPWXUMsNrlODCrkoxMEeNi/XZIwuRvY4XNwYMJpw==}

  sha.js@2.4.12:
    resolution: {integrity: sha512-8LzC5+bvI45BjpfXU8V5fdU2mfeKiQe1D1gIMn7XUlF3OTUrpdJpPPH4EMAnF0DsHHdSZqCdSss5qCmJKuiO3w==}
    engines: {node: '>= 0.10'}
    hasBin: true

<<<<<<< HEAD
  shallowequal@1.1.0:
    resolution: {integrity: sha512-y0m1JoUZSlPAjXVtPPW70aZWfIL/dSP7AFkRnniLCrK/8MDKog3TySTBmckD+RObVxH0v4Tox67+F14PdED2oQ==}

  sharp@0.34.2:
    resolution: {integrity: sha512-lszvBmB9QURERtyKT2bNmsgxXK0ShJrL/fvqlonCo7e6xBF8nT8xU6pW+PMIbLsz0RxQk3rgH9kd8UmvOzlMJg==}
=======
  sharp@0.34.3:
    resolution: {integrity: sha512-eX2IQ6nFohW4DbvHIOLRB3MHFpYqaqvXd3Tp5e/T/dSH83fxaNJQRvDMhASmkNTsNTVF2/OOopzRCt7xokgPfg==}
>>>>>>> c10ade34
    engines: {node: ^18.17.0 || ^20.3.0 || >=21.0.0}

  shebang-command@2.0.0:
    resolution: {integrity: sha512-kHxr2zZpYtdmrN1qDjrrX/Z1rR1kG8Dx+gkpK1G4eXmvXswmcE1hTWBWYUzlraYw1/yZp6YuDY77YtvbN0dmDA==}
    engines: {node: '>=8'}

  shebang-regex@3.0.0:
    resolution: {integrity: sha512-7++dFhtcx3353uBaq8DDR4NuxBetBzC7ZQOhmTQInHEd6bSrXdiEyzCvG07Z44UYdLShWUyXt5M/yhz8ekcb1A==}
    engines: {node: '>=8'}

  shell-quote@1.8.3:
    resolution: {integrity: sha512-ObmnIF4hXNg1BqhnHmgbDETF8dLPCggZWBjkQfhZpbszZnYur5DUljTcCHii5LC3J5E0yeO/1LIMyH+UvHQgyw==}
    engines: {node: '>= 0.4'}

  side-channel-list@1.0.0:
    resolution: {integrity: sha512-FCLHtRD/gnpCiCHEiJLOwdmFP+wzCmDEkc9y7NsYxeF4u7Btsn1ZuwgwJGxImImHicJArLP4R0yX4c2KCrMrTA==}
    engines: {node: '>= 0.4'}

  side-channel-map@1.0.1:
    resolution: {integrity: sha512-VCjCNfgMsby3tTdo02nbjtM/ewra6jPHmpThenkTYh8pG9ucZ/1P8So4u4FGBek/BjpOVsDCMoLA/iuBKIFXRA==}
    engines: {node: '>= 0.4'}

  side-channel-weakmap@1.0.2:
    resolution: {integrity: sha512-WPS/HvHQTYnHisLo9McqBHOJk2FkHO/tlpvldyrnem4aeQp4hai3gythswg6p01oSoTl58rcpiFAjF2br2Ak2A==}
    engines: {node: '>= 0.4'}

  side-channel@1.1.0:
    resolution: {integrity: sha512-ZX99e6tRweoUXqR+VBrslhda51Nh5MTQwou5tnUDgbtyM0dBgmhEDtWGP/xbKn6hqfPRHujUNwz5fy/wbbhnpw==}
    engines: {node: '>= 0.4'}

  signal-exit@3.0.7:
    resolution: {integrity: sha512-wnD2ZE+l+SPC/uoS0vXeE9L1+0wuaMqKlfz9AMUo38JsyLSBWSFcHR1Rri62LZc12vLr1gb3jl7iwQhgwpAbGQ==}

  signal-exit@4.1.0:
    resolution: {integrity: sha512-bzyZ1e88w9O1iNJbKnOlvYTrWPDl46O1bG0D3XInv+9tkPrxrN8jUUTiFlDkkmKWgn1M6CfIA13SuGqOa9Korw==}
    engines: {node: '>=14'}

  simple-plist@1.3.1:
    resolution: {integrity: sha512-iMSw5i0XseMnrhtIzRb7XpQEXepa9xhWxGUojHBL43SIpQuDQkh3Wpy67ZbDzZVr6EKxvwVChnVpdl8hEVLDiw==}

  simple-swizzle@0.2.2:
    resolution: {integrity: sha512-JA//kQgZtbuY83m+xT+tXJkmJncGMTFT+C+g2h2R9uxkYIrE2yy9sgmcLhCnw57/WSD+Eh3J97FPEDFnbXnDUg==}

  simple-update-notifier@2.0.0:
    resolution: {integrity: sha512-a2B9Y0KlNXl9u/vsW6sTIu9vGEpfKu2wRV6l1H3XEas/0gUIzGzBoP/IouTcUQbm9JWZLH3COxyn03TYlFax6w==}
    engines: {node: '>=10'}

  sisteransi@1.0.5:
    resolution: {integrity: sha512-bLGGlR1QxBcynn2d5YmDX4MGjlZvy2MRBDRNHLJ8VI6l6+9FUiyTFNJ0IveOSP0bcXgVDPRcfGqA0pjaqUpfVg==}

  slash@3.0.0:
    resolution: {integrity: sha512-g9Q1haeby36OSStwb4ntCGGGaKsaVSjQ68fBxoQcutl5fS1vuY18H3wSt3jFyFtrkx+Kz0V1G85A4MyAdDMi2Q==}
    engines: {node: '>=8'}

  slugify@1.6.6:
    resolution: {integrity: sha512-h+z7HKHYXj6wJU+AnS/+IH8Uh9fdcX1Lrhg1/VMdf9PwoBQXFcXiAdsy2tSK0P6gKwJLXp02r90ahUCqHk9rrw==}
    engines: {node: '>=8.0.0'}

  sort-keys-length@1.0.1:
    resolution: {integrity: sha512-GRbEOUqCxemTAk/b32F2xa8wDTs+Z1QHOkbhJDQTvv/6G3ZkbJ+frYWsTcc7cBB3Fu4wy4XlLCuNtJuMn7Gsvw==}
    engines: {node: '>=0.10.0'}

  sort-keys@1.1.2:
    resolution: {integrity: sha512-vzn8aSqKgytVik0iwdBEi+zevbTYZogewTUM6dtpmGwEcdzbub/TX4bCzRhebDCRC3QzXgJsLRKB2V/Oof7HXg==}
    engines: {node: '>=0.10.0'}

  source-map-js@1.2.1:
    resolution: {integrity: sha512-UXWMKhLOwVKb728IUtQPXxfYU+usdybtUrK/8uGE8CQMvrhOpwvzDBwj0QhSL7MQc7vIsISBG8VQ8+IDQxpfQA==}
    engines: {node: '>=0.10.0'}

  source-map-support@0.5.13:
    resolution: {integrity: sha512-SHSKFHadjVA5oR4PPqhtAVdcBWwRYVd6g6cAXnIbRiIwc2EhPrTuKUBdSLvlEKyIP3GCf89fltvcZiP9MMFA1w==}

  source-map-support@0.5.21:
    resolution: {integrity: sha512-uBHU3L3czsIyYXKX88fdrGovxdSCoTGDRZ6SYXtSRxLZUzHg5P/66Ht6uoUlHu9EZod+inXhKo3qQgwXUT/y1w==}

  source-map@0.5.7:
    resolution: {integrity: sha512-LbrmJOMUSdEVxIKvdcJzQC+nQhe8FUZQTXQy6+I75skNgn3OoQ0DZA8YnFa7gp8tqtL3KPf1kmo0R5DoApeSGQ==}
    engines: {node: '>=0.10.0'}

  source-map@0.6.1:
    resolution: {integrity: sha512-UjgapumWlbMhkBgzT7Ykc5YXUT46F0iKu8SGXq0bcwP5dz/h0Plj6enJqjz1Zbq2l5WaqYnrVbwWOWMyF3F47g==}
    engines: {node: '>=0.10.0'}

  source-map@0.7.4:
    resolution: {integrity: sha512-l3BikUxvPOcn5E74dZiq5BGsTb5yEwhaTSzccU6t4sDOH8NWJCstKO5QT2CvtFoK6F0saL7p9xHAqHOlCPJygA==}
    engines: {node: '>= 8'}

  split-on-first@1.1.0:
    resolution: {integrity: sha512-43ZssAJaMusuKWL8sKUBQXHWOpq8d6CfN/u1p4gUzfJkM05C8rxTmYrkIPTXapZpORA6LkkzcUulJ8FqA7Uudw==}
    engines: {node: '>=6'}

  split2@4.2.0:
    resolution: {integrity: sha512-UcjcJOWknrNkF6PLX83qcHM6KHgVKNkV62Y8a5uYDVv9ydGQVwAHMKqHdJje1VTWpljG0WYpCDhrCdAOYH4TWg==}
    engines: {node: '>= 10.x'}

  sprintf-js@1.0.3:
    resolution: {integrity: sha512-D9cPgkvLlV3t3IzL0D0YLvGA9Ahk4PcvVwUbN0dSGr1aP0Nrt4AEnTUbuGvquEC0mA64Gqt1fzirlRs5ibXx8g==}

  sql-highlight@6.1.0:
    resolution: {integrity: sha512-ed7OK4e9ywpE7pgRMkMQmZDPKSVdm0oX5IEtZiKnFucSF0zu6c80GZBe38UqHuVhTWJ9xsKgSMjCG2bml86KvA==}
    engines: {node: '>=14'}

  stable-hash@0.0.5:
    resolution: {integrity: sha512-+L3ccpzibovGXFK+Ap/f8LOS0ahMrHTf3xu7mMLSpEGU0EO9ucaysSylKo9eRDFNhWve/y275iPmIZ4z39a9iA==}

  stack-utils@2.0.6:
    resolution: {integrity: sha512-XlkWvfIm6RmsWtNJx+uqtKLS8eqFbxUg0ZzLXqY0caEy9l7hruX8IpiDnjsLavoBgqCCR71TqWO8MaXYheJ3RQ==}
    engines: {node: '>=10'}

  stackframe@1.3.4:
    resolution: {integrity: sha512-oeVtt7eWQS+Na6F//S4kJ2K2VbRlS9D43mAlMyVpVWovy9o+jfgH8O9agzANzaiLjclA0oYzUXEM4PurhSUChw==}

  stacktrace-parser@0.1.11:
    resolution: {integrity: sha512-WjlahMgHmCJpqzU8bIBy4qtsZdU9lRlcZE3Lvyej6t4tuOuv1vk57OW3MBrj6hXBFx/nNoC9MPMTcr5YA7NQbg==}
    engines: {node: '>=6'}

  statuses@1.5.0:
    resolution: {integrity: sha512-OpZ3zP+jT1PI7I8nemJX4AKmAX070ZkYPVWV/AaKTJl+tXCTGyVdC1a4SL8RUQYEwk/f34ZX8UTykN68FwrqAA==}
    engines: {node: '>= 0.6'}

  statuses@2.0.1:
    resolution: {integrity: sha512-RwNA9Z/7PrK06rYLIzFMlaF+l73iwpzsqRIFgbMLbTcLD6cOao82TaWefPXQvB2fOC4AjuYSEndS7N/mTCbkdQ==}
    engines: {node: '>= 0.8'}

  statuses@2.0.2:
    resolution: {integrity: sha512-DvEy55V3DB7uknRo+4iOGT5fP1slR8wQohVdknigZPMpMstaKJQWhwiYBACJE3Ul2pTnATihhBYnRhZQHGBiRw==}
    engines: {node: '>= 0.8'}

  stop-iteration-iterator@1.1.0:
    resolution: {integrity: sha512-eLoXW/DHyl62zxY4SCaIgnRhuMr6ri4juEYARS8E6sCEqzKpOiE521Ucofdx+KnDZl5xmvGYaaKCk5FEOxJCoQ==}
    engines: {node: '>= 0.4'}

  stream-buffers@2.2.0:
    resolution: {integrity: sha512-uyQK/mx5QjHun80FLJTfaWE7JtwfRMKBLkMne6udYOmvH0CawotVa7TfgYHzAnpphn4+TweIx1QKMnRIbipmUg==}
    engines: {node: '>= 0.10.0'}

  streamsearch@1.1.0:
    resolution: {integrity: sha512-Mcc5wHehp9aXz1ax6bZUyY5afg9u2rv5cqQI3mRrYkGC8rW2hM02jWuwjtL++LS5qinSyhj2QfLyNsuc+VsExg==}
    engines: {node: '>=10.0.0'}

  streamx@2.22.1:
    resolution: {integrity: sha512-znKXEBxfatz2GBNK02kRnCXjV+AA4kjZIUxeWSr3UGirZMJfTE9uiwKHobnbgxWyL/JWro8tTq+vOqAK1/qbSA==}

  strict-uri-encode@2.0.0:
    resolution: {integrity: sha512-QwiXZgpRcKkhTj2Scnn++4PKtWsH0kpzZ62L2R6c/LUVYv7hVnZqcg2+sMuT6R7Jusu1vviK/MFsu6kNJfWlEQ==}
    engines: {node: '>=4'}

  string-length@4.0.2:
    resolution: {integrity: sha512-+l6rNN5fYHNhZZy41RXsYptCjA2Igmq4EG7kZAYFQI1E1VTXarr6ZPXBg6eq7Y6eK4FEhY6AJlyuFIb/v/S0VQ==}
    engines: {node: '>=10'}

  string-width@4.2.3:
    resolution: {integrity: sha512-wKyQRQpjJ0sIp62ErSZdGsjMJWsap5oRNihHhu6G7JVO/9jIB6UyevL+tXuOqrng8j/cxKTWyWUwvSTriiZz/g==}
    engines: {node: '>=8'}

  string-width@5.1.2:
    resolution: {integrity: sha512-HnLOCR3vjcY8beoNLtcjZ5/nxn2afmME6lhrDrebokqMap+XbeW8n9TXpPDOqdGK5qcI3oT0GKTW6wC7EMiVqA==}
    engines: {node: '>=12'}

  string.prototype.includes@2.0.1:
    resolution: {integrity: sha512-o7+c9bW6zpAdJHTtujeePODAhkuicdAryFsfVKwA+wGw89wJ4GTY484WTucM9hLtDEOpOvI+aHnzqnC5lHp4Rg==}
    engines: {node: '>= 0.4'}

  string.prototype.matchall@4.0.12:
    resolution: {integrity: sha512-6CC9uyBL+/48dYizRf7H7VAYCMCNTBeM78x/VTUe9bFEaxBepPJDa1Ow99LqI/1yF7kuy7Q3cQsYMrcjGUcskA==}
    engines: {node: '>= 0.4'}

  string.prototype.repeat@1.0.0:
    resolution: {integrity: sha512-0u/TldDbKD8bFCQ/4f5+mNRrXwZ8hg2w7ZR8wa16e8z9XpePWl3eGEcUD0OXpEH/VJH/2G3gjUtR3ZOiBe2S/w==}

  string.prototype.trim@1.2.10:
    resolution: {integrity: sha512-Rs66F0P/1kedk5lyYyH9uBzuiI/kNRmwJAR9quK6VOtIpZ2G+hMZd+HQbbv25MgCA6gEffoMZYxlTod4WcdrKA==}
    engines: {node: '>= 0.4'}

  string.prototype.trimend@1.0.9:
    resolution: {integrity: sha512-G7Ok5C6E/j4SGfyLCloXTrngQIQU3PWtXGst3yM7Bea9FRURf1S42ZHlZZtsNque2FN2PoUhfZXYLNWwEr4dLQ==}
    engines: {node: '>= 0.4'}

  string.prototype.trimstart@1.0.8:
    resolution: {integrity: sha512-UXSH262CSZY1tfu3G3Secr6uGLCFVPMhIqHjlgCUtCCcgihYc/xKs9djMTMUOb2j1mVSeU8EU6NWc/iQKU6Gfg==}
    engines: {node: '>= 0.4'}

  string_decoder@1.3.0:
    resolution: {integrity: sha512-hkRX8U1WjJFd8LsDJ2yQ/wWWxaopEsABU1XfkM8A+j0+85JAGppt16cr1Whg6KIbb4okU6Mql6BOj+uup/wKeA==}

  strip-ansi@5.2.0:
    resolution: {integrity: sha512-DuRs1gKbBqsMKIZlrffwlug8MHkcnpjs5VPmL1PAh+mA30U0DTotfDZ0d2UUsXpPmPmMMJ6W773MaA3J+lbiWA==}
    engines: {node: '>=6'}

  strip-ansi@6.0.1:
    resolution: {integrity: sha512-Y38VPSHcqkFrCpFnQ9vuSXmquuv5oXOKpGeT6aGrr3o3Gc9AlVa6JBfUSOCnbxGGZF+/0ooI7KrPuUSztUdU5A==}
    engines: {node: '>=8'}

  strip-ansi@7.1.0:
    resolution: {integrity: sha512-iq6eVVI64nQQTRYq2KtEg2d2uU7LElhTJwsH4YzIHZshxlgZms/wIc4VoDQTlG/IvVIrBKG06CrZnp0qv7hkcQ==}
    engines: {node: '>=12'}

  strip-bom@3.0.0:
    resolution: {integrity: sha512-vavAMRXOgBVNF6nyEEmL3DBK19iRpDcoIwW+swQ+CbGiu7lju6t+JklA1MHweoWtadgt4ISVUsXLyDq34ddcwA==}
    engines: {node: '>=4'}

  strip-bom@4.0.0:
    resolution: {integrity: sha512-3xurFv5tEgii33Zi8Jtp55wEIILR9eh34FAW00PZf+JnSsTmV/ioewSgQl97JHvgjoRGwPShsWm+IdrxB35d0w==}
    engines: {node: '>=8'}

  strip-dirs@3.0.0:
    resolution: {integrity: sha512-I0sdgcFTfKQlUPZyAqPJmSG3HLO9rWDFnxonnIbskYNM3DwFOeTNB5KzVq3dA1GdRAc/25b5Y7UO2TQfKWw4aQ==}

  strip-final-newline@2.0.0:
    resolution: {integrity: sha512-BrpvfNAE3dcvq7ll3xVumzjKjZQ5tI1sEUIKr3Uoks0XUl45St3FlatVqef9prk4jRDzhW6WZg+3bk93y6pLjA==}
    engines: {node: '>=6'}

  strip-json-comments@2.0.1:
    resolution: {integrity: sha512-4gB8na07fecVVkOI6Rs4e7T6NOTki5EmL7TUduTs6bu3EdnSycntVJ4re8kgZA+wx9IueI2Y11bfbgwtzuE0KQ==}
    engines: {node: '>=0.10.0'}

  strip-json-comments@3.1.1:
    resolution: {integrity: sha512-6fPc+R4ihwqP6N/aIv2f1gMH8lOVtWQHoqC4yK6oSDVVocumAsfCqjkXnqiYMhmMwS/mEHLp7Vehlt3ql6lEig==}
    engines: {node: '>=8'}

  strtok3@10.3.1:
    resolution: {integrity: sha512-3JWEZM6mfix/GCJBBUrkA8p2Id2pBkyTkVCJKto55w080QBKZ+8R171fGrbiSp+yMO/u6F8/yUh7K4V9K+YCnw==}
    engines: {node: '>=18'}

  strtok3@9.1.1:
    resolution: {integrity: sha512-FhwotcEqjr241ZbjFzjlIYg6c5/L/s4yBGWSMvJ9UoExiSqL+FnFA/CaeZx17WGaZMS/4SOZp8wH18jSS4R4lw==}
    engines: {node: '>=16'}

  structured-headers@0.4.1:
    resolution: {integrity: sha512-0MP/Cxx5SzeeZ10p/bZI0S6MpgD+yxAhi1BOQ34jgnMXsCq3j1t6tQnZu+KdlL7dvJTLT3g9xN8tl10TqgFMcg==}

  styled-jsx@5.1.6:
    resolution: {integrity: sha512-qSVyDTeMotdvQYoHWLNGwRFJHC+i+ZvdBRYosOFgC+Wg1vx4frN2/RG/NA7SYqqvKNLf39P2LSRA2pu6n0XYZA==}
    engines: {node: '>= 12.0.0'}
    peerDependencies:
      '@babel/core': '*'
      babel-plugin-macros: '*'
      react: '>= 16.8.0 || 17.x.x || ^18.0.0-0 || ^19.0.0-0'
    peerDependenciesMeta:
      '@babel/core':
        optional: true
      babel-plugin-macros:
        optional: true

  styleq@0.1.3:
    resolution: {integrity: sha512-3ZUifmCDCQanjeej1f6kyl/BeP/Vae5EYkQ9iJfUm/QwZvlgnZzyflqAsAWYURdtea8Vkvswu2GrC57h3qffcA==}

  sucrase@3.35.0:
    resolution: {integrity: sha512-8EbVDiu9iN/nESwxeSxDKe0dunta1GOlHufmSSXxMD2z2/tMZpDMpvXQGsc+ajGo8y2uYUmixaSRUc/QPoQ0GA==}
    engines: {node: '>=16 || 14 >=14.17'}
    hasBin: true

  superagent@10.2.2:
    resolution: {integrity: sha512-vWMq11OwWCC84pQaFPzF/VO3BrjkCeewuvJgt1jfV0499Z1QSAWN4EqfMM5WlFDDX9/oP8JjlDKpblrmEoyu4Q==}
    engines: {node: '>=14.18.0'}

  supertest@7.1.3:
    resolution: {integrity: sha512-ORY0gPa6ojmg/C74P/bDoS21WL6FMXq5I8mawkEz30/zkwdu0gOeqstFy316vHG6OKxqQ+IbGneRemHI8WraEw==}
    engines: {node: '>=14.18.0'}

  supports-color@5.5.0:
    resolution: {integrity: sha512-QjVjwdXIt408MIiAqCX4oUKsgU2EqAGzs2Ppkm4aQYbjm+ZEWEcW4SfFNTr4uMNZma0ey4f5lgLrkB0aX0QMow==}
    engines: {node: '>=4'}

  supports-color@7.2.0:
    resolution: {integrity: sha512-qpCAvRl9stuOHveKsn7HncJRvv501qIacKzQlO/+Lwxc9+0q2wLyv4Dfvt80/DPn2pqOBsJdDiogXGR9+OvwRw==}
    engines: {node: '>=8'}

  supports-color@8.1.1:
    resolution: {integrity: sha512-MpUEN2OodtUzxvKQl72cUF7RQ5EiHsGvSsVG0ia9c5RbWGL2CI4C7EpPS8UTBIplnlzZiNuV56w+FuNxy3ty2Q==}
    engines: {node: '>=10'}

  supports-hyperlinks@2.3.0:
    resolution: {integrity: sha512-RpsAZlpWcDwOPQA22aCH4J0t7L8JmAvsCxfOSEwm7cQs3LshN36QaTkwd70DnBOXDWGssw2eUoc8CaRWT0XunA==}
    engines: {node: '>=8'}

  supports-preserve-symlinks-flag@1.0.0:
    resolution: {integrity: sha512-ot0WnXS9fgdkgIcePe6RHNk1WA8+muPa6cSjeR3V8K27q9BB1rTE3R1p7Hv0z1ZyAc8s6Vvv8DIyWf681MAt0w==}
    engines: {node: '>= 0.4'}

  swagger-ui-dist@5.21.0:
    resolution: {integrity: sha512-E0K3AB6HvQd8yQNSMR7eE5bk+323AUxjtCz/4ZNKiahOlPhPJxqn3UPIGs00cyY/dhrTDJ61L7C/a8u6zhGrZg==}

  symbol-observable@4.0.0:
    resolution: {integrity: sha512-b19dMThMV4HVFynSAM1++gBHAbk2Tc/osgLIBZMKsyqh34jb2e8Os7T6ZW/Bt3pJFdBTd2JwAnAAEQV7rSNvcQ==}
    engines: {node: '>=0.10'}

  synckit@0.11.8:
    resolution: {integrity: sha512-+XZ+r1XGIJGeQk3VvXhT6xx/VpbHsRzsTkGgF6E5RX9TTXD0118l87puaEBZ566FhqblC6U0d4XnubznJDm30A==}
    engines: {node: ^14.18.0 || >=16.0.0}

  tapable@2.2.2:
    resolution: {integrity: sha512-Re10+NauLTMCudc7T5WLFLAwDhQ0JWdrMK+9B2M8zR5hRExKmsRDCBA7/aV/pNJFltmBFO5BAMlQFi/vq3nKOg==}
    engines: {node: '>=6'}

  tar-stream@3.1.7:
    resolution: {integrity: sha512-qJj60CXt7IU1Ffyc3NJMjh6EkuCFej46zUqJ4J7pqYlThyd9bO0XBTmcOIhSzZJVWfsLks0+nle/j538YAW9RQ==}

  tar@7.4.3:
    resolution: {integrity: sha512-5S7Va8hKfV7W5U6g3aYxXmlPoZVAwUMy9AOKyF2fVuZa2UD3qZjg578OrLRt8PcNN1PleVaL/5/yYATNL0ICUw==}
    engines: {node: '>=18'}

  temp-dir@2.0.0:
    resolution: {integrity: sha512-aoBAniQmmwtcKp/7BzsH8Cxzv8OL736p7v1ihGb5e9DJ9kTwGWHrQrVB5+lfVDzfGrdRzXch+ig7LHaY1JTOrg==}
    engines: {node: '>=8'}

  terminal-link@2.1.1:
    resolution: {integrity: sha512-un0FmiRUQNr5PJqy9kP7c40F5BOfpGlYTrxonDChEZB7pzZxRNp/bt+ymiy9/npwXya9KH99nJ/GXFIiUkYGFQ==}
    engines: {node: '>=8'}

  terser-webpack-plugin@5.3.14:
    resolution: {integrity: sha512-vkZjpUjb6OMS7dhV+tILUW6BhpDR7P2L/aQSAv+Uwk+m8KATX9EccViHTJR2qDtACKPIYndLGCyl3FMo+r2LMw==}
    engines: {node: '>= 10.13.0'}
    peerDependencies:
      '@swc/core': '*'
      esbuild: '*'
      uglify-js: '*'
      webpack: ^5.1.0
    peerDependenciesMeta:
      '@swc/core':
        optional: true
      esbuild:
        optional: true
      uglify-js:
        optional: true

  terser@5.43.1:
    resolution: {integrity: sha512-+6erLbBm0+LROX2sPXlUYx/ux5PyE9K/a92Wrt6oA+WDAoFTdpHE5tCYCI5PNzq2y8df4rA+QgHLJuR4jNymsg==}
    engines: {node: '>=10'}
    hasBin: true

  test-exclude@6.0.0:
    resolution: {integrity: sha512-cAGWPIyOHU6zlmg88jwm7VRyXnMN7iV68OGAbYDk/Mh/xC/pzVPlQtY6ngoIH/5/tciuhGfvESU8GrHrcxD56w==}
    engines: {node: '>=8'}

  text-decoder@1.2.3:
    resolution: {integrity: sha512-3/o9z3X0X0fTupwsYvR03pJ/DjWuqqrfwBgTQzdWDiQSm9KitAyz/9WqsT2JQW7KV2m+bC2ol/zqpW37NHxLaA==}

  thenify-all@1.6.0:
    resolution: {integrity: sha512-RNxQH/qI8/t3thXJDwcstUO4zeqo64+Uy/+sNVRBx4Xn2OX+OZ9oP+iJnNFqplFra2ZUVeKCSa2oVWi3T4uVmA==}
    engines: {node: '>=0.8'}

  thenify@3.3.1:
    resolution: {integrity: sha512-RVZSIV5IG10Hk3enotrhvz0T9em6cyHBLkH/YAZuKqd8hRkKhSfCGIcP2KUY0EPxndzANBmNllzWPwak+bheSw==}

  throat@5.0.0:
    resolution: {integrity: sha512-fcwX4mndzpLQKBS1DVYhGAcYaYt7vsHNIvQV+WXMvnow5cgjPphq5CaayLaGsjRdSCKZFNGt7/GYAuXaNOiYCA==}

  through@2.3.8:
    resolution: {integrity: sha512-w89qg7PI8wAdvX60bMDP+bFoD5Dvhm9oLheFp5O4a2QF0cSBGsBX4qZmadPMvVqlLJBBci+WqGGOAPvcDeNSVg==}

  tinyglobby@0.2.14:
    resolution: {integrity: sha512-tX5e7OM1HnYr2+a2C/4V0htOcSQcoSTH9KgJnVvNm5zm/cyEWKJ7j7YutsH9CxMdtOkkLFy2AHrMci9IM8IPZQ==}
    engines: {node: '>=12.0.0'}

  tmp@0.0.33:
    resolution: {integrity: sha512-jRCJlojKnZ3addtTOjdIqoRuPEKBvNXcGYqzO6zWZX8KfKEpnGY5jfggJQ3EjKuu8D4bJRr0y+cYJFmYbImXGw==}
    engines: {node: '>=0.6.0'}

  tmpl@1.0.5:
    resolution: {integrity: sha512-3f0uOEAQwIqGuWW2MVzYg8fV/QNnc/IpuJNG837rLuczAaLVHslWHZQj4IGiEl5Hs3kkbhwL9Ab7Hrsmuj+Smw==}

  to-buffer@1.2.1:
    resolution: {integrity: sha512-tB82LpAIWjhLYbqjx3X4zEeHN6M8CiuOEy2JY8SEQVdYRe3CCHOFaqrBW1doLDrfpWhplcW7BL+bO3/6S3pcDQ==}
    engines: {node: '>= 0.4'}

  to-regex-range@5.0.1:
    resolution: {integrity: sha512-65P7iz6X5yEr1cwcgvQxbbIw7Uk3gOy5dIdtZ4rDveLqhrdJP+Li/Hx6tyK0NEb+2GCyneCMJiGqrADCSNk8sQ==}
    engines: {node: '>=8.0'}

  toidentifier@1.0.1:
    resolution: {integrity: sha512-o5sSPKEkg/DIQNmH43V0/uerLrpzVedkUh8tGNvaeXpfpuwjKenlSox/2O/BTlZUtEe+JG7s5YhEz608PlAHRA==}
    engines: {node: '>=0.6'}

  token-types@6.0.3:
    resolution: {integrity: sha512-IKJ6EzuPPWtKtEIEPpIdXv9j5j2LGJEYk0CKY2efgKoYKLBiZdh6iQkLVBow/CB3phyWAWCyk+bZeaimJn6uRQ==}
    engines: {node: '>=14.16'}

  touch@3.1.1:
    resolution: {integrity: sha512-r0eojU4bI8MnHr8c5bNo7lJDdI2qXlWWJk6a9EAFG7vbhTjElYhBVS3/miuE0uOuoLdb8Mc/rVfsmm6eo5o9GA==}
    hasBin: true

  tr46@0.0.3:
    resolution: {integrity: sha512-N3WMsuqV66lT30CrXNbEjx4GEwlow3v6rr4mCcv6prnfwhS01rkgyFdjPNBYd9br7LpXV1+Emh01fHnq2Gdgrw==}

  tree-kill@1.2.2:
    resolution: {integrity: sha512-L0Orpi8qGpRG//Nd+H90vFB+3iHnue1zSSGmNOOCh1GLJ7rUKVwV2HvijphGQS2UmhUZewS9VgvxYIdgr+fG1A==}
    hasBin: true

  ts-api-utils@2.1.0:
    resolution: {integrity: sha512-CUgTZL1irw8u29bzrOD/nH85jqyc74D6SshFgujOIA7osm2Rz7dYH77agkx7H4FBNxDq7Cjf+IjaX/8zwFW+ZQ==}
    engines: {node: '>=18.12'}
    peerDependencies:
      typescript: '>=4.8.4'

  ts-interface-checker@0.1.13:
    resolution: {integrity: sha512-Y/arvbn+rrz3JCKl9C4kVNfTfSm2/mEp5FSz5EsZSANGPSlQrpRI5M4PKF+mJnE52jOO90PnPSc3Ur3bTQw0gA==}

  ts-jest@29.4.0:
    resolution: {integrity: sha512-d423TJMnJGu80/eSgfQ5w/R+0zFJvdtTxwtF9KzFFunOpSeD+79lHJQIiAhluJoyGRbvj9NZJsl9WjCUo0ND7Q==}
    engines: {node: ^14.15.0 || ^16.10.0 || ^18.0.0 || >=20.0.0}
    hasBin: true
    peerDependencies:
      '@babel/core': '>=7.0.0-beta.0 <8'
      '@jest/transform': ^29.0.0 || ^30.0.0
      '@jest/types': ^29.0.0 || ^30.0.0
      babel-jest: ^29.0.0 || ^30.0.0
      esbuild: '*'
      jest: ^29.0.0 || ^30.0.0
      jest-util: ^29.0.0 || ^30.0.0
      typescript: '>=4.3 <6'
    peerDependenciesMeta:
      '@babel/core':
        optional: true
      '@jest/transform':
        optional: true
      '@jest/types':
        optional: true
      babel-jest:
        optional: true
      esbuild:
        optional: true
      jest-util:
        optional: true

  ts-loader@9.5.2:
    resolution: {integrity: sha512-Qo4piXvOTWcMGIgRiuFa6nHNm+54HbYaZCKqc9eeZCLRy3XqafQgwX2F7mofrbJG3g7EEb+lkiR+z2Lic2s3Zw==}
    engines: {node: '>=12.0.0'}
    peerDependencies:
      typescript: '*'
      webpack: ^5.0.0

  ts-node@10.9.2:
    resolution: {integrity: sha512-f0FFpIdcHgn8zcPSbf1dRevwt047YMnaiJM3u2w2RewrB+fob/zePZcrOyQoLMMO7aBIddLcQIEK5dYjkLnGrQ==}
    hasBin: true
    peerDependencies:
      '@swc/core': '>=1.2.50'
      '@swc/wasm': '>=1.2.50'
      '@types/node': '*'
      typescript: '>=2.7'
    peerDependenciesMeta:
      '@swc/core':
        optional: true
      '@swc/wasm':
        optional: true

  tsconfig-paths-webpack-plugin@4.2.0:
    resolution: {integrity: sha512-zbem3rfRS8BgeNK50Zz5SIQgXzLafiHjOwUAvk/38/o1jHn/V5QAgVUcz884or7WYcPaH3N2CIfUc2u0ul7UcA==}
    engines: {node: '>=10.13.0'}

  tsconfig-paths@3.15.0:
    resolution: {integrity: sha512-2Ac2RgzDe/cn48GvOe3M+o82pEFewD3UPbyoUHHdKasHwJKjds4fLXWf/Ux5kATBKN20oaFGu+jbElp1pos0mg==}

  tsconfig-paths@4.2.0:
    resolution: {integrity: sha512-NoZ4roiN7LnbKn9QqE1amc9DJfzvZXxF4xDavcOWt1BPkdx+m+0gJuPM+S0vCe7zTJMYUP0R8pO2XMr+Y8oLIg==}
    engines: {node: '>=6'}

  tslib@2.8.1:
    resolution: {integrity: sha512-oJFu94HQb+KVduSUQL7wnpmqnfmLsOA/nAh6b6EH0wCEoK0/mPeXU6c3wKDV83MkOuHPRHtSXKKU99IBazS/2w==}

  turbo-darwin-64@2.5.5:
    resolution: {integrity: sha512-RYnTz49u4F5tDD2SUwwtlynABNBAfbyT2uU/brJcyh5k6lDLyNfYKdKmqd3K2ls4AaiALWrFKVSBsiVwhdFNzQ==}
    cpu: [x64]
    os: [darwin]

  turbo-darwin-arm64@2.5.5:
    resolution: {integrity: sha512-Tk+ZeSNdBobZiMw9aFypQt0DlLsWSFWu1ymqsAdJLuPoAH05qCfYtRxE1pJuYHcJB5pqI+/HOxtJoQ40726Btw==}
    cpu: [arm64]
    os: [darwin]

  turbo-linux-64@2.5.5:
    resolution: {integrity: sha512-2/XvMGykD7VgsvWesZZYIIVXMlgBcQy+ZAryjugoTcvJv8TZzSU/B1nShcA7IAjZ0q7OsZ45uP2cOb8EgKT30w==}
    cpu: [x64]
    os: [linux]

  turbo-linux-arm64@2.5.5:
    resolution: {integrity: sha512-DW+8CjCjybu0d7TFm9dovTTVg1VRnlkZ1rceO4zqsaLrit3DgHnN4to4uwyuf9s2V/BwS3IYcRy+HG9BL596Iw==}
    cpu: [arm64]
    os: [linux]

  turbo-windows-64@2.5.5:
    resolution: {integrity: sha512-q5p1BOy8ChtSZfULuF1BhFMYIx6bevXu4fJ+TE/hyNfyHJIfjl90Z6jWdqAlyaFLmn99X/uw+7d6T/Y/dr5JwQ==}
    cpu: [x64]
    os: [win32]

  turbo-windows-arm64@2.5.5:
    resolution: {integrity: sha512-AXbF1KmpHUq3PKQwddMGoKMYhHsy5t1YBQO8HZ04HLMR0rWv9adYlQ8kaeQJTko1Ay1anOBFTqaxfVOOsu7+1Q==}
    cpu: [arm64]
    os: [win32]

  turbo@2.5.5:
    resolution: {integrity: sha512-eZ7wI6KjtT1eBqCnh2JPXWNUAxtoxxfi6VdBdZFvil0ychCOTxbm7YLRBi1JSt7U3c+u3CLxpoPxLdvr/Npr3A==}
    hasBin: true

  type-check@0.4.0:
    resolution: {integrity: sha512-XleUoc9uwGXqjWwXaUTZAmzMcFZ5858QA2vvx1Ur5xIcixXIP+8LnFDgRplU30us6teqdlskFfu+ae4K79Ooew==}
    engines: {node: '>= 0.8.0'}

  type-detect@4.0.8:
    resolution: {integrity: sha512-0fr/mIH1dlO+x7TlcMy+bIDqKPsw/70tVyeHW787goQjhmqaZe10uwLujubK9q9Lg6Fiho1KUKDYz0Z7k7g5/g==}
    engines: {node: '>=4'}

  type-fest@0.21.3:
    resolution: {integrity: sha512-t0rzBq87m3fVcduHDUFhKmyyX+9eo6WQjZvf51Ea/M0Q7+T374Jp1aUiyUl0GKxp8M/OETVHSDvmkyPgvX+X2w==}
    engines: {node: '>=10'}

  type-fest@0.7.1:
    resolution: {integrity: sha512-Ne2YiiGN8bmrmJJEuTWTLJR32nh/JdL1+PSicowtNb0WFpn59GK8/lfD61bVtzguz7b3PBt74nxpv/Pw5po5Rg==}
    engines: {node: '>=8'}

  type-fest@4.41.0:
    resolution: {integrity: sha512-TeTSQ6H5YHvpqVwBRcnLDCBnDOHWYu7IvGbHT6N8AOymcr9PJGjc1GTtiWZTYg0NCgYwvnYWEkVChQAr9bjfwA==}
    engines: {node: '>=16'}

  type-is@1.6.18:
    resolution: {integrity: sha512-TkRKr9sUTxEH8MdfuCSP7VizJyzRNMjj2J2do2Jr3Kym598JVdEksuzPQCnlFPW4ky9Q+iA+ma9BGm06XQBy8g==}
    engines: {node: '>= 0.6'}

  type-is@2.0.1:
    resolution: {integrity: sha512-OZs6gsjF4vMp32qrCbiVSkrFmXtG/AZhY3t0iAMrMBiAZyV9oALtXO8hsrHbMXF9x6L3grlFuwW2oAz7cav+Gw==}
    engines: {node: '>= 0.6'}

  typed-array-buffer@1.0.3:
    resolution: {integrity: sha512-nAYYwfY3qnzX30IkA6AQZjVbtK6duGontcQm1WSG1MD94YLqK0515GNApXkoxKOWMusVssAHWLh9SeaoefYFGw==}
    engines: {node: '>= 0.4'}

  typed-array-byte-length@1.0.3:
    resolution: {integrity: sha512-BaXgOuIxz8n8pIq3e7Atg/7s+DpiYrxn4vdot3w9KbnBhcRQq6o3xemQdIfynqSeXeDrF32x+WvfzmOjPiY9lg==}
    engines: {node: '>= 0.4'}

  typed-array-byte-offset@1.0.4:
    resolution: {integrity: sha512-bTlAFB/FBYMcuX81gbL4OcpH5PmlFHqlCCpAl8AlEzMz5k53oNDvN8p1PNOWLEmI2x4orp3raOFB51tv9X+MFQ==}
    engines: {node: '>= 0.4'}

  typed-array-length@1.0.7:
    resolution: {integrity: sha512-3KS2b+kL7fsuk/eJZ7EQdnEmQoaho/r6KUef7hxvltNA5DR8NAUM+8wJMbJyZ4G9/7i3v5zPBIMN5aybAh2/Jg==}
    engines: {node: '>= 0.4'}

  typedarray@0.0.6:
    resolution: {integrity: sha512-/aCDEGatGvZ2BIk+HmLf4ifCJFwvKFNb9/JeZPMulfgFracn9QFcAf5GO8B/mweUjSoblS5In0cWhqpfs/5PQA==}

  typeorm@0.3.25:
    resolution: {integrity: sha512-fTKDFzWXKwAaBdEMU4k661seZewbNYET4r1J/z3Jwf+eAvlzMVpTLKAVcAzg75WwQk7GDmtsmkZ5MfkmXCiFWg==}
    engines: {node: '>=16.13.0'}
    hasBin: true
    peerDependencies:
      '@google-cloud/spanner': ^5.18.0 || ^6.0.0 || ^7.0.0
      '@sap/hana-client': ^2.12.25
      better-sqlite3: ^8.0.0 || ^9.0.0 || ^10.0.0 || ^11.0.0
      hdb-pool: ^0.1.6
      ioredis: ^5.0.4
      mongodb: ^5.8.0 || ^6.0.0
      mssql: ^9.1.1 || ^10.0.1 || ^11.0.1
      mysql2: ^2.2.5 || ^3.0.1
      oracledb: ^6.3.0
      pg: ^8.5.1
      pg-native: ^3.0.0
      pg-query-stream: ^4.0.0
      redis: ^3.1.1 || ^4.0.0
      reflect-metadata: ^0.1.14 || ^0.2.0
      sql.js: ^1.4.0
      sqlite3: ^5.0.3
      ts-node: ^10.7.0
      typeorm-aurora-data-api-driver: ^2.0.0 || ^3.0.0
    peerDependenciesMeta:
      '@google-cloud/spanner':
        optional: true
      '@sap/hana-client':
        optional: true
      better-sqlite3:
        optional: true
      hdb-pool:
        optional: true
      ioredis:
        optional: true
      mongodb:
        optional: true
      mssql:
        optional: true
      mysql2:
        optional: true
      oracledb:
        optional: true
      pg:
        optional: true
      pg-native:
        optional: true
      pg-query-stream:
        optional: true
      redis:
        optional: true
      sql.js:
        optional: true
      sqlite3:
        optional: true
      ts-node:
        optional: true
      typeorm-aurora-data-api-driver:
        optional: true

  typescript-eslint@8.37.0:
    resolution: {integrity: sha512-TnbEjzkE9EmcO0Q2zM+GE8NQLItNAJpMmED1BdgoBMYNdqMhzlbqfdSwiRlAzEK2pA9UzVW0gzaaIzXWg2BjfA==}
    engines: {node: ^18.18.0 || ^20.9.0 || >=21.1.0}
    peerDependencies:
      eslint: ^8.57.0 || ^9.0.0
      typescript: '>=4.8.4 <5.9.0'

  typescript@5.8.3:
    resolution: {integrity: sha512-p1diW6TqL9L07nNxvRMM7hMMw4c5XOo/1ibL4aAIGmSAt9slTE1Xgw5KWuof2uTOvCg9BY7ZRi+GaF+7sfgPeQ==}
    engines: {node: '>=14.17'}
    hasBin: true

  ua-parser-js@1.0.40:
    resolution: {integrity: sha512-z6PJ8Lml+v3ichVojCiB8toQJBuwR42ySM4ezjXIqXK3M0HczmKQ3LF4rhU55PfD99KEEXQG6yb7iOMyvYuHew==}
    hasBin: true

  uid@2.0.2:
    resolution: {integrity: sha512-u3xV3X7uzvi5b1MncmZo3i2Aw222Zk1keqLA1YkHldREkAhAqi65wuPfe7lHx8H/Wzy+8CE7S7uS3jekIM5s8g==}
    engines: {node: '>=8'}

  uint8array-extras@1.4.0:
    resolution: {integrity: sha512-ZPtzy0hu4cZjv3z5NW9gfKnNLjoz4y6uv4HlelAjDK7sY/xOkKZv9xK/WQpcsBB3jEybChz9DPC2U/+cusjJVQ==}
    engines: {node: '>=18'}

  unbox-primitive@1.1.0:
    resolution: {integrity: sha512-nWJ91DjeOkej/TA8pXQ3myruKpKEYgqvpw9lz4OPHj/NWFNluYrjbz9j01CJ8yKQd2g4jFoOkINCTW2I5LEEyw==}
    engines: {node: '>= 0.4'}

  unbzip2-stream@1.4.3:
    resolution: {integrity: sha512-mlExGW4w71ebDJviH16lQLtZS32VKqsSfk80GCfUlwT/4/hNRFsoscrF/c++9xinkMzECL1uL9DDwXqFWkruPg==}

  undefsafe@2.0.5:
    resolution: {integrity: sha512-WxONCrssBM8TSPRqN5EmsjVrsv4A8X12J4ArBiiayv3DyyG3ZlIg6yysuuSYdZsVz3TKcTg2fd//Ujd4CHV1iA==}

  undici-types@6.21.0:
    resolution: {integrity: sha512-iwDZqg0QAGrg9Rav5H4n0M64c3mkR59cJ6wQp+7C4nI0gsmExaedaYLNO44eT4AtBBwjbTiGPMlt2Md0T9H9JQ==}

  undici-types@7.8.0:
    resolution: {integrity: sha512-9UJ2xGDvQ43tYyVMpuHlsgApydB8ZKfVYTsLDhXkFL/6gfkp+U8xTGdh8pMJv1SpZna0zxG1DwsKZsreLbXBxw==}

  undici@6.21.3:
    resolution: {integrity: sha512-gBLkYIlEnSp8pFbT64yFgGE6UIB9tAkhukC23PmMDCe5Nd+cRqKxSjw5y54MK2AZMgZfJWMaNE4nYUHgi1XEOw==}
    engines: {node: '>=18.17'}

  unicode-canonical-property-names-ecmascript@2.0.1:
    resolution: {integrity: sha512-dA8WbNeb2a6oQzAQ55YlT5vQAWGV9WXOsi3SskE3bcCdM0P4SDd+24zS/OCacdRq5BkdsRj9q3Pg6YyQoxIGqg==}
    engines: {node: '>=4'}

  unicode-match-property-ecmascript@2.0.0:
    resolution: {integrity: sha512-5kaZCrbp5mmbz5ulBkDkbY0SsPOjKqVS35VpL9ulMPfSl0J0Xsm+9Evphv9CoIZFwre7aJoa94AY6seMKGVN5Q==}
    engines: {node: '>=4'}

  unicode-match-property-value-ecmascript@2.2.0:
    resolution: {integrity: sha512-4IehN3V/+kkr5YeSSDDQG8QLqO26XpL2XP3GQtqwlT/QYSECAwFztxVHjlbh0+gjJ3XmNLS0zDsbgs9jWKExLg==}
    engines: {node: '>=4'}

  unicode-property-aliases-ecmascript@2.1.0:
    resolution: {integrity: sha512-6t3foTQI9qne+OZoVQB/8x8rk2k1eVy1gRXhV3oFQ5T6R1dqQ1xtin3XqSlx3+ATBkliTaR/hHyJBm+LVPNM8w==}
    engines: {node: '>=4'}

  unique-string@2.0.0:
    resolution: {integrity: sha512-uNaeirEPvpZWSgzwsPGtU2zVSTrn/8L5q/IexZmH0eH6SA73CmAA5U4GwORTxQAZs95TAXLNqeLoPPNO5gZfWg==}
    engines: {node: '>=8'}

  universalify@2.0.1:
    resolution: {integrity: sha512-gptHNQghINnc/vTGIk0SOFGFNXw7JVrlRUtConJRlvaw6DuX0wO5Jeko9sWrMBhh+PsYAZ7oXAiOnf/UKogyiw==}
    engines: {node: '>= 10.0.0'}

  unpipe@1.0.0:
    resolution: {integrity: sha512-pjy2bYhSsufwWlKwPc+l3cN7+wuJlK6uz0YdJEOlQDbl6jo/YlPi4mb8agUkVC8BF7V8NuzeyPNqRksA3hztKQ==}
    engines: {node: '>= 0.8'}

  unrs-resolver@1.10.1:
    resolution: {integrity: sha512-EFrL7Hw4kmhZdwWO3dwwFJo6hO3FXuQ6Bg8BK/faHZ9m1YxqBS31BNSTxklIQkxK/4LlV8zTYnPsIRLBzTzjCA==}

  update-browserslist-db@1.1.3:
    resolution: {integrity: sha512-UxhIZQ+QInVdunkDAaiazvvT/+fXL5Osr0JZlJulepYu6Jd7qJtDZjlur0emRlT71EN3ScPoE7gvsuIKKNavKw==}
    hasBin: true
    peerDependencies:
      browserslist: '>= 4.21.0'

  uri-js@4.4.1:
    resolution: {integrity: sha512-7rKUyy33Q1yc98pQ1DAmLtwX109F7TIfWlW1Ydo8Wl1ii1SeHieeh0HHfPeL2fMXK6z0s8ecKs9frCuLJvndBg==}

  use-latest-callback@0.2.4:
    resolution: {integrity: sha512-LS2s2n1usUUnDq4oVh1ca6JFX9uSqUncTfAm44WMg0v6TxL7POUTk1B044NH8TeLkFbNajIsgDHcgNpNzZucdg==}
    peerDependencies:
      react: '>=16.8'

  use-sync-external-store@1.5.0:
    resolution: {integrity: sha512-Rb46I4cGGVBmjamjphe8L/UnvJD+uPPtTkNvX5mZgqdbavhI4EbgIWJiIHXJ8bc/i9EQGPRh4DwEURJ552Do0A==}
    peerDependencies:
      react: ^16.8.0 || ^17.0.0 || ^18.0.0 || ^19.0.0

  util-deprecate@1.0.2:
    resolution: {integrity: sha512-EPD5q1uXyFxJpCrLnCc1nHnq3gOa6DZBocAIiI2TaSCA7VCJ1UJDMagCzIkXNsUYfD1daK//LTEQ8xiIbrHtcw==}

  utils-merge@1.0.1:
    resolution: {integrity: sha512-pMZTvIkT1d+TFGvDOqodOclx0QWkkgi6Tdoa8gC8ffGAAqz9pzPTZWAybbsHHoED/ztMtkv/VoYTYyShUn81hA==}
    engines: {node: '>= 0.4.0'}

  uuid@11.1.0:
    resolution: {integrity: sha512-0/A9rDy9P7cJ+8w1c9WD9V//9Wj15Ce2MPz8Ri6032usz+NfePxx5AcN3bN+r6ZL6jEo066/yNYB3tn4pQEx+A==}
    hasBin: true

  uuid@7.0.3:
    resolution: {integrity: sha512-DPSke0pXhTZgoF/d+WSt2QaKMCFSfx7QegxEWT+JOuHF5aWrKEn0G+ztjuJg/gG8/ItK+rbPCD/yNv8yyih6Cg==}
    hasBin: true

  v8-compile-cache-lib@3.0.1:
    resolution: {integrity: sha512-wa7YjyUGfNZngI/vtK0UHAN+lgDCxBPCylVXGp0zu59Fz5aiGtNXaq3DhIov063MorB+VfufLh3JlF2KdTK3xg==}

  v8-to-istanbul@9.3.0:
    resolution: {integrity: sha512-kiGUalWN+rgBJ/1OHZsBtU4rXZOfj/7rKQxULKlIzwzQSvMJUUNgPwJEEh7gU6xEVxC0ahoOBvN2YI8GH6FNgA==}
    engines: {node: '>=10.12.0'}

  validate-npm-package-name@5.0.1:
    resolution: {integrity: sha512-OljLrQ9SQdOUqTaQxqL5dEfZWrXExyyWsozYlAWFawPVNuD83igl7uJD2RTkNMbniIYgt8l81eCJGIdQF7avLQ==}
    engines: {node: ^14.17.0 || ^16.13.0 || >=18.0.0}

  validator@13.15.15:
    resolution: {integrity: sha512-BgWVbCI72aIQy937xbawcs+hrVaN/CZ2UwutgaJ36hGqRrLNM+f5LUT/YPRbo8IV/ASeFzXszezV+y2+rq3l8A==}
    engines: {node: '>= 0.10'}

  vary@1.1.2:
    resolution: {integrity: sha512-BNGbWLfd0eUPabhkXUVm0j8uuvREyTh5ovRa/dyow/BqAbZJyC+5fU+IzQOzmAKzYqYRAISoRhdQr3eIZ/PXqg==}
    engines: {node: '>= 0.8'}

  vlq@1.0.1:
    resolution: {integrity: sha512-gQpnTgkubC6hQgdIcRdYGDSDc+SaujOdyesZQMv6JlfQee/9Mp0Qhnys6WxDWvQnL5WZdT7o2Ul187aSt0Rq+w==}

  walker@1.0.8:
    resolution: {integrity: sha512-ts/8E8l5b7kY0vlWLewOkDXMmPdLcVV4GmOQLyxuSswIJsweeFZtAsMF7k1Nszz+TYBQrlYRmzOnr398y1JemQ==}

  warn-once@0.1.1:
    resolution: {integrity: sha512-VkQZJbO8zVImzYFteBXvBOZEl1qL175WH8VmZcxF2fZAoudNhNDvHi+doCaAEdU2l2vtcIwa2zn0QK5+I1HQ3Q==}

  watchpack@2.4.4:
    resolution: {integrity: sha512-c5EGNOiyxxV5qmTtAB7rbiXxi1ooX1pQKMLX/MIabJjRA0SJBQOjKF+KSVfHkr9U1cADPon0mRiVe/riyaiDUA==}
    engines: {node: '>=10.13.0'}

  wcwidth@1.0.1:
    resolution: {integrity: sha512-XHPEwS0q6TaxcvG85+8EYkbiCux2XtWG2mkc47Ng2A77BQu9+DqIOJldST4HgPkuea7dvKSj5VgX3P1d4rW8Tg==}

  webidl-conversions@3.0.1:
    resolution: {integrity: sha512-2JAn3z8AR6rjK8Sm8orRC0h/bcl/DqL7tRPdGZ4I1CjdF+EaMLmYxBHyXuKL849eucPFhvBoxMsflfOb8kxaeQ==}

  webidl-conversions@5.0.0:
    resolution: {integrity: sha512-VlZwKPCkYKxQgeSbH5EyngOmRp7Ww7I9rQLERETtf5ofd9pGeswWiOtogpEO850jziPRarreGxn5QIiTqpb2wA==}
    engines: {node: '>=8'}

  webpack-node-externals@3.0.0:
    resolution: {integrity: sha512-LnL6Z3GGDPht/AigwRh2dvL9PQPFQ8skEpVrWZXLWBYmqcaojHNN0onvHzie6rq7EWKrrBfPYqNEzTJgiwEQDQ==}
    engines: {node: '>=6'}

  webpack-sources@3.3.3:
    resolution: {integrity: sha512-yd1RBzSGanHkitROoPFd6qsrxt+oFhg/129YzheDGqeustzX0vTZJZsSsQjVQC4yzBQ56K55XU8gaNCtIzOnTg==}
    engines: {node: '>=10.13.0'}

  webpack@5.99.6:
    resolution: {integrity: sha512-TJOLrJ6oeccsGWPl7ujCYuc0pIq2cNsuD6GZDma8i5o5Npvcco/z+NKvZSFsP0/x6SShVb0+X2JK/JHUjKY9dQ==}
    engines: {node: '>=10.13.0'}
    hasBin: true
    peerDependencies:
      webpack-cli: '*'
    peerDependenciesMeta:
      webpack-cli:
        optional: true

  whatwg-fetch@3.6.20:
    resolution: {integrity: sha512-EqhiFU6daOA8kpjOWTL0olhVOF3i7OrFzSYiGsEMB8GcXS+RrzauAERX65xMeNWVqxA6HXH2m69Z9LaKKdisfg==}

  whatwg-url-without-unicode@8.0.0-3:
    resolution: {integrity: sha512-HoKuzZrUlgpz35YO27XgD28uh/WJH4B0+3ttFqRo//lmq+9T/mIOJ6kqmINI9HpUpz1imRC/nR/lxKpJiv0uig==}
    engines: {node: '>=10'}

  whatwg-url@5.0.0:
    resolution: {integrity: sha512-saE57nupxk6v3HY35+jzBwYa0rKSy0XR8JSxZPwgLr7ys0IBzhGviA1/TUGJLmSVqs8pb9AnvICXEuOHLprYTw==}

  which-boxed-primitive@1.1.1:
    resolution: {integrity: sha512-TbX3mj8n0odCBFVlY8AxkqcHASw3L60jIuF8jFP78az3C2YhmGvqbHBpAjTRH2/xqYunrJ9g1jSyjCjpoWzIAA==}
    engines: {node: '>= 0.4'}

  which-builtin-type@1.2.1:
    resolution: {integrity: sha512-6iBczoX+kDQ7a3+YJBnh3T+KZRxM/iYNPXicqk66/Qfm1b93iu+yOImkg0zHbj5LNOcNv1TEADiZ0xa34B4q6Q==}
    engines: {node: '>= 0.4'}

  which-collection@1.0.2:
    resolution: {integrity: sha512-K4jVyjnBdgvc86Y6BkaLZEN933SwYOuBFkdmBu9ZfkcAbdVbpITnDmjvZ/aQjRXQrv5EPkTnD1s39GiiqbngCw==}
    engines: {node: '>= 0.4'}

  which-typed-array@1.1.19:
    resolution: {integrity: sha512-rEvr90Bck4WZt9HHFC4DJMsjvu7x+r6bImz0/BrbWb7A2djJ8hnZMrWnHo9F8ssv0OMErasDhftrfROTyqSDrw==}
    engines: {node: '>= 0.4'}

  which@2.0.2:
    resolution: {integrity: sha512-BLI3Tl1TW3Pvl70l3yq3Y64i+awpwXqsGBYWkkqMtnbXgrMD+yj7rhW0kuEDxzJaYXGjEW5ogapKNMEKNMjibA==}
    engines: {node: '>= 8'}
    hasBin: true

  wonka@6.3.5:
    resolution: {integrity: sha512-SSil+ecw6B4/Dm7Pf2sAshKQ5hWFvfyGlfPbEd6A14dOH6VDjrmbY86u6nZvy9omGwwIPFR8V41+of1EezgoUw==}

  word-wrap@1.2.5:
    resolution: {integrity: sha512-BN22B5eaMMI9UMtjrGd5g5eCYPpCPDUy0FJXbYsaT5zYxjFOckS53SQDE3pWkVoWpHXVb3BrYcEN4Twa55B5cA==}
    engines: {node: '>=0.10.0'}

  wrap-ansi@6.2.0:
    resolution: {integrity: sha512-r6lPcBGxZXlIcymEu7InxDMhdW0KDxpLgoFLcguasxCaJ/SOIZwINatK9KY/tf+ZrlywOKU0UDj3ATXUBfxJXA==}
    engines: {node: '>=8'}

  wrap-ansi@7.0.0:
    resolution: {integrity: sha512-YVGIj2kamLSTxw6NsZjoBxfSwsn0ycdesmc4p+Q21c5zPuZ1pl+NfxVdxPtdHvmNVOQ6XSYG4AUtyt/Fi7D16Q==}
    engines: {node: '>=10'}

  wrap-ansi@8.1.0:
    resolution: {integrity: sha512-si7QWI6zUMq56bESFvagtmzMdGOtoxfR+Sez11Mobfc7tm+VkUckk9bW2UeffTGVUbOksxmSw0AA2gs8g71NCQ==}
    engines: {node: '>=12'}

  wrappy@1.0.2:
    resolution: {integrity: sha512-l4Sp/DRseor9wL6EvV2+TuQn63dMkPjZ/sp9XkghTEbV9KlPS1xUsZ3u7/IQO4wxtcFB4bgpQPRcR3QCvezPcQ==}

  write-file-atomic@4.0.2:
    resolution: {integrity: sha512-7KxauUdBmSdWnmpaGFg+ppNjKF8uNLry8LyzjauQDOVONfFLNKrKvQOxZ/VuTIcS/gge/YNahf5RIIQWTSarlg==}
    engines: {node: ^12.13.0 || ^14.15.0 || >=16.0.0}

  ws@6.2.3:
    resolution: {integrity: sha512-jmTjYU0j60B+vHey6TfR3Z7RD61z/hmxBS3VMSGIrroOWXQEneK1zNuotOUrGyBHQj0yrpsLHPWtigEFd13ndA==}
    peerDependencies:
      bufferutil: ^4.0.1
      utf-8-validate: ^5.0.2
    peerDependenciesMeta:
      bufferutil:
        optional: true
      utf-8-validate:
        optional: true

  ws@7.5.10:
    resolution: {integrity: sha512-+dbF1tHwZpXcbOJdVOkzLDxZP1ailvSxM6ZweXTegylPny803bFhA+vqBYw4s31NSAk4S2Qz+AKXK9a4wkdjcQ==}
    engines: {node: '>=8.3.0'}
    peerDependencies:
      bufferutil: ^4.0.1
      utf-8-validate: ^5.0.2
    peerDependenciesMeta:
      bufferutil:
        optional: true
      utf-8-validate:
        optional: true

  ws@8.18.3:
    resolution: {integrity: sha512-PEIGCY5tSlUt50cqyMXfCzX+oOPqN0vuGqWzbcJ2xvnkzkq46oOpz7dQaTDBdfICb4N14+GARUDw2XV2N4tvzg==}
    engines: {node: '>=10.0.0'}
    peerDependencies:
      bufferutil: ^4.0.1
      utf-8-validate: '>=5.0.2'
    peerDependenciesMeta:
      bufferutil:
        optional: true
      utf-8-validate:
        optional: true

  xcode@3.0.1:
    resolution: {integrity: sha512-kCz5k7J7XbJtjABOvkc5lJmkiDh8VhjVCGNiqdKCscmVpdVUpEAyXv1xmCLkQJ5dsHqx3IPO4XW+NTDhU/fatA==}
    engines: {node: '>=10.0.0'}

  xml2js@0.6.0:
    resolution: {integrity: sha512-eLTh0kA8uHceqesPqSE+VvO1CDDJWMwlQfB6LuN6T8w6MaDJ8Txm8P7s5cHD0miF0V+GGTZrDQfxPZQVsur33w==}
    engines: {node: '>=4.0.0'}

  xmlbuilder@11.0.1:
    resolution: {integrity: sha512-fDlsI/kFEx7gLvbecc0/ohLG50fugQp8ryHzMTuW9vSa1GJ0XYWKnhsUx7oie3G98+r56aTQIUB4kht42R3JvA==}
    engines: {node: '>=4.0'}

  xmlbuilder@15.1.1:
    resolution: {integrity: sha512-yMqGBqtXyeN1e3TGYvgNgDVZ3j84W4cwkOXQswghol6APgZWaff9lnbvN7MHYJOiXsvGPXtjTYJEiC9J2wv9Eg==}
    engines: {node: '>=8.0'}

  xtend@4.0.2:
    resolution: {integrity: sha512-LKYU1iAXJXUgAXn9URjiu+MWhyUXHsvfp7mcuYm9dSUKK0/CjtrUwFAxD82/mCWbtLsGjFIad0wIsod4zrTAEQ==}
    engines: {node: '>=0.4'}

  y18n@5.0.8:
    resolution: {integrity: sha512-0pfFzegeDWJHJIAmTLRP2DwHjdF5s7jo9tuztdQxAhINCdvS+3nGINqPd00AphqJR/0LhANUS6/+7SCb98YOfA==}
    engines: {node: '>=10'}

  yallist@3.1.1:
    resolution: {integrity: sha512-a4UGQaWPH59mOXUYnAG2ewncQS4i4F43Tv3JoAM+s2VDAmS9NsK8GpDMLrCHPksFT7h3K6TOoUNn2pb7RoXx4g==}

  yallist@5.0.0:
    resolution: {integrity: sha512-YgvUTfwqyc7UXVMrB+SImsVYSmTS8X/tSrtdNZMImM+n7+QTriRXyXim0mBrTXNeqzVF0KWGgHPeiyViFFrNDw==}
    engines: {node: '>=18'}

  yargs-parser@21.1.1:
    resolution: {integrity: sha512-tVpsJW7DdjecAiFpbIB1e3qxIQsE6NoPc5/eTdrbbIC4h0LVsWhnoa3g+m2HclBIujHzsxZ4VJVA+GUuc2/LBw==}
    engines: {node: '>=12'}

  yargs@17.7.2:
    resolution: {integrity: sha512-7dSzzRQ++CKnNI/krKnYRV7JKKPUXMEh61soaHKg9mrWEhzFWhFnxPxGl+69cD1Ou63C13NUPCnmIcrvqCuM6w==}
    engines: {node: '>=12'}

  yauzl@3.2.0:
    resolution: {integrity: sha512-Ow9nuGZE+qp1u4JIPvg+uCiUr7xGQWdff7JQSk5VGYTAZMDe2q8lxJ10ygv10qmSj031Ty/6FNJpLO4o1Sgc+w==}
    engines: {node: '>=12'}

  yn@3.1.1:
    resolution: {integrity: sha512-Ux4ygGWsu2c7isFWe8Yu1YluJmqVhxqK2cLXNQA5AcC3QfbGNpM7fu0Y8b/z16pXLnFxZYvWhd3fhBY9DLmC6Q==}
    engines: {node: '>=6'}

  yocto-queue@0.1.0:
    resolution: {integrity: sha512-rVksvsnNCdJ/ohGc6xgPwyN8eheCxsiLM8mxuE/t/mOVqJewPuO1miLpTHQiRgTKCLexL4MeAFVagts7HmNZ2Q==}
    engines: {node: '>=10'}

  yoctocolors-cjs@2.1.2:
    resolution: {integrity: sha512-cYVsTjKl8b+FrnidjibDWskAv7UKOfcwaVZdp/it9n1s9fU3IkgDbhdIRKCW4JDsAlECJY0ytoVPT3sK6kideA==}
    engines: {node: '>=18'}

snapshots:

  '@0no-co/graphql.web@1.1.2': {}

  '@ampproject/remapping@2.3.0':
    dependencies:
      '@jridgewell/gen-mapping': 0.3.12
      '@jridgewell/trace-mapping': 0.3.29

  '@angular-devkit/core@19.2.6(chokidar@4.0.3)':
    dependencies:
      ajv: 8.17.1
      ajv-formats: 3.0.1(ajv@8.17.1)
      jsonc-parser: 3.3.1
      picomatch: 4.0.2
      rxjs: 7.8.1
      source-map: 0.7.4
    optionalDependencies:
      chokidar: 4.0.3

  '@angular-devkit/core@19.2.8(chokidar@4.0.3)':
    dependencies:
      ajv: 8.17.1
      ajv-formats: 3.0.1(ajv@8.17.1)
      jsonc-parser: 3.3.1
      picomatch: 4.0.2
      rxjs: 7.8.1
      source-map: 0.7.4
    optionalDependencies:
      chokidar: 4.0.3

  '@angular-devkit/schematics-cli@19.2.8(@types/node@22.16.4)(chokidar@4.0.3)':
    dependencies:
      '@angular-devkit/core': 19.2.8(chokidar@4.0.3)
      '@angular-devkit/schematics': 19.2.8(chokidar@4.0.3)
      '@inquirer/prompts': 7.3.2(@types/node@22.16.4)
      ansi-colors: 4.1.3
      symbol-observable: 4.0.0
      yargs-parser: 21.1.1
    transitivePeerDependencies:
      - '@types/node'
      - chokidar

  '@angular-devkit/schematics@19.2.6(chokidar@4.0.3)':
    dependencies:
      '@angular-devkit/core': 19.2.6(chokidar@4.0.3)
      jsonc-parser: 3.3.1
      magic-string: 0.30.17
      ora: 5.4.1
      rxjs: 7.8.1
    transitivePeerDependencies:
      - chokidar

  '@angular-devkit/schematics@19.2.8(chokidar@4.0.3)':
    dependencies:
      '@angular-devkit/core': 19.2.8(chokidar@4.0.3)
      jsonc-parser: 3.3.1
      magic-string: 0.30.17
      ora: 5.4.1
      rxjs: 7.8.1
    transitivePeerDependencies:
      - chokidar

  '@azure-rest/ai-document-intelligence@1.1.0':
    dependencies:
      '@azure-rest/core-client': 2.5.0
      '@azure/core-auth': 1.10.0
      '@azure/core-lro': 3.3.0
      '@azure/core-rest-pipeline': 1.22.0
      '@azure/logger': 1.3.0
      tslib: 2.8.1
    transitivePeerDependencies:
      - supports-color

  '@azure-rest/core-client@2.5.0':
    dependencies:
      '@azure/abort-controller': 2.1.2
      '@azure/core-auth': 1.10.0
      '@azure/core-rest-pipeline': 1.22.0
      '@azure/core-tracing': 1.3.0
      '@typespec/ts-http-runtime': 0.3.0
      tslib: 2.8.1
    transitivePeerDependencies:
      - supports-color

  '@azure/abort-controller@2.1.2':
    dependencies:
      tslib: 2.8.1

  '@azure/core-auth@1.10.0':
    dependencies:
      '@azure/abort-controller': 2.1.2
      '@azure/core-util': 1.13.0
      tslib: 2.8.1
    transitivePeerDependencies:
      - supports-color

  '@azure/core-lro@3.3.0':
    dependencies:
      '@azure/abort-controller': 2.1.2
      '@azure/core-util': 1.13.0
      '@azure/logger': 1.3.0
      tslib: 2.8.1
    transitivePeerDependencies:
      - supports-color

  '@azure/core-rest-pipeline@1.22.0':
    dependencies:
      '@azure/abort-controller': 2.1.2
      '@azure/core-auth': 1.10.0
      '@azure/core-tracing': 1.3.0
      '@azure/core-util': 1.13.0
      '@azure/logger': 1.3.0
      '@typespec/ts-http-runtime': 0.3.0
      tslib: 2.8.1
    transitivePeerDependencies:
      - supports-color

  '@azure/core-tracing@1.3.0':
    dependencies:
      tslib: 2.8.1

  '@azure/core-util@1.13.0':
    dependencies:
      '@azure/abort-controller': 2.1.2
      '@typespec/ts-http-runtime': 0.3.0
      tslib: 2.8.1
    transitivePeerDependencies:
      - supports-color

  '@azure/logger@1.3.0':
    dependencies:
      '@typespec/ts-http-runtime': 0.3.0
      tslib: 2.8.1
    transitivePeerDependencies:
      - supports-color

  '@babel/code-frame@7.10.4':
    dependencies:
      '@babel/highlight': 7.25.9

  '@babel/code-frame@7.27.1':
    dependencies:
      '@babel/helper-validator-identifier': 7.27.1
      js-tokens: 4.0.0
      picocolors: 1.1.1

  '@babel/compat-data@7.28.0': {}

  '@babel/core@7.28.0':
    dependencies:
      '@ampproject/remapping': 2.3.0
      '@babel/code-frame': 7.27.1
      '@babel/generator': 7.28.0
      '@babel/helper-compilation-targets': 7.27.2
      '@babel/helper-module-transforms': 7.27.3(@babel/core@7.28.0)
      '@babel/helpers': 7.27.6
      '@babel/parser': 7.28.0
      '@babel/template': 7.27.2
      '@babel/traverse': 7.28.0
      '@babel/types': 7.28.0
      convert-source-map: 2.0.0
      debug: 4.4.1
      gensync: 1.0.0-beta.2
      json5: 2.2.3
      semver: 6.3.1
    transitivePeerDependencies:
      - supports-color

  '@babel/generator@7.28.0':
    dependencies:
      '@babel/parser': 7.28.0
      '@babel/types': 7.28.0
      '@jridgewell/gen-mapping': 0.3.12
      '@jridgewell/trace-mapping': 0.3.29
      jsesc: 3.1.0

  '@babel/helper-annotate-as-pure@7.27.3':
    dependencies:
      '@babel/types': 7.28.0

  '@babel/helper-compilation-targets@7.27.2':
    dependencies:
      '@babel/compat-data': 7.28.0
      '@babel/helper-validator-option': 7.27.1
      browserslist: 4.25.1
      lru-cache: 5.1.1
      semver: 6.3.1

  '@babel/helper-create-class-features-plugin@7.27.1(@babel/core@7.28.0)':
    dependencies:
      '@babel/core': 7.28.0
      '@babel/helper-annotate-as-pure': 7.27.3
      '@babel/helper-member-expression-to-functions': 7.27.1
      '@babel/helper-optimise-call-expression': 7.27.1
      '@babel/helper-replace-supers': 7.27.1(@babel/core@7.28.0)
      '@babel/helper-skip-transparent-expression-wrappers': 7.27.1
      '@babel/traverse': 7.28.0
      semver: 6.3.1
    transitivePeerDependencies:
      - supports-color

  '@babel/helper-create-regexp-features-plugin@7.27.1(@babel/core@7.28.0)':
    dependencies:
      '@babel/core': 7.28.0
      '@babel/helper-annotate-as-pure': 7.27.3
      regexpu-core: 6.2.0
      semver: 6.3.1

  '@babel/helper-define-polyfill-provider@0.6.5(@babel/core@7.28.0)':
    dependencies:
      '@babel/core': 7.28.0
      '@babel/helper-compilation-targets': 7.27.2
      '@babel/helper-plugin-utils': 7.27.1
      debug: 4.4.1
      lodash.debounce: 4.0.8
      resolve: 1.22.10
    transitivePeerDependencies:
      - supports-color

  '@babel/helper-globals@7.28.0': {}

  '@babel/helper-member-expression-to-functions@7.27.1':
    dependencies:
      '@babel/traverse': 7.28.0
      '@babel/types': 7.28.0
    transitivePeerDependencies:
      - supports-color

  '@babel/helper-module-imports@7.27.1':
    dependencies:
      '@babel/traverse': 7.28.0
      '@babel/types': 7.28.0
    transitivePeerDependencies:
      - supports-color

  '@babel/helper-module-transforms@7.27.3(@babel/core@7.28.0)':
    dependencies:
      '@babel/core': 7.28.0
      '@babel/helper-module-imports': 7.27.1
      '@babel/helper-validator-identifier': 7.27.1
      '@babel/traverse': 7.28.0
    transitivePeerDependencies:
      - supports-color

  '@babel/helper-optimise-call-expression@7.27.1':
    dependencies:
      '@babel/types': 7.28.0

  '@babel/helper-plugin-utils@7.27.1': {}

  '@babel/helper-remap-async-to-generator@7.27.1(@babel/core@7.28.0)':
    dependencies:
      '@babel/core': 7.28.0
      '@babel/helper-annotate-as-pure': 7.27.3
      '@babel/helper-wrap-function': 7.27.1
      '@babel/traverse': 7.28.0
    transitivePeerDependencies:
      - supports-color

  '@babel/helper-replace-supers@7.27.1(@babel/core@7.28.0)':
    dependencies:
      '@babel/core': 7.28.0
      '@babel/helper-member-expression-to-functions': 7.27.1
      '@babel/helper-optimise-call-expression': 7.27.1
      '@babel/traverse': 7.28.0
    transitivePeerDependencies:
      - supports-color

  '@babel/helper-skip-transparent-expression-wrappers@7.27.1':
    dependencies:
      '@babel/traverse': 7.28.0
      '@babel/types': 7.28.0
    transitivePeerDependencies:
      - supports-color

  '@babel/helper-string-parser@7.27.1': {}

  '@babel/helper-validator-identifier@7.27.1': {}

  '@babel/helper-validator-option@7.27.1': {}

  '@babel/helper-wrap-function@7.27.1':
    dependencies:
      '@babel/template': 7.27.2
      '@babel/traverse': 7.28.0
      '@babel/types': 7.28.0
    transitivePeerDependencies:
      - supports-color

  '@babel/helpers@7.27.6':
    dependencies:
      '@babel/template': 7.27.2
      '@babel/types': 7.28.0

  '@babel/highlight@7.25.9':
    dependencies:
      '@babel/helper-validator-identifier': 7.27.1
      chalk: 2.4.2
      js-tokens: 4.0.0
      picocolors: 1.1.1

  '@babel/parser@7.28.0':
    dependencies:
      '@babel/types': 7.28.0

  '@babel/plugin-proposal-decorators@7.28.0(@babel/core@7.28.0)':
    dependencies:
      '@babel/core': 7.28.0
      '@babel/helper-create-class-features-plugin': 7.27.1(@babel/core@7.28.0)
      '@babel/helper-plugin-utils': 7.27.1
      '@babel/plugin-syntax-decorators': 7.27.1(@babel/core@7.28.0)
    transitivePeerDependencies:
      - supports-color

  '@babel/plugin-proposal-export-default-from@7.27.1(@babel/core@7.28.0)':
    dependencies:
      '@babel/core': 7.28.0
      '@babel/helper-plugin-utils': 7.27.1

  '@babel/plugin-syntax-async-generators@7.8.4(@babel/core@7.28.0)':
    dependencies:
      '@babel/core': 7.28.0
      '@babel/helper-plugin-utils': 7.27.1

  '@babel/plugin-syntax-bigint@7.8.3(@babel/core@7.28.0)':
    dependencies:
      '@babel/core': 7.28.0
      '@babel/helper-plugin-utils': 7.27.1

  '@babel/plugin-syntax-class-properties@7.12.13(@babel/core@7.28.0)':
    dependencies:
      '@babel/core': 7.28.0
      '@babel/helper-plugin-utils': 7.27.1

  '@babel/plugin-syntax-class-static-block@7.14.5(@babel/core@7.28.0)':
    dependencies:
      '@babel/core': 7.28.0
      '@babel/helper-plugin-utils': 7.27.1

  '@babel/plugin-syntax-decorators@7.27.1(@babel/core@7.28.0)':
    dependencies:
      '@babel/core': 7.28.0
      '@babel/helper-plugin-utils': 7.27.1

  '@babel/plugin-syntax-dynamic-import@7.8.3(@babel/core@7.28.0)':
    dependencies:
      '@babel/core': 7.28.0
      '@babel/helper-plugin-utils': 7.27.1

  '@babel/plugin-syntax-export-default-from@7.27.1(@babel/core@7.28.0)':
    dependencies:
      '@babel/core': 7.28.0
      '@babel/helper-plugin-utils': 7.27.1

  '@babel/plugin-syntax-flow@7.27.1(@babel/core@7.28.0)':
    dependencies:
      '@babel/core': 7.28.0
      '@babel/helper-plugin-utils': 7.27.1

  '@babel/plugin-syntax-import-attributes@7.27.1(@babel/core@7.28.0)':
    dependencies:
      '@babel/core': 7.28.0
      '@babel/helper-plugin-utils': 7.27.1

  '@babel/plugin-syntax-import-meta@7.10.4(@babel/core@7.28.0)':
    dependencies:
      '@babel/core': 7.28.0
      '@babel/helper-plugin-utils': 7.27.1

  '@babel/plugin-syntax-json-strings@7.8.3(@babel/core@7.28.0)':
    dependencies:
      '@babel/core': 7.28.0
      '@babel/helper-plugin-utils': 7.27.1

  '@babel/plugin-syntax-jsx@7.27.1(@babel/core@7.28.0)':
    dependencies:
      '@babel/core': 7.28.0
      '@babel/helper-plugin-utils': 7.27.1

  '@babel/plugin-syntax-logical-assignment-operators@7.10.4(@babel/core@7.28.0)':
    dependencies:
      '@babel/core': 7.28.0
      '@babel/helper-plugin-utils': 7.27.1

  '@babel/plugin-syntax-nullish-coalescing-operator@7.8.3(@babel/core@7.28.0)':
    dependencies:
      '@babel/core': 7.28.0
      '@babel/helper-plugin-utils': 7.27.1

  '@babel/plugin-syntax-numeric-separator@7.10.4(@babel/core@7.28.0)':
    dependencies:
      '@babel/core': 7.28.0
      '@babel/helper-plugin-utils': 7.27.1

  '@babel/plugin-syntax-object-rest-spread@7.8.3(@babel/core@7.28.0)':
    dependencies:
      '@babel/core': 7.28.0
      '@babel/helper-plugin-utils': 7.27.1

  '@babel/plugin-syntax-optional-catch-binding@7.8.3(@babel/core@7.28.0)':
    dependencies:
      '@babel/core': 7.28.0
      '@babel/helper-plugin-utils': 7.27.1

  '@babel/plugin-syntax-optional-chaining@7.8.3(@babel/core@7.28.0)':
    dependencies:
      '@babel/core': 7.28.0
      '@babel/helper-plugin-utils': 7.27.1

  '@babel/plugin-syntax-private-property-in-object@7.14.5(@babel/core@7.28.0)':
    dependencies:
      '@babel/core': 7.28.0
      '@babel/helper-plugin-utils': 7.27.1

  '@babel/plugin-syntax-top-level-await@7.14.5(@babel/core@7.28.0)':
    dependencies:
      '@babel/core': 7.28.0
      '@babel/helper-plugin-utils': 7.27.1

  '@babel/plugin-syntax-typescript@7.27.1(@babel/core@7.28.0)':
    dependencies:
      '@babel/core': 7.28.0
      '@babel/helper-plugin-utils': 7.27.1

  '@babel/plugin-transform-arrow-functions@7.27.1(@babel/core@7.28.0)':
    dependencies:
      '@babel/core': 7.28.0
      '@babel/helper-plugin-utils': 7.27.1

  '@babel/plugin-transform-async-generator-functions@7.28.0(@babel/core@7.28.0)':
    dependencies:
      '@babel/core': 7.28.0
      '@babel/helper-plugin-utils': 7.27.1
      '@babel/helper-remap-async-to-generator': 7.27.1(@babel/core@7.28.0)
      '@babel/traverse': 7.28.0
    transitivePeerDependencies:
      - supports-color

  '@babel/plugin-transform-async-to-generator@7.27.1(@babel/core@7.28.0)':
    dependencies:
      '@babel/core': 7.28.0
      '@babel/helper-module-imports': 7.27.1
      '@babel/helper-plugin-utils': 7.27.1
      '@babel/helper-remap-async-to-generator': 7.27.1(@babel/core@7.28.0)
    transitivePeerDependencies:
      - supports-color

  '@babel/plugin-transform-block-scoping@7.28.0(@babel/core@7.28.0)':
    dependencies:
      '@babel/core': 7.28.0
      '@babel/helper-plugin-utils': 7.27.1

  '@babel/plugin-transform-class-properties@7.27.1(@babel/core@7.28.0)':
    dependencies:
      '@babel/core': 7.28.0
      '@babel/helper-create-class-features-plugin': 7.27.1(@babel/core@7.28.0)
      '@babel/helper-plugin-utils': 7.27.1
    transitivePeerDependencies:
      - supports-color

  '@babel/plugin-transform-classes@7.28.0(@babel/core@7.28.0)':
    dependencies:
      '@babel/core': 7.28.0
      '@babel/helper-annotate-as-pure': 7.27.3
      '@babel/helper-compilation-targets': 7.27.2
      '@babel/helper-globals': 7.28.0
      '@babel/helper-plugin-utils': 7.27.1
      '@babel/helper-replace-supers': 7.27.1(@babel/core@7.28.0)
      '@babel/traverse': 7.28.0
    transitivePeerDependencies:
      - supports-color

  '@babel/plugin-transform-computed-properties@7.27.1(@babel/core@7.28.0)':
    dependencies:
      '@babel/core': 7.28.0
      '@babel/helper-plugin-utils': 7.27.1
      '@babel/template': 7.27.2

  '@babel/plugin-transform-destructuring@7.28.0(@babel/core@7.28.0)':
    dependencies:
      '@babel/core': 7.28.0
      '@babel/helper-plugin-utils': 7.27.1
      '@babel/traverse': 7.28.0
    transitivePeerDependencies:
      - supports-color

  '@babel/plugin-transform-export-namespace-from@7.27.1(@babel/core@7.28.0)':
    dependencies:
      '@babel/core': 7.28.0
      '@babel/helper-plugin-utils': 7.27.1

  '@babel/plugin-transform-flow-strip-types@7.27.1(@babel/core@7.28.0)':
    dependencies:
      '@babel/core': 7.28.0
      '@babel/helper-plugin-utils': 7.27.1
      '@babel/plugin-syntax-flow': 7.27.1(@babel/core@7.28.0)

  '@babel/plugin-transform-for-of@7.27.1(@babel/core@7.28.0)':
    dependencies:
      '@babel/core': 7.28.0
      '@babel/helper-plugin-utils': 7.27.1
      '@babel/helper-skip-transparent-expression-wrappers': 7.27.1
    transitivePeerDependencies:
      - supports-color

  '@babel/plugin-transform-function-name@7.27.1(@babel/core@7.28.0)':
    dependencies:
      '@babel/core': 7.28.0
      '@babel/helper-compilation-targets': 7.27.2
      '@babel/helper-plugin-utils': 7.27.1
      '@babel/traverse': 7.28.0
    transitivePeerDependencies:
      - supports-color

  '@babel/plugin-transform-literals@7.27.1(@babel/core@7.28.0)':
    dependencies:
      '@babel/core': 7.28.0
      '@babel/helper-plugin-utils': 7.27.1

  '@babel/plugin-transform-logical-assignment-operators@7.27.1(@babel/core@7.28.0)':
    dependencies:
      '@babel/core': 7.28.0
      '@babel/helper-plugin-utils': 7.27.1

  '@babel/plugin-transform-modules-commonjs@7.27.1(@babel/core@7.28.0)':
    dependencies:
      '@babel/core': 7.28.0
      '@babel/helper-module-transforms': 7.27.3(@babel/core@7.28.0)
      '@babel/helper-plugin-utils': 7.27.1
    transitivePeerDependencies:
      - supports-color

  '@babel/plugin-transform-named-capturing-groups-regex@7.27.1(@babel/core@7.28.0)':
    dependencies:
      '@babel/core': 7.28.0
      '@babel/helper-create-regexp-features-plugin': 7.27.1(@babel/core@7.28.0)
      '@babel/helper-plugin-utils': 7.27.1

  '@babel/plugin-transform-nullish-coalescing-operator@7.27.1(@babel/core@7.28.0)':
    dependencies:
      '@babel/core': 7.28.0
      '@babel/helper-plugin-utils': 7.27.1

  '@babel/plugin-transform-numeric-separator@7.27.1(@babel/core@7.28.0)':
    dependencies:
      '@babel/core': 7.28.0
      '@babel/helper-plugin-utils': 7.27.1

  '@babel/plugin-transform-object-rest-spread@7.28.0(@babel/core@7.28.0)':
    dependencies:
      '@babel/core': 7.28.0
      '@babel/helper-compilation-targets': 7.27.2
      '@babel/helper-plugin-utils': 7.27.1
      '@babel/plugin-transform-destructuring': 7.28.0(@babel/core@7.28.0)
      '@babel/plugin-transform-parameters': 7.27.7(@babel/core@7.28.0)
      '@babel/traverse': 7.28.0
    transitivePeerDependencies:
      - supports-color

  '@babel/plugin-transform-optional-catch-binding@7.27.1(@babel/core@7.28.0)':
    dependencies:
      '@babel/core': 7.28.0
      '@babel/helper-plugin-utils': 7.27.1

  '@babel/plugin-transform-optional-chaining@7.27.1(@babel/core@7.28.0)':
    dependencies:
      '@babel/core': 7.28.0
      '@babel/helper-plugin-utils': 7.27.1
      '@babel/helper-skip-transparent-expression-wrappers': 7.27.1
    transitivePeerDependencies:
      - supports-color

  '@babel/plugin-transform-parameters@7.27.7(@babel/core@7.28.0)':
    dependencies:
      '@babel/core': 7.28.0
      '@babel/helper-plugin-utils': 7.27.1

  '@babel/plugin-transform-private-methods@7.27.1(@babel/core@7.28.0)':
    dependencies:
      '@babel/core': 7.28.0
      '@babel/helper-create-class-features-plugin': 7.27.1(@babel/core@7.28.0)
      '@babel/helper-plugin-utils': 7.27.1
    transitivePeerDependencies:
      - supports-color

  '@babel/plugin-transform-private-property-in-object@7.27.1(@babel/core@7.28.0)':
    dependencies:
      '@babel/core': 7.28.0
      '@babel/helper-annotate-as-pure': 7.27.3
      '@babel/helper-create-class-features-plugin': 7.27.1(@babel/core@7.28.0)
      '@babel/helper-plugin-utils': 7.27.1
    transitivePeerDependencies:
      - supports-color

  '@babel/plugin-transform-react-display-name@7.28.0(@babel/core@7.28.0)':
    dependencies:
      '@babel/core': 7.28.0
      '@babel/helper-plugin-utils': 7.27.1

  '@babel/plugin-transform-react-jsx-development@7.27.1(@babel/core@7.28.0)':
    dependencies:
      '@babel/core': 7.28.0
      '@babel/plugin-transform-react-jsx': 7.27.1(@babel/core@7.28.0)
    transitivePeerDependencies:
      - supports-color

  '@babel/plugin-transform-react-jsx-self@7.27.1(@babel/core@7.28.0)':
    dependencies:
      '@babel/core': 7.28.0
      '@babel/helper-plugin-utils': 7.27.1

  '@babel/plugin-transform-react-jsx-source@7.27.1(@babel/core@7.28.0)':
    dependencies:
      '@babel/core': 7.28.0
      '@babel/helper-plugin-utils': 7.27.1

  '@babel/plugin-transform-react-jsx@7.27.1(@babel/core@7.28.0)':
    dependencies:
      '@babel/core': 7.28.0
      '@babel/helper-annotate-as-pure': 7.27.3
      '@babel/helper-module-imports': 7.27.1
      '@babel/helper-plugin-utils': 7.27.1
      '@babel/plugin-syntax-jsx': 7.27.1(@babel/core@7.28.0)
      '@babel/types': 7.28.0
    transitivePeerDependencies:
      - supports-color

  '@babel/plugin-transform-react-pure-annotations@7.27.1(@babel/core@7.28.0)':
    dependencies:
      '@babel/core': 7.28.0
      '@babel/helper-annotate-as-pure': 7.27.3
      '@babel/helper-plugin-utils': 7.27.1

  '@babel/plugin-transform-regenerator@7.28.0(@babel/core@7.28.0)':
    dependencies:
      '@babel/core': 7.28.0
      '@babel/helper-plugin-utils': 7.27.1

  '@babel/plugin-transform-runtime@7.28.0(@babel/core@7.28.0)':
    dependencies:
      '@babel/core': 7.28.0
      '@babel/helper-module-imports': 7.27.1
      '@babel/helper-plugin-utils': 7.27.1
      babel-plugin-polyfill-corejs2: 0.4.14(@babel/core@7.28.0)
      babel-plugin-polyfill-corejs3: 0.13.0(@babel/core@7.28.0)
      babel-plugin-polyfill-regenerator: 0.6.5(@babel/core@7.28.0)
      semver: 6.3.1
    transitivePeerDependencies:
      - supports-color

  '@babel/plugin-transform-shorthand-properties@7.27.1(@babel/core@7.28.0)':
    dependencies:
      '@babel/core': 7.28.0
      '@babel/helper-plugin-utils': 7.27.1

  '@babel/plugin-transform-spread@7.27.1(@babel/core@7.28.0)':
    dependencies:
      '@babel/core': 7.28.0
      '@babel/helper-plugin-utils': 7.27.1
      '@babel/helper-skip-transparent-expression-wrappers': 7.27.1
    transitivePeerDependencies:
      - supports-color

  '@babel/plugin-transform-sticky-regex@7.27.1(@babel/core@7.28.0)':
    dependencies:
      '@babel/core': 7.28.0
      '@babel/helper-plugin-utils': 7.27.1

  '@babel/plugin-transform-typescript@7.28.0(@babel/core@7.28.0)':
    dependencies:
      '@babel/core': 7.28.0
      '@babel/helper-annotate-as-pure': 7.27.3
      '@babel/helper-create-class-features-plugin': 7.27.1(@babel/core@7.28.0)
      '@babel/helper-plugin-utils': 7.27.1
      '@babel/helper-skip-transparent-expression-wrappers': 7.27.1
      '@babel/plugin-syntax-typescript': 7.27.1(@babel/core@7.28.0)
    transitivePeerDependencies:
      - supports-color

  '@babel/plugin-transform-unicode-regex@7.27.1(@babel/core@7.28.0)':
    dependencies:
      '@babel/core': 7.28.0
      '@babel/helper-create-regexp-features-plugin': 7.27.1(@babel/core@7.28.0)
      '@babel/helper-plugin-utils': 7.27.1

  '@babel/preset-react@7.27.1(@babel/core@7.28.0)':
    dependencies:
      '@babel/core': 7.28.0
      '@babel/helper-plugin-utils': 7.27.1
      '@babel/helper-validator-option': 7.27.1
      '@babel/plugin-transform-react-display-name': 7.28.0(@babel/core@7.28.0)
      '@babel/plugin-transform-react-jsx': 7.27.1(@babel/core@7.28.0)
      '@babel/plugin-transform-react-jsx-development': 7.27.1(@babel/core@7.28.0)
      '@babel/plugin-transform-react-pure-annotations': 7.27.1(@babel/core@7.28.0)
    transitivePeerDependencies:
      - supports-color

  '@babel/preset-typescript@7.27.1(@babel/core@7.28.0)':
    dependencies:
      '@babel/core': 7.28.0
      '@babel/helper-plugin-utils': 7.27.1
      '@babel/helper-validator-option': 7.27.1
      '@babel/plugin-syntax-jsx': 7.27.1(@babel/core@7.28.0)
      '@babel/plugin-transform-modules-commonjs': 7.27.1(@babel/core@7.28.0)
      '@babel/plugin-transform-typescript': 7.28.0(@babel/core@7.28.0)
    transitivePeerDependencies:
      - supports-color

  '@babel/runtime@7.27.6': {}

  '@babel/template@7.27.2':
    dependencies:
      '@babel/code-frame': 7.27.1
      '@babel/parser': 7.28.0
      '@babel/types': 7.28.0

  '@babel/traverse@7.28.0':
    dependencies:
      '@babel/code-frame': 7.27.1
      '@babel/generator': 7.28.0
      '@babel/helper-globals': 7.28.0
      '@babel/parser': 7.28.0
      '@babel/template': 7.27.2
      '@babel/types': 7.28.0
      debug: 4.4.1
    transitivePeerDependencies:
      - supports-color

  '@babel/types@7.28.0':
    dependencies:
      '@babel/helper-string-parser': 7.27.1
      '@babel/helper-validator-identifier': 7.27.1

  '@bcoe/v8-coverage@0.2.3': {}

  '@colors/colors@1.5.0':
    optional: true

  '@cspotcode/source-map-support@0.8.1':
    dependencies:
      '@jridgewell/trace-mapping': 0.3.9

  '@emnapi/core@1.4.3':
    dependencies:
      '@emnapi/wasi-threads': 1.0.2
      tslib: 2.8.1
    optional: true

  '@emnapi/runtime@1.4.4':
    dependencies:
      tslib: 2.8.1
    optional: true

  '@emnapi/wasi-threads@1.0.2':
    dependencies:
      tslib: 2.8.1
    optional: true

  '@eslint-community/eslint-utils@4.7.0(eslint@9.31.0)':
    dependencies:
      eslint: 9.31.0
      eslint-visitor-keys: 3.4.3

  '@eslint-community/regexpp@4.12.1': {}

  '@eslint/config-array@0.21.0':
    dependencies:
      '@eslint/object-schema': 2.1.6
      debug: 4.4.1(supports-color@5.5.0)
      minimatch: 3.1.2
    transitivePeerDependencies:
      - supports-color

  '@eslint/config-helpers@0.3.0': {}

  '@eslint/core@0.15.1':
    dependencies:
      '@types/json-schema': 7.0.15

  '@eslint/eslintrc@3.3.1':
    dependencies:
      ajv: 6.12.6
      debug: 4.4.1(supports-color@5.5.0)
      espree: 10.4.0
      globals: 14.0.0
      ignore: 5.3.2
      import-fresh: 3.3.1
      js-yaml: 4.1.0
      minimatch: 3.1.2
      strip-json-comments: 3.1.1
    transitivePeerDependencies:
      - supports-color

  '@eslint/js@9.31.0': {}

  '@eslint/object-schema@2.1.6': {}

  '@eslint/plugin-kit@0.3.3':
    dependencies:
      '@eslint/core': 0.15.1
      levn: 0.4.1

  '@expo/cli@0.24.20':
    dependencies:
      '@0no-co/graphql.web': 1.1.2
      '@babel/runtime': 7.27.6
      '@expo/code-signing-certificates': 0.0.5
      '@expo/config': 11.0.13
      '@expo/config-plugins': 10.1.2
      '@expo/devcert': 1.2.0
      '@expo/env': 1.0.7
      '@expo/image-utils': 0.7.6
      '@expo/json-file': 9.1.5
      '@expo/metro-config': 0.20.17
      '@expo/osascript': 2.2.5
      '@expo/package-manager': 1.8.6
      '@expo/plist': 0.3.5
      '@expo/prebuild-config': 9.0.11
      '@expo/spawn-async': 1.7.2
      '@expo/ws-tunnel': 1.0.6
      '@expo/xcpretty': 4.3.2
      '@react-native/dev-middleware': 0.79.5
      '@urql/core': 5.2.0
      '@urql/exchange-retry': 1.3.2(@urql/core@5.2.0)
      accepts: 1.3.8
      arg: 5.0.2
      better-opn: 3.0.2
      bplist-creator: 0.1.0
      bplist-parser: 0.3.2
      chalk: 4.1.2
      ci-info: 3.9.0
      compression: 1.8.0
      connect: 3.7.0
      debug: 4.4.1
      env-editor: 0.4.2
      freeport-async: 2.0.0
      getenv: 2.0.0
      glob: 10.4.5
      lan-network: 0.1.7
      minimatch: 9.0.5
      node-forge: 1.3.1
      npm-package-arg: 11.0.3
      ora: 3.4.0
      picomatch: 3.0.1
      pretty-bytes: 5.6.0
      pretty-format: 29.7.0
      progress: 2.0.3
      prompts: 2.4.2
      qrcode-terminal: 0.11.0
      require-from-string: 2.0.2
      requireg: 0.2.2
      resolve: 1.22.10
      resolve-from: 5.0.0
      resolve.exports: 2.0.3
      semver: 7.7.2
      send: 0.19.1
      slugify: 1.6.6
      source-map-support: 0.5.21
      stacktrace-parser: 0.1.11
      structured-headers: 0.4.1
      tar: 7.4.3
      terminal-link: 2.1.1
      undici: 6.21.3
      wrap-ansi: 7.0.0
      ws: 8.18.3
    transitivePeerDependencies:
      - bufferutil
      - graphql
      - supports-color
      - utf-8-validate

  '@expo/code-signing-certificates@0.0.5':
    dependencies:
      node-forge: 1.3.1
      nullthrows: 1.1.1

  '@expo/config-plugins@10.1.2':
    dependencies:
      '@expo/config-types': 53.0.5
      '@expo/json-file': 9.1.5
      '@expo/plist': 0.3.5
      '@expo/sdk-runtime-versions': 1.0.0
      chalk: 4.1.2
      debug: 4.4.1
      getenv: 2.0.0
      glob: 10.4.5
      resolve-from: 5.0.0
      semver: 7.7.2
      slash: 3.0.0
      slugify: 1.6.6
      xcode: 3.0.1
      xml2js: 0.6.0
    transitivePeerDependencies:
      - supports-color

  '@expo/config-types@53.0.5': {}

  '@expo/config@11.0.13':
    dependencies:
      '@babel/code-frame': 7.10.4
      '@expo/config-plugins': 10.1.2
      '@expo/config-types': 53.0.5
      '@expo/json-file': 9.1.5
      deepmerge: 4.3.1
      getenv: 2.0.0
      glob: 10.4.5
      require-from-string: 2.0.2
      resolve-from: 5.0.0
      resolve-workspace-root: 2.0.0
      semver: 7.7.2
      slugify: 1.6.6
      sucrase: 3.35.0
    transitivePeerDependencies:
      - supports-color

  '@expo/devcert@1.2.0':
    dependencies:
      '@expo/sudo-prompt': 9.3.2
      debug: 3.2.7
      glob: 10.4.5
    transitivePeerDependencies:
      - supports-color

  '@expo/env@1.0.7':
    dependencies:
      chalk: 4.1.2
      debug: 4.4.1
      dotenv: 16.4.7
      dotenv-expand: 11.0.7
      getenv: 2.0.0
    transitivePeerDependencies:
      - supports-color

  '@expo/fingerprint@0.13.4':
    dependencies:
      '@expo/spawn-async': 1.7.2
      arg: 5.0.2
      chalk: 4.1.2
      debug: 4.4.1
      find-up: 5.0.0
      getenv: 2.0.0
      glob: 10.4.5
      ignore: 5.3.2
      minimatch: 9.0.5
      p-limit: 3.1.0
      resolve-from: 5.0.0
      semver: 7.7.2
    transitivePeerDependencies:
      - supports-color

  '@expo/image-utils@0.7.6':
    dependencies:
      '@expo/spawn-async': 1.7.2
      chalk: 4.1.2
      getenv: 2.0.0
      jimp-compact: 0.16.1
      parse-png: 2.1.0
      resolve-from: 5.0.0
      semver: 7.7.2
      temp-dir: 2.0.0
      unique-string: 2.0.0

  '@expo/json-file@9.1.5':
    dependencies:
      '@babel/code-frame': 7.10.4
      json5: 2.2.3

  '@expo/metro-config@0.20.17':
    dependencies:
      '@babel/core': 7.28.0
      '@babel/generator': 7.28.0
      '@babel/parser': 7.28.0
      '@babel/types': 7.28.0
      '@expo/config': 11.0.13
      '@expo/env': 1.0.7
      '@expo/json-file': 9.1.5
      '@expo/spawn-async': 1.7.2
      chalk: 4.1.2
      debug: 4.4.1
      dotenv: 16.4.7
      dotenv-expand: 11.0.7
      getenv: 2.0.0
      glob: 10.4.5
      jsc-safe-url: 0.2.4
      lightningcss: 1.27.0
      minimatch: 9.0.5
      postcss: 8.4.49
      resolve-from: 5.0.0
    transitivePeerDependencies:
      - supports-color

  '@expo/metro-runtime@5.0.4(react-native@0.79.5(@babel/core@7.28.0)(@types/react@19.0.14)(react@19.0.0))':
    dependencies:
      react-native: 0.79.5(@babel/core@7.28.0)(@types/react@19.0.14)(react@19.0.0)

  '@expo/osascript@2.2.5':
    dependencies:
      '@expo/spawn-async': 1.7.2
      exec-async: 2.2.0

  '@expo/package-manager@1.8.6':
    dependencies:
      '@expo/json-file': 9.1.5
      '@expo/spawn-async': 1.7.2
      chalk: 4.1.2
      npm-package-arg: 11.0.3
      ora: 3.4.0
      resolve-workspace-root: 2.0.0

  '@expo/plist@0.3.5':
    dependencies:
      '@xmldom/xmldom': 0.8.10
      base64-js: 1.5.1
      xmlbuilder: 15.1.1

  '@expo/prebuild-config@9.0.11':
    dependencies:
      '@expo/config': 11.0.13
      '@expo/config-plugins': 10.1.2
      '@expo/config-types': 53.0.5
      '@expo/image-utils': 0.7.6
      '@expo/json-file': 9.1.5
      '@react-native/normalize-colors': 0.79.5
      debug: 4.4.1
      resolve-from: 5.0.0
      semver: 7.7.2
      xml2js: 0.6.0
    transitivePeerDependencies:
      - supports-color

  '@expo/sdk-runtime-versions@1.0.0': {}

  '@expo/server@0.6.3':
    dependencies:
      abort-controller: 3.0.0
      debug: 4.4.1
      source-map-support: 0.5.21
      undici: 6.21.3
    transitivePeerDependencies:
      - supports-color

  '@expo/spawn-async@1.7.2':
    dependencies:
      cross-spawn: 7.0.6

  '@expo/sudo-prompt@9.3.2': {}

  '@expo/vector-icons@14.1.0(expo-font@13.3.2(expo@53.0.19(@babel/core@7.28.0)(@expo/metro-runtime@5.0.4(react-native@0.79.5(@babel/core@7.28.0)(@types/react@19.0.14)(react@19.0.0)))(react-native@0.79.5(@babel/core@7.28.0)(@types/react@19.0.14)(react@19.0.0))(react@19.0.0))(react@19.0.0))(react-native@0.79.5(@babel/core@7.28.0)(@types/react@19.0.14)(react@19.0.0))(react@19.0.0)':
    dependencies:
      expo-font: 13.3.2(expo@53.0.19(@babel/core@7.28.0)(@expo/metro-runtime@5.0.4(react-native@0.79.5(@babel/core@7.28.0)(@types/react@19.0.14)(react@19.0.0)))(react-native@0.79.5(@babel/core@7.28.0)(@types/react@19.0.14)(react@19.0.0))(react@19.0.0))(react@19.0.0)
      react: 19.0.0
      react-native: 0.79.5(@babel/core@7.28.0)(@types/react@19.0.14)(react@19.0.0)

  '@expo/ws-tunnel@1.0.6': {}

  '@expo/xcpretty@4.3.2':
    dependencies:
      '@babel/code-frame': 7.10.4
      chalk: 4.1.2
      find-up: 5.0.0
      js-yaml: 4.1.0

  '@humanfs/core@0.19.1': {}

  '@humanfs/node@0.16.6':
    dependencies:
      '@humanfs/core': 0.19.1
      '@humanwhocodes/retry': 0.3.1

  '@humanwhocodes/module-importer@1.0.1': {}

  '@humanwhocodes/retry@0.3.1': {}

  '@humanwhocodes/retry@0.4.3': {}

  '@img/sharp-darwin-arm64@0.34.3':
    optionalDependencies:
      '@img/sharp-libvips-darwin-arm64': 1.2.0
    optional: true

  '@img/sharp-darwin-x64@0.34.3':
    optionalDependencies:
      '@img/sharp-libvips-darwin-x64': 1.2.0
    optional: true

  '@img/sharp-libvips-darwin-arm64@1.2.0':
    optional: true

  '@img/sharp-libvips-darwin-x64@1.2.0':
    optional: true

  '@img/sharp-libvips-linux-arm64@1.2.0':
    optional: true

  '@img/sharp-libvips-linux-arm@1.2.0':
    optional: true

  '@img/sharp-libvips-linux-ppc64@1.2.0':
    optional: true

  '@img/sharp-libvips-linux-s390x@1.2.0':
    optional: true

  '@img/sharp-libvips-linux-x64@1.2.0':
    optional: true

  '@img/sharp-libvips-linuxmusl-arm64@1.2.0':
    optional: true

  '@img/sharp-libvips-linuxmusl-x64@1.2.0':
    optional: true

  '@img/sharp-linux-arm64@0.34.3':
    optionalDependencies:
      '@img/sharp-libvips-linux-arm64': 1.2.0
    optional: true

  '@img/sharp-linux-arm@0.34.3':
    optionalDependencies:
      '@img/sharp-libvips-linux-arm': 1.2.0
    optional: true

  '@img/sharp-linux-ppc64@0.34.3':
    optionalDependencies:
      '@img/sharp-libvips-linux-ppc64': 1.2.0
    optional: true

  '@img/sharp-linux-s390x@0.34.3':
    optionalDependencies:
      '@img/sharp-libvips-linux-s390x': 1.2.0
    optional: true

  '@img/sharp-linux-x64@0.34.3':
    optionalDependencies:
      '@img/sharp-libvips-linux-x64': 1.2.0
    optional: true

  '@img/sharp-linuxmusl-arm64@0.34.3':
    optionalDependencies:
      '@img/sharp-libvips-linuxmusl-arm64': 1.2.0
    optional: true

  '@img/sharp-linuxmusl-x64@0.34.3':
    optionalDependencies:
      '@img/sharp-libvips-linuxmusl-x64': 1.2.0
    optional: true

  '@img/sharp-wasm32@0.34.3':
    dependencies:
      '@emnapi/runtime': 1.4.4
    optional: true

  '@img/sharp-win32-arm64@0.34.3':
    optional: true

  '@img/sharp-win32-ia32@0.34.3':
    optional: true

  '@img/sharp-win32-x64@0.34.3':
    optional: true

  '@inquirer/checkbox@4.1.9(@types/node@22.16.4)':
    dependencies:
      '@inquirer/core': 10.1.14(@types/node@22.16.4)
      '@inquirer/figures': 1.0.12
      '@inquirer/type': 3.0.7(@types/node@22.16.4)
      ansi-escapes: 4.3.2
      yoctocolors-cjs: 2.1.2
    optionalDependencies:
      '@types/node': 22.16.4

  '@inquirer/confirm@5.1.13(@types/node@22.16.4)':
    dependencies:
      '@inquirer/core': 10.1.14(@types/node@22.16.4)
      '@inquirer/type': 3.0.7(@types/node@22.16.4)
    optionalDependencies:
      '@types/node': 22.16.4

  '@inquirer/core@10.1.14(@types/node@22.16.4)':
    dependencies:
      '@inquirer/figures': 1.0.12
      '@inquirer/type': 3.0.7(@types/node@22.16.4)
      ansi-escapes: 4.3.2
      cli-width: 4.1.0
      mute-stream: 2.0.0
      signal-exit: 4.1.0
      wrap-ansi: 6.2.0
      yoctocolors-cjs: 2.1.2
    optionalDependencies:
      '@types/node': 22.16.4

  '@inquirer/editor@4.2.14(@types/node@22.16.4)':
    dependencies:
      '@inquirer/core': 10.1.14(@types/node@22.16.4)
      '@inquirer/type': 3.0.7(@types/node@22.16.4)
      external-editor: 3.1.0
    optionalDependencies:
      '@types/node': 22.16.4

  '@inquirer/expand@4.0.16(@types/node@22.16.4)':
    dependencies:
      '@inquirer/core': 10.1.14(@types/node@22.16.4)
      '@inquirer/type': 3.0.7(@types/node@22.16.4)
      yoctocolors-cjs: 2.1.2
    optionalDependencies:
      '@types/node': 22.16.4

  '@inquirer/figures@1.0.12': {}

  '@inquirer/input@4.2.0(@types/node@22.16.4)':
    dependencies:
      '@inquirer/core': 10.1.14(@types/node@22.16.4)
      '@inquirer/type': 3.0.7(@types/node@22.16.4)
    optionalDependencies:
      '@types/node': 22.16.4

  '@inquirer/number@3.0.16(@types/node@22.16.4)':
    dependencies:
      '@inquirer/core': 10.1.14(@types/node@22.16.4)
      '@inquirer/type': 3.0.7(@types/node@22.16.4)
    optionalDependencies:
      '@types/node': 22.16.4

  '@inquirer/password@4.0.16(@types/node@22.16.4)':
    dependencies:
      '@inquirer/core': 10.1.14(@types/node@22.16.4)
      '@inquirer/type': 3.0.7(@types/node@22.16.4)
      ansi-escapes: 4.3.2
    optionalDependencies:
      '@types/node': 22.16.4

  '@inquirer/prompts@7.3.2(@types/node@22.16.4)':
    dependencies:
      '@inquirer/checkbox': 4.1.9(@types/node@22.16.4)
      '@inquirer/confirm': 5.1.13(@types/node@22.16.4)
      '@inquirer/editor': 4.2.14(@types/node@22.16.4)
      '@inquirer/expand': 4.0.16(@types/node@22.16.4)
      '@inquirer/input': 4.2.0(@types/node@22.16.4)
      '@inquirer/number': 3.0.16(@types/node@22.16.4)
      '@inquirer/password': 4.0.16(@types/node@22.16.4)
      '@inquirer/rawlist': 4.1.4(@types/node@22.16.4)
      '@inquirer/search': 3.0.16(@types/node@22.16.4)
      '@inquirer/select': 4.2.4(@types/node@22.16.4)
    optionalDependencies:
      '@types/node': 22.16.4

  '@inquirer/prompts@7.4.1(@types/node@22.16.4)':
    dependencies:
      '@inquirer/checkbox': 4.1.9(@types/node@22.16.4)
      '@inquirer/confirm': 5.1.13(@types/node@22.16.4)
      '@inquirer/editor': 4.2.14(@types/node@22.16.4)
      '@inquirer/expand': 4.0.16(@types/node@22.16.4)
      '@inquirer/input': 4.2.0(@types/node@22.16.4)
      '@inquirer/number': 3.0.16(@types/node@22.16.4)
      '@inquirer/password': 4.0.16(@types/node@22.16.4)
      '@inquirer/rawlist': 4.1.4(@types/node@22.16.4)
      '@inquirer/search': 3.0.16(@types/node@22.16.4)
      '@inquirer/select': 4.2.4(@types/node@22.16.4)
    optionalDependencies:
      '@types/node': 22.16.4

  '@inquirer/rawlist@4.1.4(@types/node@22.16.4)':
    dependencies:
      '@inquirer/core': 10.1.14(@types/node@22.16.4)
      '@inquirer/type': 3.0.7(@types/node@22.16.4)
      yoctocolors-cjs: 2.1.2
    optionalDependencies:
      '@types/node': 22.16.4

  '@inquirer/search@3.0.16(@types/node@22.16.4)':
    dependencies:
      '@inquirer/core': 10.1.14(@types/node@22.16.4)
      '@inquirer/figures': 1.0.12
      '@inquirer/type': 3.0.7(@types/node@22.16.4)
      yoctocolors-cjs: 2.1.2
    optionalDependencies:
      '@types/node': 22.16.4

  '@inquirer/select@4.2.4(@types/node@22.16.4)':
    dependencies:
      '@inquirer/core': 10.1.14(@types/node@22.16.4)
      '@inquirer/figures': 1.0.12
      '@inquirer/type': 3.0.7(@types/node@22.16.4)
      ansi-escapes: 4.3.2
      yoctocolors-cjs: 2.1.2
    optionalDependencies:
      '@types/node': 22.16.4

  '@inquirer/type@3.0.7(@types/node@22.16.4)':
    optionalDependencies:
      '@types/node': 22.16.4

  '@isaacs/balanced-match@4.0.1': {}

  '@isaacs/brace-expansion@5.0.0':
    dependencies:
      '@isaacs/balanced-match': 4.0.1

  '@isaacs/cliui@8.0.2':
    dependencies:
      string-width: 5.1.2
      string-width-cjs: string-width@4.2.3
      strip-ansi: 7.1.0
      strip-ansi-cjs: strip-ansi@6.0.1
      wrap-ansi: 8.1.0
      wrap-ansi-cjs: wrap-ansi@7.0.0

  '@isaacs/fs-minipass@4.0.1':
    dependencies:
      minipass: 7.1.2

  '@isaacs/ttlcache@1.4.1': {}

  '@istanbuljs/load-nyc-config@1.1.0':
    dependencies:
      camelcase: 5.3.1
      find-up: 4.1.0
      get-package-type: 0.1.0
      js-yaml: 3.14.1
      resolve-from: 5.0.0

  '@istanbuljs/schema@0.1.3': {}

  '@jest/console@29.7.0':
    dependencies:
      '@jest/types': 29.6.3
      '@types/node': 22.16.4
      chalk: 4.1.2
      jest-message-util: 29.7.0
      jest-util: 29.7.0
      slash: 3.0.0

  '@jest/core@29.7.0(ts-node@10.9.2(@swc/core@1.12.14)(@types/node@22.16.4)(typescript@5.8.3))':
    dependencies:
      '@jest/console': 29.7.0
      '@jest/reporters': 29.7.0
      '@jest/test-result': 29.7.0
      '@jest/transform': 29.7.0
      '@jest/types': 29.6.3
      '@types/node': 22.16.4
      ansi-escapes: 4.3.2
      chalk: 4.1.2
      ci-info: 3.9.0
      exit: 0.1.2
      graceful-fs: 4.2.11
      jest-changed-files: 29.7.0
      jest-config: 29.7.0(@types/node@22.16.4)(ts-node@10.9.2(@swc/core@1.12.14)(@types/node@22.16.4)(typescript@5.8.3))
      jest-haste-map: 29.7.0
      jest-message-util: 29.7.0
      jest-regex-util: 29.6.3
      jest-resolve: 29.7.0
      jest-resolve-dependencies: 29.7.0
      jest-runner: 29.7.0
      jest-runtime: 29.7.0
      jest-snapshot: 29.7.0
      jest-util: 29.7.0
      jest-validate: 29.7.0
      jest-watcher: 29.7.0
      micromatch: 4.0.8
      pretty-format: 29.7.0
      slash: 3.0.0
      strip-ansi: 6.0.1
    transitivePeerDependencies:
      - babel-plugin-macros
      - supports-color
      - ts-node

  '@jest/create-cache-key-function@29.7.0':
    dependencies:
      '@jest/types': 29.6.3

  '@jest/environment@29.7.0':
    dependencies:
      '@jest/fake-timers': 29.7.0
      '@jest/types': 29.6.3
      '@types/node': 24.0.14
      jest-mock: 29.7.0

  '@jest/expect-utils@29.7.0':
    dependencies:
      jest-get-type: 29.6.3

  '@jest/expect@29.7.0':
    dependencies:
      expect: 29.7.0
      jest-snapshot: 29.7.0
    transitivePeerDependencies:
      - supports-color

  '@jest/fake-timers@29.7.0':
    dependencies:
      '@jest/types': 29.6.3
      '@sinonjs/fake-timers': 10.3.0
      '@types/node': 24.0.14
      jest-message-util: 29.7.0
      jest-mock: 29.7.0
      jest-util: 29.7.0

  '@jest/globals@29.7.0':
    dependencies:
      '@jest/environment': 29.7.0
      '@jest/expect': 29.7.0
      '@jest/types': 29.6.3
      jest-mock: 29.7.0
    transitivePeerDependencies:
      - supports-color

  '@jest/reporters@29.7.0':
    dependencies:
      '@bcoe/v8-coverage': 0.2.3
      '@jest/console': 29.7.0
      '@jest/test-result': 29.7.0
      '@jest/transform': 29.7.0
      '@jest/types': 29.6.3
      '@jridgewell/trace-mapping': 0.3.29
      '@types/node': 22.16.4
      chalk: 4.1.2
      collect-v8-coverage: 1.0.2
      exit: 0.1.2
      glob: 7.2.3
      graceful-fs: 4.2.11
      istanbul-lib-coverage: 3.2.2
      istanbul-lib-instrument: 6.0.3
      istanbul-lib-report: 3.0.1
      istanbul-lib-source-maps: 4.0.1
      istanbul-reports: 3.1.7
      jest-message-util: 29.7.0
      jest-util: 29.7.0
      jest-worker: 29.7.0
      slash: 3.0.0
      string-length: 4.0.2
      strip-ansi: 6.0.1
      v8-to-istanbul: 9.3.0
    transitivePeerDependencies:
      - supports-color

  '@jest/schemas@29.6.3':
    dependencies:
      '@sinclair/typebox': 0.27.8

  '@jest/source-map@29.6.3':
    dependencies:
      '@jridgewell/trace-mapping': 0.3.29
      callsites: 3.1.0
      graceful-fs: 4.2.11

  '@jest/test-result@29.7.0':
    dependencies:
      '@jest/console': 29.7.0
      '@jest/types': 29.6.3
      '@types/istanbul-lib-coverage': 2.0.6
      collect-v8-coverage: 1.0.2

  '@jest/test-sequencer@29.7.0':
    dependencies:
      '@jest/test-result': 29.7.0
      graceful-fs: 4.2.11
      jest-haste-map: 29.7.0
      slash: 3.0.0

  '@jest/transform@29.7.0':
    dependencies:
      '@babel/core': 7.28.0
      '@jest/types': 29.6.3
      '@jridgewell/trace-mapping': 0.3.29
      babel-plugin-istanbul: 6.1.1
      chalk: 4.1.2
      convert-source-map: 2.0.0
      fast-json-stable-stringify: 2.1.0
      graceful-fs: 4.2.11
      jest-haste-map: 29.7.0
      jest-regex-util: 29.6.3
      jest-util: 29.7.0
      micromatch: 4.0.8
      pirates: 4.0.7
      slash: 3.0.0
      write-file-atomic: 4.0.2
    transitivePeerDependencies:
      - supports-color

  '@jest/types@29.6.3':
    dependencies:
      '@jest/schemas': 29.6.3
      '@types/istanbul-lib-coverage': 2.0.6
      '@types/istanbul-reports': 3.0.4
      '@types/node': 22.16.4
      '@types/yargs': 17.0.33
      chalk: 4.1.2

  '@jridgewell/gen-mapping@0.3.12':
    dependencies:
      '@jridgewell/sourcemap-codec': 1.5.4
      '@jridgewell/trace-mapping': 0.3.29

  '@jridgewell/resolve-uri@3.1.2': {}

  '@jridgewell/source-map@0.3.10':
    dependencies:
      '@jridgewell/gen-mapping': 0.3.12
      '@jridgewell/trace-mapping': 0.3.29

  '@jridgewell/sourcemap-codec@1.5.4': {}

  '@jridgewell/trace-mapping@0.3.29':
    dependencies:
      '@jridgewell/resolve-uri': 3.1.2
      '@jridgewell/sourcemap-codec': 1.5.4

  '@jridgewell/trace-mapping@0.3.9':
    dependencies:
      '@jridgewell/resolve-uri': 3.1.2
      '@jridgewell/sourcemap-codec': 1.5.4

  '@lukeed/csprng@1.1.0': {}

  '@microsoft/tsdoc@0.15.1': {}

  '@napi-rs/image-android-arm64@1.11.0':
    optional: true

  '@napi-rs/image-darwin-arm64@1.11.0':
    optional: true

  '@napi-rs/image-darwin-x64@1.11.0':
    optional: true

  '@napi-rs/image-freebsd-x64@1.11.0':
    optional: true

  '@napi-rs/image-linux-arm-gnueabihf@1.11.0':
    optional: true

  '@napi-rs/image-linux-arm64-gnu@1.11.0':
    optional: true

  '@napi-rs/image-linux-arm64-musl@1.11.0':
    optional: true

  '@napi-rs/image-linux-x64-gnu@1.11.0':
    optional: true

  '@napi-rs/image-linux-x64-musl@1.11.0':
    optional: true

  '@napi-rs/image-wasm32-wasi@1.11.0':
    dependencies:
      '@napi-rs/wasm-runtime': 0.2.11
    optional: true

  '@napi-rs/image-win32-arm64-msvc@1.11.0':
    optional: true

  '@napi-rs/image-win32-ia32-msvc@1.11.0':
    optional: true

  '@napi-rs/image-win32-x64-msvc@1.11.0':
    optional: true

  '@napi-rs/image@1.11.0':
    optionalDependencies:
      '@napi-rs/image-android-arm64': 1.11.0
      '@napi-rs/image-darwin-arm64': 1.11.0
      '@napi-rs/image-darwin-x64': 1.11.0
      '@napi-rs/image-freebsd-x64': 1.11.0
      '@napi-rs/image-linux-arm-gnueabihf': 1.11.0
      '@napi-rs/image-linux-arm64-gnu': 1.11.0
      '@napi-rs/image-linux-arm64-musl': 1.11.0
      '@napi-rs/image-linux-x64-gnu': 1.11.0
      '@napi-rs/image-linux-x64-musl': 1.11.0
      '@napi-rs/image-wasm32-wasi': 1.11.0
      '@napi-rs/image-win32-arm64-msvc': 1.11.0
      '@napi-rs/image-win32-ia32-msvc': 1.11.0
      '@napi-rs/image-win32-x64-msvc': 1.11.0

  '@napi-rs/nice-android-arm-eabi@1.0.1':
    optional: true

  '@napi-rs/nice-android-arm64@1.0.1':
    optional: true

  '@napi-rs/nice-darwin-arm64@1.0.1':
    optional: true

  '@napi-rs/nice-darwin-x64@1.0.1':
    optional: true

  '@napi-rs/nice-freebsd-x64@1.0.1':
    optional: true

  '@napi-rs/nice-linux-arm-gnueabihf@1.0.1':
    optional: true

  '@napi-rs/nice-linux-arm64-gnu@1.0.1':
    optional: true

  '@napi-rs/nice-linux-arm64-musl@1.0.1':
    optional: true

  '@napi-rs/nice-linux-ppc64-gnu@1.0.1':
    optional: true

  '@napi-rs/nice-linux-riscv64-gnu@1.0.1':
    optional: true

  '@napi-rs/nice-linux-s390x-gnu@1.0.1':
    optional: true

  '@napi-rs/nice-linux-x64-gnu@1.0.1':
    optional: true

  '@napi-rs/nice-linux-x64-musl@1.0.1':
    optional: true

  '@napi-rs/nice-win32-arm64-msvc@1.0.1':
    optional: true

  '@napi-rs/nice-win32-ia32-msvc@1.0.1':
    optional: true

  '@napi-rs/nice-win32-x64-msvc@1.0.1':
    optional: true

  '@napi-rs/nice@1.0.1':
    optionalDependencies:
      '@napi-rs/nice-android-arm-eabi': 1.0.1
      '@napi-rs/nice-android-arm64': 1.0.1
      '@napi-rs/nice-darwin-arm64': 1.0.1
      '@napi-rs/nice-darwin-x64': 1.0.1
      '@napi-rs/nice-freebsd-x64': 1.0.1
      '@napi-rs/nice-linux-arm-gnueabihf': 1.0.1
      '@napi-rs/nice-linux-arm64-gnu': 1.0.1
      '@napi-rs/nice-linux-arm64-musl': 1.0.1
      '@napi-rs/nice-linux-ppc64-gnu': 1.0.1
      '@napi-rs/nice-linux-riscv64-gnu': 1.0.1
      '@napi-rs/nice-linux-s390x-gnu': 1.0.1
      '@napi-rs/nice-linux-x64-gnu': 1.0.1
      '@napi-rs/nice-linux-x64-musl': 1.0.1
      '@napi-rs/nice-win32-arm64-msvc': 1.0.1
      '@napi-rs/nice-win32-ia32-msvc': 1.0.1
      '@napi-rs/nice-win32-x64-msvc': 1.0.1
    optional: true

  '@napi-rs/wasm-runtime@0.2.11':
    dependencies:
      '@emnapi/core': 1.4.3
      '@emnapi/runtime': 1.4.4
      '@tybys/wasm-util': 0.9.0
    optional: true

  '@nestjs/cli@11.0.7(@swc/cli@0.6.0(@swc/core@1.12.14)(chokidar@4.0.3))(@swc/core@1.12.14)(@types/node@22.16.4)':
    dependencies:
      '@angular-devkit/core': 19.2.8(chokidar@4.0.3)
      '@angular-devkit/schematics': 19.2.8(chokidar@4.0.3)
      '@angular-devkit/schematics-cli': 19.2.8(@types/node@22.16.4)(chokidar@4.0.3)
      '@inquirer/prompts': 7.4.1(@types/node@22.16.4)
      '@nestjs/schematics': 11.0.5(chokidar@4.0.3)(typescript@5.8.3)
      ansis: 3.17.0
      chokidar: 4.0.3
      cli-table3: 0.6.5
      commander: 4.1.1
      fork-ts-checker-webpack-plugin: 9.1.0(typescript@5.8.3)(webpack@5.99.6(@swc/core@1.12.14))
      glob: 11.0.1
      node-emoji: 1.11.0
      ora: 5.4.1
      tree-kill: 1.2.2
      tsconfig-paths: 4.2.0
      tsconfig-paths-webpack-plugin: 4.2.0
      typescript: 5.8.3
      webpack: 5.99.6(@swc/core@1.12.14)
      webpack-node-externals: 3.0.0
    optionalDependencies:
      '@swc/cli': 0.6.0(@swc/core@1.12.14)(chokidar@4.0.3)
      '@swc/core': 1.12.14
    transitivePeerDependencies:
      - '@types/node'
      - esbuild
      - uglify-js
      - webpack-cli

  '@nestjs/common@11.1.4(class-transformer@0.5.1)(class-validator@0.14.2)(reflect-metadata@0.2.2)(rxjs@7.8.2)':
    dependencies:
      file-type: 21.0.0
      iterare: 1.2.1
      load-esm: 1.0.2
      reflect-metadata: 0.2.2
      rxjs: 7.8.2
      tslib: 2.8.1
      uid: 2.0.2
    optionalDependencies:
      class-transformer: 0.5.1
      class-validator: 0.14.2
    transitivePeerDependencies:
      - supports-color

  '@nestjs/config@4.0.2(@nestjs/common@11.1.4(class-transformer@0.5.1)(class-validator@0.14.2)(reflect-metadata@0.2.2)(rxjs@7.8.2))(rxjs@7.8.2)':
    dependencies:
      '@nestjs/common': 11.1.4(class-transformer@0.5.1)(class-validator@0.14.2)(reflect-metadata@0.2.2)(rxjs@7.8.2)
      dotenv: 16.4.7
      dotenv-expand: 12.0.1
      lodash: 4.17.21
      rxjs: 7.8.2

  '@nestjs/core@11.1.4(@nestjs/common@11.1.4(class-transformer@0.5.1)(class-validator@0.14.2)(reflect-metadata@0.2.2)(rxjs@7.8.2))(@nestjs/platform-express@11.1.4)(reflect-metadata@0.2.2)(rxjs@7.8.2)':
    dependencies:
      '@nestjs/common': 11.1.4(class-transformer@0.5.1)(class-validator@0.14.2)(reflect-metadata@0.2.2)(rxjs@7.8.2)
      '@nuxt/opencollective': 0.4.1
      fast-safe-stringify: 2.1.1
      iterare: 1.2.1
      path-to-regexp: 8.2.0
      reflect-metadata: 0.2.2
      rxjs: 7.8.2
      tslib: 2.8.1
      uid: 2.0.2
    optionalDependencies:
      '@nestjs/platform-express': 11.1.4(@nestjs/common@11.1.4(class-transformer@0.5.1)(class-validator@0.14.2)(reflect-metadata@0.2.2)(rxjs@7.8.2))(@nestjs/core@11.1.4)

  '@nestjs/mapped-types@2.1.0(@nestjs/common@11.1.4(class-transformer@0.5.1)(class-validator@0.14.2)(reflect-metadata@0.2.2)(rxjs@7.8.2))(class-transformer@0.5.1)(class-validator@0.14.2)(reflect-metadata@0.2.2)':
    dependencies:
      '@nestjs/common': 11.1.4(class-transformer@0.5.1)(class-validator@0.14.2)(reflect-metadata@0.2.2)(rxjs@7.8.2)
      reflect-metadata: 0.2.2
    optionalDependencies:
      class-transformer: 0.5.1
      class-validator: 0.14.2

  '@nestjs/platform-express@11.1.4(@nestjs/common@11.1.4(class-transformer@0.5.1)(class-validator@0.14.2)(reflect-metadata@0.2.2)(rxjs@7.8.2))(@nestjs/core@11.1.4)':
    dependencies:
      '@nestjs/common': 11.1.4(class-transformer@0.5.1)(class-validator@0.14.2)(reflect-metadata@0.2.2)(rxjs@7.8.2)
      '@nestjs/core': 11.1.4(@nestjs/common@11.1.4(class-transformer@0.5.1)(class-validator@0.14.2)(reflect-metadata@0.2.2)(rxjs@7.8.2))(@nestjs/platform-express@11.1.4)(reflect-metadata@0.2.2)(rxjs@7.8.2)
      cors: 2.8.5
      express: 5.1.0
      multer: 2.0.2
      path-to-regexp: 8.2.0
      tslib: 2.8.1
    transitivePeerDependencies:
      - supports-color

  '@nestjs/schematics@11.0.5(chokidar@4.0.3)(typescript@5.8.3)':
    dependencies:
      '@angular-devkit/core': 19.2.6(chokidar@4.0.3)
      '@angular-devkit/schematics': 19.2.6(chokidar@4.0.3)
      comment-json: 4.2.5
      jsonc-parser: 3.3.1
      pluralize: 8.0.0
      typescript: 5.8.3
    transitivePeerDependencies:
      - chokidar

  '@nestjs/swagger@11.2.0(@nestjs/common@11.1.4(class-transformer@0.5.1)(class-validator@0.14.2)(reflect-metadata@0.2.2)(rxjs@7.8.2))(@nestjs/core@11.1.4)(class-transformer@0.5.1)(class-validator@0.14.2)(reflect-metadata@0.2.2)':
    dependencies:
      '@microsoft/tsdoc': 0.15.1
      '@nestjs/common': 11.1.4(class-transformer@0.5.1)(class-validator@0.14.2)(reflect-metadata@0.2.2)(rxjs@7.8.2)
      '@nestjs/core': 11.1.4(@nestjs/common@11.1.4(class-transformer@0.5.1)(class-validator@0.14.2)(reflect-metadata@0.2.2)(rxjs@7.8.2))(@nestjs/platform-express@11.1.4)(reflect-metadata@0.2.2)(rxjs@7.8.2)
      '@nestjs/mapped-types': 2.1.0(@nestjs/common@11.1.4(class-transformer@0.5.1)(class-validator@0.14.2)(reflect-metadata@0.2.2)(rxjs@7.8.2))(class-transformer@0.5.1)(class-validator@0.14.2)(reflect-metadata@0.2.2)
      js-yaml: 4.1.0
      lodash: 4.17.21
      path-to-regexp: 8.2.0
      reflect-metadata: 0.2.2
      swagger-ui-dist: 5.21.0
    optionalDependencies:
      class-transformer: 0.5.1
      class-validator: 0.14.2

  '@nestjs/testing@11.1.4(@nestjs/common@11.1.4(class-transformer@0.5.1)(class-validator@0.14.2)(reflect-metadata@0.2.2)(rxjs@7.8.2))(@nestjs/core@11.1.4)(@nestjs/platform-express@11.1.4)':
    dependencies:
      '@nestjs/common': 11.1.4(class-transformer@0.5.1)(class-validator@0.14.2)(reflect-metadata@0.2.2)(rxjs@7.8.2)
      '@nestjs/core': 11.1.4(@nestjs/common@11.1.4(class-transformer@0.5.1)(class-validator@0.14.2)(reflect-metadata@0.2.2)(rxjs@7.8.2))(@nestjs/platform-express@11.1.4)(reflect-metadata@0.2.2)(rxjs@7.8.2)
      tslib: 2.8.1
    optionalDependencies:
      '@nestjs/platform-express': 11.1.4(@nestjs/common@11.1.4(class-transformer@0.5.1)(class-validator@0.14.2)(reflect-metadata@0.2.2)(rxjs@7.8.2))(@nestjs/core@11.1.4)

  '@nestjs/typeorm@11.0.0(@nestjs/common@11.1.4(class-transformer@0.5.1)(class-validator@0.14.2)(reflect-metadata@0.2.2)(rxjs@7.8.2))(@nestjs/core@11.1.4)(reflect-metadata@0.2.2)(rxjs@7.8.2)(typeorm@0.3.25(pg@8.16.3)(reflect-metadata@0.2.2)(ts-node@10.9.2(@swc/core@1.12.14)(@types/node@22.16.4)(typescript@5.8.3)))':
    dependencies:
      '@nestjs/common': 11.1.4(class-transformer@0.5.1)(class-validator@0.14.2)(reflect-metadata@0.2.2)(rxjs@7.8.2)
      '@nestjs/core': 11.1.4(@nestjs/common@11.1.4(class-transformer@0.5.1)(class-validator@0.14.2)(reflect-metadata@0.2.2)(rxjs@7.8.2))(@nestjs/platform-express@11.1.4)(reflect-metadata@0.2.2)(rxjs@7.8.2)
      reflect-metadata: 0.2.2
      rxjs: 7.8.2
      typeorm: 0.3.25(pg@8.16.3)(reflect-metadata@0.2.2)(ts-node@10.9.2(@swc/core@1.12.14)(@types/node@22.16.4)(typescript@5.8.3))

  '@next/env@15.3.4': {}

  '@next/eslint-plugin-next@15.3.4':
    dependencies:
      fast-glob: 3.3.1

  '@next/swc-darwin-arm64@15.3.4':
    optional: true

  '@next/swc-darwin-x64@15.3.4':
    optional: true

  '@next/swc-linux-arm64-gnu@15.3.4':
    optional: true

  '@next/swc-linux-arm64-musl@15.3.4':
    optional: true

  '@next/swc-linux-x64-gnu@15.3.4':
    optional: true

  '@next/swc-linux-x64-musl@15.3.4':
    optional: true

  '@next/swc-win32-arm64-msvc@15.3.4':
    optional: true

  '@next/swc-win32-x64-msvc@15.3.4':
    optional: true

  '@noble/hashes@1.8.0': {}

  '@nodelib/fs.scandir@2.1.5':
    dependencies:
      '@nodelib/fs.stat': 2.0.5
      run-parallel: 1.2.0

  '@nodelib/fs.stat@2.0.5': {}

  '@nodelib/fs.walk@1.2.8':
    dependencies:
      '@nodelib/fs.scandir': 2.1.5
      fastq: 1.19.1

  '@nolyfill/is-core-module@1.0.39': {}

  '@nuxt/opencollective@0.4.1':
    dependencies:
      consola: 3.4.2

  '@paralleldrive/cuid2@2.2.2':
    dependencies:
      '@noble/hashes': 1.8.0

  '@pkgjs/parseargs@0.11.0':
    optional: true

  '@pkgr/core@0.2.7': {}

  '@radix-ui/react-compose-refs@1.1.2(@types/react@19.0.14)(react@19.0.0)':
    dependencies:
      react: 19.0.0
    optionalDependencies:
      '@types/react': 19.0.14

  '@radix-ui/react-slot@1.2.0(@types/react@19.0.14)(react@19.0.0)':
    dependencies:
      '@radix-ui/react-compose-refs': 1.1.2(@types/react@19.0.14)(react@19.0.0)
      react: 19.0.0
    optionalDependencies:
      '@types/react': 19.0.14

  '@react-native/assets-registry@0.79.5': {}

  '@react-native/babel-plugin-codegen@0.79.5(@babel/core@7.28.0)':
    dependencies:
      '@babel/traverse': 7.28.0
      '@react-native/codegen': 0.79.5(@babel/core@7.28.0)
    transitivePeerDependencies:
      - '@babel/core'
      - supports-color

  '@react-native/babel-preset@0.79.5(@babel/core@7.28.0)':
    dependencies:
      '@babel/core': 7.28.0
      '@babel/plugin-proposal-export-default-from': 7.27.1(@babel/core@7.28.0)
      '@babel/plugin-syntax-dynamic-import': 7.8.3(@babel/core@7.28.0)
      '@babel/plugin-syntax-export-default-from': 7.27.1(@babel/core@7.28.0)
      '@babel/plugin-syntax-nullish-coalescing-operator': 7.8.3(@babel/core@7.28.0)
      '@babel/plugin-syntax-optional-chaining': 7.8.3(@babel/core@7.28.0)
      '@babel/plugin-transform-arrow-functions': 7.27.1(@babel/core@7.28.0)
      '@babel/plugin-transform-async-generator-functions': 7.28.0(@babel/core@7.28.0)
      '@babel/plugin-transform-async-to-generator': 7.27.1(@babel/core@7.28.0)
      '@babel/plugin-transform-block-scoping': 7.28.0(@babel/core@7.28.0)
      '@babel/plugin-transform-class-properties': 7.27.1(@babel/core@7.28.0)
      '@babel/plugin-transform-classes': 7.28.0(@babel/core@7.28.0)
      '@babel/plugin-transform-computed-properties': 7.27.1(@babel/core@7.28.0)
      '@babel/plugin-transform-destructuring': 7.28.0(@babel/core@7.28.0)
      '@babel/plugin-transform-flow-strip-types': 7.27.1(@babel/core@7.28.0)
      '@babel/plugin-transform-for-of': 7.27.1(@babel/core@7.28.0)
      '@babel/plugin-transform-function-name': 7.27.1(@babel/core@7.28.0)
      '@babel/plugin-transform-literals': 7.27.1(@babel/core@7.28.0)
      '@babel/plugin-transform-logical-assignment-operators': 7.27.1(@babel/core@7.28.0)
      '@babel/plugin-transform-modules-commonjs': 7.27.1(@babel/core@7.28.0)
      '@babel/plugin-transform-named-capturing-groups-regex': 7.27.1(@babel/core@7.28.0)
      '@babel/plugin-transform-nullish-coalescing-operator': 7.27.1(@babel/core@7.28.0)
      '@babel/plugin-transform-numeric-separator': 7.27.1(@babel/core@7.28.0)
      '@babel/plugin-transform-object-rest-spread': 7.28.0(@babel/core@7.28.0)
      '@babel/plugin-transform-optional-catch-binding': 7.27.1(@babel/core@7.28.0)
      '@babel/plugin-transform-optional-chaining': 7.27.1(@babel/core@7.28.0)
      '@babel/plugin-transform-parameters': 7.27.7(@babel/core@7.28.0)
      '@babel/plugin-transform-private-methods': 7.27.1(@babel/core@7.28.0)
      '@babel/plugin-transform-private-property-in-object': 7.27.1(@babel/core@7.28.0)
      '@babel/plugin-transform-react-display-name': 7.28.0(@babel/core@7.28.0)
      '@babel/plugin-transform-react-jsx': 7.27.1(@babel/core@7.28.0)
      '@babel/plugin-transform-react-jsx-self': 7.27.1(@babel/core@7.28.0)
      '@babel/plugin-transform-react-jsx-source': 7.27.1(@babel/core@7.28.0)
      '@babel/plugin-transform-regenerator': 7.28.0(@babel/core@7.28.0)
      '@babel/plugin-transform-runtime': 7.28.0(@babel/core@7.28.0)
      '@babel/plugin-transform-shorthand-properties': 7.27.1(@babel/core@7.28.0)
      '@babel/plugin-transform-spread': 7.27.1(@babel/core@7.28.0)
      '@babel/plugin-transform-sticky-regex': 7.27.1(@babel/core@7.28.0)
      '@babel/plugin-transform-typescript': 7.28.0(@babel/core@7.28.0)
      '@babel/plugin-transform-unicode-regex': 7.27.1(@babel/core@7.28.0)
      '@babel/template': 7.27.2
      '@react-native/babel-plugin-codegen': 0.79.5(@babel/core@7.28.0)
      babel-plugin-syntax-hermes-parser: 0.25.1
      babel-plugin-transform-flow-enums: 0.0.2(@babel/core@7.28.0)
      react-refresh: 0.14.2
    transitivePeerDependencies:
      - supports-color

  '@react-native/codegen@0.79.5(@babel/core@7.28.0)':
    dependencies:
      '@babel/core': 7.28.0
      glob: 7.2.3
      hermes-parser: 0.25.1
      invariant: 2.2.4
      nullthrows: 1.1.1
      yargs: 17.7.2

  '@react-native/community-cli-plugin@0.79.5':
    dependencies:
      '@react-native/dev-middleware': 0.79.5
      chalk: 4.1.2
      debug: 2.6.9
      invariant: 2.2.4
      metro: 0.82.4
      metro-config: 0.82.4
      metro-core: 0.82.4
      semver: 7.7.2
    transitivePeerDependencies:
      - bufferutil
      - supports-color
      - utf-8-validate

  '@react-native/debugger-frontend@0.79.5': {}

  '@react-native/dev-middleware@0.79.5':
    dependencies:
      '@isaacs/ttlcache': 1.4.1
      '@react-native/debugger-frontend': 0.79.5
      chrome-launcher: 0.15.2
      chromium-edge-launcher: 0.2.0
      connect: 3.7.0
      debug: 2.6.9
      invariant: 2.2.4
      nullthrows: 1.1.1
      open: 7.4.2
      serve-static: 1.16.2
      ws: 6.2.3
    transitivePeerDependencies:
      - bufferutil
      - supports-color
      - utf-8-validate

  '@react-native/gradle-plugin@0.79.5': {}

  '@react-native/js-polyfills@0.79.5': {}

  '@react-native/normalize-colors@0.74.89': {}

  '@react-native/normalize-colors@0.79.5': {}

  '@react-native/virtualized-lists@0.79.5(@types/react@19.0.14)(react-native@0.79.5(@babel/core@7.28.0)(@types/react@19.0.14)(react@19.0.0))(react@19.0.0)':
    dependencies:
      invariant: 2.2.4
      nullthrows: 1.1.1
      react: 19.0.0
      react-native: 0.79.5(@babel/core@7.28.0)(@types/react@19.0.14)(react@19.0.0)
    optionalDependencies:
      '@types/react': 19.0.14

  '@react-navigation/bottom-tabs@7.4.2(@react-navigation/native@7.1.14(react-native@0.79.5(@babel/core@7.28.0)(@types/react@19.0.14)(react@19.0.0))(react@19.0.0))(react-native-safe-area-context@5.4.0(react-native@0.79.5(@babel/core@7.28.0)(@types/react@19.0.14)(react@19.0.0))(react@19.0.0))(react-native-screens@4.11.1(react-native@0.79.5(@babel/core@7.28.0)(@types/react@19.0.14)(react@19.0.0))(react@19.0.0))(react-native@0.79.5(@babel/core@7.28.0)(@types/react@19.0.14)(react@19.0.0))(react@19.0.0)':
    dependencies:
      '@react-navigation/elements': 2.5.2(@react-navigation/native@7.1.14(react-native@0.79.5(@babel/core@7.28.0)(@types/react@19.0.14)(react@19.0.0))(react@19.0.0))(react-native-safe-area-context@5.4.0(react-native@0.79.5(@babel/core@7.28.0)(@types/react@19.0.14)(react@19.0.0))(react@19.0.0))(react-native@0.79.5(@babel/core@7.28.0)(@types/react@19.0.14)(react@19.0.0))(react@19.0.0)
      '@react-navigation/native': 7.1.14(react-native@0.79.5(@babel/core@7.28.0)(@types/react@19.0.14)(react@19.0.0))(react@19.0.0)
      color: 4.2.3
      react: 19.0.0
      react-native: 0.79.5(@babel/core@7.28.0)(@types/react@19.0.14)(react@19.0.0)
      react-native-safe-area-context: 5.4.0(react-native@0.79.5(@babel/core@7.28.0)(@types/react@19.0.14)(react@19.0.0))(react@19.0.0)
      react-native-screens: 4.11.1(react-native@0.79.5(@babel/core@7.28.0)(@types/react@19.0.14)(react@19.0.0))(react@19.0.0)
    transitivePeerDependencies:
      - '@react-native-masked-view/masked-view'

  '@react-navigation/core@7.12.1(react@19.0.0)':
    dependencies:
      '@react-navigation/routers': 7.4.1
      escape-string-regexp: 4.0.0
      nanoid: 3.3.11
      query-string: 7.1.3
      react: 19.0.0
      react-is: 19.1.0
      use-latest-callback: 0.2.4(react@19.0.0)
      use-sync-external-store: 1.5.0(react@19.0.0)

  '@react-navigation/elements@2.5.2(@react-navigation/native@7.1.14(react-native@0.79.5(@babel/core@7.28.0)(@types/react@19.0.14)(react@19.0.0))(react@19.0.0))(react-native-safe-area-context@5.4.0(react-native@0.79.5(@babel/core@7.28.0)(@types/react@19.0.14)(react@19.0.0))(react@19.0.0))(react-native@0.79.5(@babel/core@7.28.0)(@types/react@19.0.14)(react@19.0.0))(react@19.0.0)':
    dependencies:
      '@react-navigation/native': 7.1.14(react-native@0.79.5(@babel/core@7.28.0)(@types/react@19.0.14)(react@19.0.0))(react@19.0.0)
      color: 4.2.3
      react: 19.0.0
      react-native: 0.79.5(@babel/core@7.28.0)(@types/react@19.0.14)(react@19.0.0)
      react-native-safe-area-context: 5.4.0(react-native@0.79.5(@babel/core@7.28.0)(@types/react@19.0.14)(react@19.0.0))(react@19.0.0)
      use-latest-callback: 0.2.4(react@19.0.0)
      use-sync-external-store: 1.5.0(react@19.0.0)

  '@react-navigation/native-stack@7.3.21(@react-navigation/native@7.1.14(react-native@0.79.5(@babel/core@7.28.0)(@types/react@19.0.14)(react@19.0.0))(react@19.0.0))(react-native-safe-area-context@5.4.0(react-native@0.79.5(@babel/core@7.28.0)(@types/react@19.0.14)(react@19.0.0))(react@19.0.0))(react-native-screens@4.11.1(react-native@0.79.5(@babel/core@7.28.0)(@types/react@19.0.14)(react@19.0.0))(react@19.0.0))(react-native@0.79.5(@babel/core@7.28.0)(@types/react@19.0.14)(react@19.0.0))(react@19.0.0)':
    dependencies:
      '@react-navigation/elements': 2.5.2(@react-navigation/native@7.1.14(react-native@0.79.5(@babel/core@7.28.0)(@types/react@19.0.14)(react@19.0.0))(react@19.0.0))(react-native-safe-area-context@5.4.0(react-native@0.79.5(@babel/core@7.28.0)(@types/react@19.0.14)(react@19.0.0))(react@19.0.0))(react-native@0.79.5(@babel/core@7.28.0)(@types/react@19.0.14)(react@19.0.0))(react@19.0.0)
      '@react-navigation/native': 7.1.14(react-native@0.79.5(@babel/core@7.28.0)(@types/react@19.0.14)(react@19.0.0))(react@19.0.0)
      react: 19.0.0
      react-native: 0.79.5(@babel/core@7.28.0)(@types/react@19.0.14)(react@19.0.0)
      react-native-safe-area-context: 5.4.0(react-native@0.79.5(@babel/core@7.28.0)(@types/react@19.0.14)(react@19.0.0))(react@19.0.0)
      react-native-screens: 4.11.1(react-native@0.79.5(@babel/core@7.28.0)(@types/react@19.0.14)(react@19.0.0))(react@19.0.0)
      warn-once: 0.1.1
    transitivePeerDependencies:
      - '@react-native-masked-view/masked-view'

  '@react-navigation/native@7.1.14(react-native@0.79.5(@babel/core@7.28.0)(@types/react@19.0.14)(react@19.0.0))(react@19.0.0)':
    dependencies:
      '@react-navigation/core': 7.12.1(react@19.0.0)
      escape-string-regexp: 4.0.0
      fast-deep-equal: 3.1.3
      nanoid: 3.3.11
      react: 19.0.0
      react-native: 0.79.5(@babel/core@7.28.0)(@types/react@19.0.14)(react@19.0.0)
      use-latest-callback: 0.2.4(react@19.0.0)

  '@react-navigation/routers@7.4.1':
    dependencies:
      nanoid: 3.3.11

  '@rtsao/scc@1.1.0': {}

  '@rushstack/eslint-patch@1.12.0': {}

  '@scarf/scarf@1.4.0': {}

  '@sec-ant/readable-stream@0.4.1': {}

  '@sinclair/typebox@0.27.8': {}

  '@sindresorhus/is@5.6.0': {}

  '@sinonjs/commons@3.0.1':
    dependencies:
      type-detect: 4.0.8

  '@sinonjs/fake-timers@10.3.0':
    dependencies:
      '@sinonjs/commons': 3.0.1

  '@sqltools/formatter@1.2.5': {}

  '@supabase/auth-js@2.71.1':
    dependencies:
      '@supabase/node-fetch': 2.6.15

  '@supabase/functions-js@2.4.5':
    dependencies:
      '@supabase/node-fetch': 2.6.15

  '@supabase/node-fetch@2.6.15':
    dependencies:
      whatwg-url: 5.0.0

  '@supabase/postgrest-js@1.19.4':
    dependencies:
      '@supabase/node-fetch': 2.6.15

  '@supabase/realtime-js@2.11.15':
    dependencies:
      '@supabase/node-fetch': 2.6.15
      '@types/phoenix': 1.6.6
      '@types/ws': 8.18.1
      isows: 1.0.7(ws@8.18.3)
      ws: 8.18.3
    transitivePeerDependencies:
      - bufferutil
      - utf-8-validate

  '@supabase/storage-js@2.7.1':
    dependencies:
      '@supabase/node-fetch': 2.6.15

  '@supabase/supabase-js@2.52.0':
    dependencies:
      '@supabase/auth-js': 2.71.1
      '@supabase/functions-js': 2.4.5
      '@supabase/node-fetch': 2.6.15
      '@supabase/postgrest-js': 1.19.4
      '@supabase/realtime-js': 2.11.15
      '@supabase/storage-js': 2.7.1
    transitivePeerDependencies:
      - bufferutil
      - utf-8-validate

  '@swc/cli@0.6.0(@swc/core@1.12.14)(chokidar@4.0.3)':
    dependencies:
      '@swc/core': 1.12.14
      '@swc/counter': 0.1.3
      '@xhmikosr/bin-wrapper': 13.0.5
      commander: 8.3.0
      fast-glob: 3.3.3
      minimatch: 9.0.5
      piscina: 4.9.2
      semver: 7.7.2
      slash: 3.0.0
      source-map: 0.7.4
    optionalDependencies:
      chokidar: 4.0.3

  '@swc/core-darwin-arm64@1.12.14':
    optional: true

  '@swc/core-darwin-x64@1.12.14':
    optional: true

  '@swc/core-linux-arm-gnueabihf@1.12.14':
    optional: true

  '@swc/core-linux-arm64-gnu@1.12.14':
    optional: true

  '@swc/core-linux-arm64-musl@1.12.14':
    optional: true

  '@swc/core-linux-x64-gnu@1.12.14':
    optional: true

  '@swc/core-linux-x64-musl@1.12.14':
    optional: true

  '@swc/core-win32-arm64-msvc@1.12.14':
    optional: true

  '@swc/core-win32-ia32-msvc@1.12.14':
    optional: true

  '@swc/core-win32-x64-msvc@1.12.14':
    optional: true

  '@swc/core@1.12.14':
    dependencies:
      '@swc/counter': 0.1.3
      '@swc/types': 0.1.23
    optionalDependencies:
      '@swc/core-darwin-arm64': 1.12.14
      '@swc/core-darwin-x64': 1.12.14
      '@swc/core-linux-arm-gnueabihf': 1.12.14
      '@swc/core-linux-arm64-gnu': 1.12.14
      '@swc/core-linux-arm64-musl': 1.12.14
      '@swc/core-linux-x64-gnu': 1.12.14
      '@swc/core-linux-x64-musl': 1.12.14
      '@swc/core-win32-arm64-msvc': 1.12.14
      '@swc/core-win32-ia32-msvc': 1.12.14
      '@swc/core-win32-x64-msvc': 1.12.14

  '@swc/counter@0.1.3': {}

  '@swc/helpers@0.5.15':
    dependencies:
      tslib: 2.8.1

  '@swc/types@0.1.23':
    dependencies:
      '@swc/counter': 0.1.3

  '@szmarczak/http-timer@5.0.1':
    dependencies:
      defer-to-connect: 2.0.1

  '@tokenizer/inflate@0.2.7':
    dependencies:
      debug: 4.4.1(supports-color@5.5.0)
      fflate: 0.8.2
      token-types: 6.0.3
    transitivePeerDependencies:
      - supports-color

  '@tokenizer/token@0.3.0': {}

  '@tsconfig/node10@1.0.11': {}

  '@tsconfig/node12@1.0.11': {}

  '@tsconfig/node14@1.0.3': {}

  '@tsconfig/node16@1.0.4': {}

  '@tybys/wasm-util@0.9.0':
    dependencies:
      tslib: 2.8.1
    optional: true

  '@types/babel__core@7.20.5':
    dependencies:
      '@babel/parser': 7.28.0
      '@babel/types': 7.28.0
      '@types/babel__generator': 7.27.0
      '@types/babel__template': 7.4.4
      '@types/babel__traverse': 7.20.7

  '@types/babel__generator@7.27.0':
    dependencies:
      '@babel/types': 7.28.0

  '@types/babel__template@7.4.4':
    dependencies:
      '@babel/parser': 7.28.0
      '@babel/types': 7.28.0

  '@types/babel__traverse@7.20.7':
    dependencies:
      '@babel/types': 7.28.0

  '@types/body-parser@1.19.6':
    dependencies:
      '@types/connect': 3.4.38
      '@types/node': 22.16.4

  '@types/connect@3.4.38':
    dependencies:
      '@types/node': 22.16.4

  '@types/cookiejar@2.1.5': {}

  '@types/dotenv@8.2.3':
    dependencies:
      dotenv: 16.6.1

  '@types/eslint-scope@3.7.7':
    dependencies:
      '@types/eslint': 9.6.1
      '@types/estree': 1.0.8

  '@types/eslint@9.6.1':
    dependencies:
      '@types/estree': 1.0.8
      '@types/json-schema': 7.0.15

  '@types/estree@1.0.8': {}

  '@types/express-serve-static-core@5.0.6':
    dependencies:
      '@types/node': 22.16.4
      '@types/qs': 6.14.0
      '@types/range-parser': 1.2.7
      '@types/send': 0.17.5

  '@types/express@5.0.3':
    dependencies:
      '@types/body-parser': 1.19.6
      '@types/express-serve-static-core': 5.0.6
      '@types/serve-static': 1.15.8

  '@types/geojson@7946.0.16': {}

  '@types/graceful-fs@4.1.9':
    dependencies:
      '@types/node': 22.16.4

  '@types/http-cache-semantics@4.0.4': {}

  '@types/http-errors@2.0.5': {}

  '@types/istanbul-lib-coverage@2.0.6': {}

  '@types/istanbul-lib-report@3.0.3':
    dependencies:
      '@types/istanbul-lib-coverage': 2.0.6

  '@types/istanbul-reports@3.0.4':
    dependencies:
      '@types/istanbul-lib-report': 3.0.3

  '@types/jest@29.5.14':
    dependencies:
      expect: 29.7.0
      pretty-format: 29.7.0

  '@types/json-schema@7.0.15': {}

  '@types/json5@0.0.29': {}

  '@types/methods@1.1.4': {}

  '@types/mime@1.3.5': {}

  '@types/multer@2.0.0':
    dependencies:
      '@types/express': 5.0.3

  '@types/node@20.19.8':
    dependencies:
      undici-types: 6.21.0

  '@types/node@22.16.4':
    dependencies:
      undici-types: 6.21.0

  '@types/node@24.0.14':
    dependencies:
      undici-types: 7.8.0

  '@types/pg@8.15.4':
    dependencies:
      '@types/node': 22.16.4
      pg-protocol: 1.10.3
      pg-types: 2.2.0

  '@types/phoenix@1.6.6': {}

  '@types/qs@6.14.0': {}

  '@types/range-parser@1.2.7': {}

  '@types/react-dom@19.1.6(@types/react@19.0.14)':
    dependencies:
      '@types/react': 19.0.14

  '@types/react@19.0.14':
    dependencies:
      csstype: 3.1.3

  '@types/send@0.17.5':
    dependencies:
      '@types/mime': 1.3.5
      '@types/node': 22.16.4

  '@types/serve-static@1.15.8':
    dependencies:
      '@types/http-errors': 2.0.5
      '@types/node': 22.16.4
      '@types/send': 0.17.5

  '@types/stack-utils@2.0.3': {}

  '@types/superagent@8.1.9':
    dependencies:
      '@types/cookiejar': 2.1.5
      '@types/methods': 1.1.4
      '@types/node': 22.16.4
      form-data: 4.0.3

  '@types/supertest@6.0.3':
    dependencies:
      '@types/methods': 1.1.4
      '@types/superagent': 8.1.9

  '@types/uuid@10.0.0': {}

  '@types/validator@13.15.2': {}

  '@types/ws@8.18.1':
    dependencies:
      '@types/node': 22.16.4

  '@types/yargs-parser@21.0.3': {}

  '@types/yargs@17.0.33':
    dependencies:
      '@types/yargs-parser': 21.0.3

  '@typescript-eslint/eslint-plugin@8.35.1(@typescript-eslint/parser@8.35.1(eslint@9.31.0)(typescript@5.8.3))(eslint@9.31.0)(typescript@5.8.3)':
    dependencies:
      '@eslint-community/regexpp': 4.12.1
      '@typescript-eslint/parser': 8.35.1(eslint@9.31.0)(typescript@5.8.3)
      '@typescript-eslint/scope-manager': 8.35.1
      '@typescript-eslint/type-utils': 8.35.1(eslint@9.31.0)(typescript@5.8.3)
      '@typescript-eslint/utils': 8.35.1(eslint@9.31.0)(typescript@5.8.3)
      '@typescript-eslint/visitor-keys': 8.35.1
      eslint: 9.31.0
      graphemer: 1.4.0
      ignore: 7.0.5
      natural-compare: 1.4.0
      ts-api-utils: 2.1.0(typescript@5.8.3)
      typescript: 5.8.3
    transitivePeerDependencies:
      - supports-color

  '@typescript-eslint/eslint-plugin@8.37.0(@typescript-eslint/parser@8.37.0(eslint@9.31.0)(typescript@5.8.3))(eslint@9.31.0)(typescript@5.8.3)':
    dependencies:
      '@eslint-community/regexpp': 4.12.1
      '@typescript-eslint/parser': 8.37.0(eslint@9.31.0)(typescript@5.8.3)
      '@typescript-eslint/scope-manager': 8.37.0
      '@typescript-eslint/type-utils': 8.37.0(eslint@9.31.0)(typescript@5.8.3)
      '@typescript-eslint/utils': 8.37.0(eslint@9.31.0)(typescript@5.8.3)
      '@typescript-eslint/visitor-keys': 8.37.0
      eslint: 9.31.0
      graphemer: 1.4.0
      ignore: 7.0.5
      natural-compare: 1.4.0
      ts-api-utils: 2.1.0(typescript@5.8.3)
      typescript: 5.8.3
    transitivePeerDependencies:
      - supports-color

  '@typescript-eslint/parser@8.35.1(eslint@9.31.0)(typescript@5.8.3)':
    dependencies:
      '@typescript-eslint/scope-manager': 8.35.1
      '@typescript-eslint/types': 8.35.1
      '@typescript-eslint/typescript-estree': 8.35.1(typescript@5.8.3)
      '@typescript-eslint/visitor-keys': 8.35.1
      debug: 4.4.1(supports-color@5.5.0)
      eslint: 9.31.0
      typescript: 5.8.3
    transitivePeerDependencies:
      - supports-color

  '@typescript-eslint/parser@8.37.0(eslint@9.31.0)(typescript@5.8.3)':
    dependencies:
      '@typescript-eslint/scope-manager': 8.37.0
      '@typescript-eslint/types': 8.37.0
      '@typescript-eslint/typescript-estree': 8.37.0(typescript@5.8.3)
      '@typescript-eslint/visitor-keys': 8.37.0
      debug: 4.4.1(supports-color@5.5.0)
      eslint: 9.31.0
      typescript: 5.8.3
    transitivePeerDependencies:
      - supports-color

  '@typescript-eslint/project-service@8.35.1(typescript@5.8.3)':
    dependencies:
      '@typescript-eslint/tsconfig-utils': 8.35.1(typescript@5.8.3)
      '@typescript-eslint/types': 8.35.1
      debug: 4.4.1(supports-color@5.5.0)
      typescript: 5.8.3
    transitivePeerDependencies:
      - supports-color

  '@typescript-eslint/project-service@8.37.0(typescript@5.8.3)':
    dependencies:
      '@typescript-eslint/tsconfig-utils': 8.37.0(typescript@5.8.3)
      '@typescript-eslint/types': 8.37.0
      debug: 4.4.1(supports-color@5.5.0)
      typescript: 5.8.3
    transitivePeerDependencies:
      - supports-color

  '@typescript-eslint/scope-manager@8.35.1':
    dependencies:
      '@typescript-eslint/types': 8.35.1
      '@typescript-eslint/visitor-keys': 8.35.1

  '@typescript-eslint/scope-manager@8.37.0':
    dependencies:
      '@typescript-eslint/types': 8.37.0
      '@typescript-eslint/visitor-keys': 8.37.0

  '@typescript-eslint/tsconfig-utils@8.35.1(typescript@5.8.3)':
    dependencies:
      typescript: 5.8.3

  '@typescript-eslint/tsconfig-utils@8.37.0(typescript@5.8.3)':
    dependencies:
      typescript: 5.8.3

  '@typescript-eslint/type-utils@8.35.1(eslint@9.31.0)(typescript@5.8.3)':
    dependencies:
      '@typescript-eslint/typescript-estree': 8.35.1(typescript@5.8.3)
      '@typescript-eslint/utils': 8.35.1(eslint@9.31.0)(typescript@5.8.3)
      debug: 4.4.1(supports-color@5.5.0)
      eslint: 9.31.0
      ts-api-utils: 2.1.0(typescript@5.8.3)
      typescript: 5.8.3
    transitivePeerDependencies:
      - supports-color

  '@typescript-eslint/type-utils@8.37.0(eslint@9.31.0)(typescript@5.8.3)':
    dependencies:
      '@typescript-eslint/types': 8.37.0
      '@typescript-eslint/typescript-estree': 8.37.0(typescript@5.8.3)
      '@typescript-eslint/utils': 8.37.0(eslint@9.31.0)(typescript@5.8.3)
      debug: 4.4.1(supports-color@5.5.0)
      eslint: 9.31.0
      ts-api-utils: 2.1.0(typescript@5.8.3)
      typescript: 5.8.3
    transitivePeerDependencies:
      - supports-color

  '@typescript-eslint/types@8.35.1': {}

  '@typescript-eslint/types@8.37.0': {}

  '@typescript-eslint/typescript-estree@8.35.1(typescript@5.8.3)':
    dependencies:
      '@typescript-eslint/project-service': 8.35.1(typescript@5.8.3)
      '@typescript-eslint/tsconfig-utils': 8.35.1(typescript@5.8.3)
      '@typescript-eslint/types': 8.35.1
      '@typescript-eslint/visitor-keys': 8.35.1
      debug: 4.4.1(supports-color@5.5.0)
      fast-glob: 3.3.3
      is-glob: 4.0.3
      minimatch: 9.0.5
      semver: 7.7.2
      ts-api-utils: 2.1.0(typescript@5.8.3)
      typescript: 5.8.3
    transitivePeerDependencies:
      - supports-color

  '@typescript-eslint/typescript-estree@8.37.0(typescript@5.8.3)':
    dependencies:
      '@typescript-eslint/project-service': 8.37.0(typescript@5.8.3)
      '@typescript-eslint/tsconfig-utils': 8.37.0(typescript@5.8.3)
      '@typescript-eslint/types': 8.37.0
      '@typescript-eslint/visitor-keys': 8.37.0
      debug: 4.4.1(supports-color@5.5.0)
      fast-glob: 3.3.3
      is-glob: 4.0.3
      minimatch: 9.0.5
      semver: 7.7.2
      ts-api-utils: 2.1.0(typescript@5.8.3)
      typescript: 5.8.3
    transitivePeerDependencies:
      - supports-color

  '@typescript-eslint/utils@8.35.1(eslint@9.31.0)(typescript@5.8.3)':
    dependencies:
      '@eslint-community/eslint-utils': 4.7.0(eslint@9.31.0)
      '@typescript-eslint/scope-manager': 8.35.1
      '@typescript-eslint/types': 8.35.1
      '@typescript-eslint/typescript-estree': 8.35.1(typescript@5.8.3)
      eslint: 9.31.0
      typescript: 5.8.3
    transitivePeerDependencies:
      - supports-color

  '@typescript-eslint/utils@8.37.0(eslint@9.31.0)(typescript@5.8.3)':
    dependencies:
      '@eslint-community/eslint-utils': 4.7.0(eslint@9.31.0)
      '@typescript-eslint/scope-manager': 8.37.0
      '@typescript-eslint/types': 8.37.0
      '@typescript-eslint/typescript-estree': 8.37.0(typescript@5.8.3)
      eslint: 9.31.0
      typescript: 5.8.3
    transitivePeerDependencies:
      - supports-color

  '@typescript-eslint/visitor-keys@8.35.1':
    dependencies:
      '@typescript-eslint/types': 8.35.1
      eslint-visitor-keys: 4.2.1

  '@typescript-eslint/visitor-keys@8.37.0':
    dependencies:
      '@typescript-eslint/types': 8.37.0
      eslint-visitor-keys: 4.2.1

  '@typespec/ts-http-runtime@0.3.0':
    dependencies:
      http-proxy-agent: 7.0.2
      https-proxy-agent: 7.0.6
      tslib: 2.8.1
    transitivePeerDependencies:
      - supports-color

  '@unrs/resolver-binding-android-arm-eabi@1.10.1':
    optional: true

  '@unrs/resolver-binding-android-arm64@1.10.1':
    optional: true

  '@unrs/resolver-binding-darwin-arm64@1.10.1':
    optional: true

  '@unrs/resolver-binding-darwin-x64@1.10.1':
    optional: true

  '@unrs/resolver-binding-freebsd-x64@1.10.1':
    optional: true

  '@unrs/resolver-binding-linux-arm-gnueabihf@1.10.1':
    optional: true

  '@unrs/resolver-binding-linux-arm-musleabihf@1.10.1':
    optional: true

  '@unrs/resolver-binding-linux-arm64-gnu@1.10.1':
    optional: true

  '@unrs/resolver-binding-linux-arm64-musl@1.10.1':
    optional: true

  '@unrs/resolver-binding-linux-ppc64-gnu@1.10.1':
    optional: true

  '@unrs/resolver-binding-linux-riscv64-gnu@1.10.1':
    optional: true

  '@unrs/resolver-binding-linux-riscv64-musl@1.10.1':
    optional: true

  '@unrs/resolver-binding-linux-s390x-gnu@1.10.1':
    optional: true

  '@unrs/resolver-binding-linux-x64-gnu@1.10.1':
    optional: true

  '@unrs/resolver-binding-linux-x64-musl@1.10.1':
    optional: true

  '@unrs/resolver-binding-wasm32-wasi@1.10.1':
    dependencies:
      '@napi-rs/wasm-runtime': 0.2.11
    optional: true

  '@unrs/resolver-binding-win32-arm64-msvc@1.10.1':
    optional: true

  '@unrs/resolver-binding-win32-ia32-msvc@1.10.1':
    optional: true

  '@unrs/resolver-binding-win32-x64-msvc@1.10.1':
    optional: true

  '@urql/core@5.2.0':
    dependencies:
      '@0no-co/graphql.web': 1.1.2
      wonka: 6.3.5
    transitivePeerDependencies:
      - graphql

  '@urql/exchange-retry@1.3.2(@urql/core@5.2.0)':
    dependencies:
      '@urql/core': 5.2.0
      wonka: 6.3.5

  '@webassemblyjs/ast@1.14.1':
    dependencies:
      '@webassemblyjs/helper-numbers': 1.13.2
      '@webassemblyjs/helper-wasm-bytecode': 1.13.2

  '@webassemblyjs/floating-point-hex-parser@1.13.2': {}

  '@webassemblyjs/helper-api-error@1.13.2': {}

  '@webassemblyjs/helper-buffer@1.14.1': {}

  '@webassemblyjs/helper-numbers@1.13.2':
    dependencies:
      '@webassemblyjs/floating-point-hex-parser': 1.13.2
      '@webassemblyjs/helper-api-error': 1.13.2
      '@xtuc/long': 4.2.2

  '@webassemblyjs/helper-wasm-bytecode@1.13.2': {}

  '@webassemblyjs/helper-wasm-section@1.14.1':
    dependencies:
      '@webassemblyjs/ast': 1.14.1
      '@webassemblyjs/helper-buffer': 1.14.1
      '@webassemblyjs/helper-wasm-bytecode': 1.13.2
      '@webassemblyjs/wasm-gen': 1.14.1

  '@webassemblyjs/ieee754@1.13.2':
    dependencies:
      '@xtuc/ieee754': 1.2.0

  '@webassemblyjs/leb128@1.13.2':
    dependencies:
      '@xtuc/long': 4.2.2

  '@webassemblyjs/utf8@1.13.2': {}

  '@webassemblyjs/wasm-edit@1.14.1':
    dependencies:
      '@webassemblyjs/ast': 1.14.1
      '@webassemblyjs/helper-buffer': 1.14.1
      '@webassemblyjs/helper-wasm-bytecode': 1.13.2
      '@webassemblyjs/helper-wasm-section': 1.14.1
      '@webassemblyjs/wasm-gen': 1.14.1
      '@webassemblyjs/wasm-opt': 1.14.1
      '@webassemblyjs/wasm-parser': 1.14.1
      '@webassemblyjs/wast-printer': 1.14.1

  '@webassemblyjs/wasm-gen@1.14.1':
    dependencies:
      '@webassemblyjs/ast': 1.14.1
      '@webassemblyjs/helper-wasm-bytecode': 1.13.2
      '@webassemblyjs/ieee754': 1.13.2
      '@webassemblyjs/leb128': 1.13.2
      '@webassemblyjs/utf8': 1.13.2

  '@webassemblyjs/wasm-opt@1.14.1':
    dependencies:
      '@webassemblyjs/ast': 1.14.1
      '@webassemblyjs/helper-buffer': 1.14.1
      '@webassemblyjs/wasm-gen': 1.14.1
      '@webassemblyjs/wasm-parser': 1.14.1

  '@webassemblyjs/wasm-parser@1.14.1':
    dependencies:
      '@webassemblyjs/ast': 1.14.1
      '@webassemblyjs/helper-api-error': 1.13.2
      '@webassemblyjs/helper-wasm-bytecode': 1.13.2
      '@webassemblyjs/ieee754': 1.13.2
      '@webassemblyjs/leb128': 1.13.2
      '@webassemblyjs/utf8': 1.13.2

  '@webassemblyjs/wast-printer@1.14.1':
    dependencies:
      '@webassemblyjs/ast': 1.14.1
      '@xtuc/long': 4.2.2

  '@xhmikosr/archive-type@7.0.0':
    dependencies:
      file-type: 19.6.0

  '@xhmikosr/bin-check@7.0.3':
    dependencies:
      execa: 5.1.1
      isexe: 2.0.0

  '@xhmikosr/bin-wrapper@13.0.5':
    dependencies:
      '@xhmikosr/bin-check': 7.0.3
      '@xhmikosr/downloader': 15.0.1
      '@xhmikosr/os-filter-obj': 3.0.0
      bin-version-check: 5.1.0

  '@xhmikosr/decompress-tar@8.0.1':
    dependencies:
      file-type: 19.6.0
      is-stream: 2.0.1
      tar-stream: 3.1.7

  '@xhmikosr/decompress-tarbz2@8.0.2':
    dependencies:
      '@xhmikosr/decompress-tar': 8.0.1
      file-type: 19.6.0
      is-stream: 2.0.1
      seek-bzip: 2.0.0
      unbzip2-stream: 1.4.3

  '@xhmikosr/decompress-targz@8.0.1':
    dependencies:
      '@xhmikosr/decompress-tar': 8.0.1
      file-type: 19.6.0
      is-stream: 2.0.1

  '@xhmikosr/decompress-unzip@7.0.0':
    dependencies:
      file-type: 19.6.0
      get-stream: 6.0.1
      yauzl: 3.2.0

  '@xhmikosr/decompress@10.0.1':
    dependencies:
      '@xhmikosr/decompress-tar': 8.0.1
      '@xhmikosr/decompress-tarbz2': 8.0.2
      '@xhmikosr/decompress-targz': 8.0.1
      '@xhmikosr/decompress-unzip': 7.0.0
      graceful-fs: 4.2.11
      make-dir: 4.0.0
      strip-dirs: 3.0.0

  '@xhmikosr/downloader@15.0.1':
    dependencies:
      '@xhmikosr/archive-type': 7.0.0
      '@xhmikosr/decompress': 10.0.1
      content-disposition: 0.5.4
      defaults: 3.0.0
      ext-name: 5.0.0
      file-type: 19.6.0
      filenamify: 6.0.0
      get-stream: 6.0.1
      got: 13.0.0

  '@xhmikosr/os-filter-obj@3.0.0':
    dependencies:
      arch: 3.0.0

  '@xmldom/xmldom@0.8.10': {}

  '@xtuc/ieee754@1.2.0': {}

  '@xtuc/long@4.2.2': {}

  abort-controller@3.0.0:
    dependencies:
      event-target-shim: 5.0.1

  accepts@1.3.8:
    dependencies:
      mime-types: 2.1.35
      negotiator: 0.6.3

  accepts@2.0.0:
    dependencies:
      mime-types: 3.0.1
      negotiator: 1.0.0

  acorn-jsx@5.3.2(acorn@8.15.0):
    dependencies:
      acorn: 8.15.0

  acorn-walk@8.3.4:
    dependencies:
      acorn: 8.15.0

  acorn@8.15.0: {}

  agent-base@7.1.3: {}

  ajv-formats@2.1.1(ajv@8.17.1):
    optionalDependencies:
      ajv: 8.17.1

  ajv-formats@3.0.1(ajv@8.17.1):
    optionalDependencies:
      ajv: 8.17.1

  ajv-keywords@3.5.2(ajv@6.12.6):
    dependencies:
      ajv: 6.12.6

  ajv-keywords@5.1.0(ajv@8.17.1):
    dependencies:
      ajv: 8.17.1
      fast-deep-equal: 3.1.3

  ajv@6.12.6:
    dependencies:
      fast-deep-equal: 3.1.3
      fast-json-stable-stringify: 2.1.0
      json-schema-traverse: 0.4.1
      uri-js: 4.4.1

  ajv@8.17.1:
    dependencies:
      fast-deep-equal: 3.1.3
      fast-uri: 3.0.6
      json-schema-traverse: 1.0.0
      require-from-string: 2.0.2

  anser@1.4.10: {}

  ansi-colors@4.1.3: {}

  ansi-escapes@4.3.2:
    dependencies:
      type-fest: 0.21.3

  ansi-regex@4.1.1: {}

  ansi-regex@5.0.1: {}

  ansi-regex@6.1.0: {}

  ansi-styles@3.2.1:
    dependencies:
      color-convert: 1.9.3

  ansi-styles@4.3.0:
    dependencies:
      color-convert: 2.0.1

  ansi-styles@5.2.0: {}

  ansi-styles@6.2.1: {}

  ansis@3.17.0: {}

  any-promise@1.3.0: {}

  anymatch@3.1.3:
    dependencies:
      normalize-path: 3.0.0
      picomatch: 2.3.1

  app-root-path@3.1.0: {}

  append-field@1.0.0: {}

  arch@3.0.0: {}

  arg@4.1.0: {}

  arg@4.1.3: {}

  arg@5.0.2: {}

  argparse@1.0.10:
    dependencies:
      sprintf-js: 1.0.3

  argparse@2.0.1: {}

  aria-query@5.3.2: {}

  array-buffer-byte-length@1.0.2:
    dependencies:
      call-bound: 1.0.4
      is-array-buffer: 3.0.5

  array-includes@3.1.9:
    dependencies:
      call-bind: 1.0.8
      call-bound: 1.0.4
      define-properties: 1.2.1
      es-abstract: 1.24.0
      es-object-atoms: 1.1.1
      get-intrinsic: 1.3.0
      is-string: 1.1.1
      math-intrinsics: 1.1.0

  array-timsort@1.0.3: {}

  array.prototype.findlast@1.2.5:
    dependencies:
      call-bind: 1.0.8
      define-properties: 1.2.1
      es-abstract: 1.24.0
      es-errors: 1.3.0
      es-object-atoms: 1.1.1
      es-shim-unscopables: 1.1.0

  array.prototype.findlastindex@1.2.6:
    dependencies:
      call-bind: 1.0.8
      call-bound: 1.0.4
      define-properties: 1.2.1
      es-abstract: 1.24.0
      es-errors: 1.3.0
      es-object-atoms: 1.1.1
      es-shim-unscopables: 1.1.0

  array.prototype.flat@1.3.3:
    dependencies:
      call-bind: 1.0.8
      define-properties: 1.2.1
      es-abstract: 1.24.0
      es-shim-unscopables: 1.1.0

  array.prototype.flatmap@1.3.3:
    dependencies:
      call-bind: 1.0.8
      define-properties: 1.2.1
      es-abstract: 1.24.0
      es-shim-unscopables: 1.1.0

  array.prototype.tosorted@1.1.4:
    dependencies:
      call-bind: 1.0.8
      define-properties: 1.2.1
      es-abstract: 1.24.0
      es-errors: 1.3.0
      es-shim-unscopables: 1.1.0

  arraybuffer.prototype.slice@1.0.4:
    dependencies:
      array-buffer-byte-length: 1.0.2
      call-bind: 1.0.8
      define-properties: 1.2.1
      es-abstract: 1.24.0
      es-errors: 1.3.0
      get-intrinsic: 1.3.0
      is-array-buffer: 3.0.5

  asap@2.0.6: {}

  ast-types-flow@0.0.8: {}

  async-function@1.0.0: {}

  async-limiter@1.0.1: {}

  async@3.2.6: {}

  asynckit@0.4.0: {}

  available-typed-arrays@1.0.7:
    dependencies:
      possible-typed-array-names: 1.1.0

  axe-core@4.10.3: {}

  axios@1.10.0:
    dependencies:
      follow-redirects: 1.15.9
      form-data: 4.0.3
      proxy-from-env: 1.1.0
    transitivePeerDependencies:
      - debug

  axobject-query@4.1.0: {}

  b4a@1.6.7: {}

  babel-jest@29.7.0(@babel/core@7.28.0):
    dependencies:
      '@babel/core': 7.28.0
      '@jest/transform': 29.7.0
      '@types/babel__core': 7.20.5
      babel-plugin-istanbul: 6.1.1
      babel-preset-jest: 29.6.3(@babel/core@7.28.0)
      chalk: 4.1.2
      graceful-fs: 4.2.11
      slash: 3.0.0
    transitivePeerDependencies:
      - supports-color

  babel-plugin-istanbul@6.1.1:
    dependencies:
      '@babel/helper-plugin-utils': 7.27.1
      '@istanbuljs/load-nyc-config': 1.1.0
      '@istanbuljs/schema': 0.1.3
      istanbul-lib-instrument: 5.2.1
      test-exclude: 6.0.0
    transitivePeerDependencies:
      - supports-color

  babel-plugin-jest-hoist@29.6.3:
    dependencies:
      '@babel/template': 7.27.2
      '@babel/types': 7.28.0
      '@types/babel__core': 7.20.5
      '@types/babel__traverse': 7.20.7

  babel-plugin-polyfill-corejs2@0.4.14(@babel/core@7.28.0):
    dependencies:
      '@babel/compat-data': 7.28.0
      '@babel/core': 7.28.0
      '@babel/helper-define-polyfill-provider': 0.6.5(@babel/core@7.28.0)
      semver: 6.3.1
    transitivePeerDependencies:
      - supports-color

  babel-plugin-polyfill-corejs3@0.13.0(@babel/core@7.28.0):
    dependencies:
      '@babel/core': 7.28.0
      '@babel/helper-define-polyfill-provider': 0.6.5(@babel/core@7.28.0)
      core-js-compat: 3.43.0
    transitivePeerDependencies:
      - supports-color

  babel-plugin-polyfill-regenerator@0.6.5(@babel/core@7.28.0):
    dependencies:
      '@babel/core': 7.28.0
      '@babel/helper-define-polyfill-provider': 0.6.5(@babel/core@7.28.0)
    transitivePeerDependencies:
      - supports-color

  babel-plugin-react-native-web@0.19.13: {}

  babel-plugin-syntax-hermes-parser@0.25.1:
    dependencies:
      hermes-parser: 0.25.1

  babel-plugin-transform-flow-enums@0.0.2(@babel/core@7.28.0):
    dependencies:
      '@babel/plugin-syntax-flow': 7.27.1(@babel/core@7.28.0)
    transitivePeerDependencies:
      - '@babel/core'

  babel-preset-current-node-syntax@1.1.0(@babel/core@7.28.0):
    dependencies:
      '@babel/core': 7.28.0
      '@babel/plugin-syntax-async-generators': 7.8.4(@babel/core@7.28.0)
      '@babel/plugin-syntax-bigint': 7.8.3(@babel/core@7.28.0)
      '@babel/plugin-syntax-class-properties': 7.12.13(@babel/core@7.28.0)
      '@babel/plugin-syntax-class-static-block': 7.14.5(@babel/core@7.28.0)
      '@babel/plugin-syntax-import-attributes': 7.27.1(@babel/core@7.28.0)
      '@babel/plugin-syntax-import-meta': 7.10.4(@babel/core@7.28.0)
      '@babel/plugin-syntax-json-strings': 7.8.3(@babel/core@7.28.0)
      '@babel/plugin-syntax-logical-assignment-operators': 7.10.4(@babel/core@7.28.0)
      '@babel/plugin-syntax-nullish-coalescing-operator': 7.8.3(@babel/core@7.28.0)
      '@babel/plugin-syntax-numeric-separator': 7.10.4(@babel/core@7.28.0)
      '@babel/plugin-syntax-object-rest-spread': 7.8.3(@babel/core@7.28.0)
      '@babel/plugin-syntax-optional-catch-binding': 7.8.3(@babel/core@7.28.0)
      '@babel/plugin-syntax-optional-chaining': 7.8.3(@babel/core@7.28.0)
      '@babel/plugin-syntax-private-property-in-object': 7.14.5(@babel/core@7.28.0)
      '@babel/plugin-syntax-top-level-await': 7.14.5(@babel/core@7.28.0)

  babel-preset-expo@13.2.3(@babel/core@7.28.0):
    dependencies:
      '@babel/helper-module-imports': 7.27.1
      '@babel/plugin-proposal-decorators': 7.28.0(@babel/core@7.28.0)
      '@babel/plugin-proposal-export-default-from': 7.27.1(@babel/core@7.28.0)
      '@babel/plugin-syntax-export-default-from': 7.27.1(@babel/core@7.28.0)
      '@babel/plugin-transform-export-namespace-from': 7.27.1(@babel/core@7.28.0)
      '@babel/plugin-transform-flow-strip-types': 7.27.1(@babel/core@7.28.0)
      '@babel/plugin-transform-modules-commonjs': 7.27.1(@babel/core@7.28.0)
      '@babel/plugin-transform-object-rest-spread': 7.28.0(@babel/core@7.28.0)
      '@babel/plugin-transform-parameters': 7.27.7(@babel/core@7.28.0)
      '@babel/plugin-transform-private-methods': 7.27.1(@babel/core@7.28.0)
      '@babel/plugin-transform-private-property-in-object': 7.27.1(@babel/core@7.28.0)
      '@babel/plugin-transform-runtime': 7.28.0(@babel/core@7.28.0)
      '@babel/preset-react': 7.27.1(@babel/core@7.28.0)
      '@babel/preset-typescript': 7.27.1(@babel/core@7.28.0)
      '@react-native/babel-preset': 0.79.5(@babel/core@7.28.0)
      babel-plugin-react-native-web: 0.19.13
      babel-plugin-syntax-hermes-parser: 0.25.1
      babel-plugin-transform-flow-enums: 0.0.2(@babel/core@7.28.0)
      debug: 4.4.1
      react-refresh: 0.14.2
      resolve-from: 5.0.0
    transitivePeerDependencies:
      - '@babel/core'
      - supports-color

  babel-preset-jest@29.6.3(@babel/core@7.28.0):
    dependencies:
      '@babel/core': 7.28.0
      babel-plugin-jest-hoist: 29.6.3
      babel-preset-current-node-syntax: 1.1.0(@babel/core@7.28.0)

  balanced-match@1.0.2: {}

  bare-events@2.5.4:
    optional: true

  base64-js@1.5.1: {}

  better-opn@3.0.2:
    dependencies:
      open: 8.4.2

  big-integer@1.6.52: {}

  bin-version-check@5.1.0:
    dependencies:
      bin-version: 6.0.0
      semver: 7.7.2
      semver-truncate: 3.0.0

  bin-version@6.0.0:
    dependencies:
      execa: 5.1.1
      find-versions: 5.1.0

  binary-extensions@2.3.0: {}

  bl@4.1.0:
    dependencies:
      buffer: 5.7.1
      inherits: 2.0.4
      readable-stream: 3.6.2

  body-parser@2.2.0:
    dependencies:
      bytes: 3.1.2
      content-type: 1.0.5
      debug: 4.4.1(supports-color@5.5.0)
      http-errors: 2.0.0
      iconv-lite: 0.6.3
      on-finished: 2.4.1
      qs: 6.14.0
      raw-body: 3.0.0
      type-is: 2.0.1
    transitivePeerDependencies:
      - supports-color

  bplist-creator@0.1.0:
    dependencies:
      stream-buffers: 2.2.0

  bplist-parser@0.3.1:
    dependencies:
      big-integer: 1.6.52

  bplist-parser@0.3.2:
    dependencies:
      big-integer: 1.6.52

  brace-expansion@1.1.12:
    dependencies:
      balanced-match: 1.0.2
      concat-map: 0.0.1

  brace-expansion@2.0.2:
    dependencies:
      balanced-match: 1.0.2

  braces@3.0.3:
    dependencies:
      fill-range: 7.1.1

  browserslist@4.25.1:
    dependencies:
      caniuse-lite: 1.0.30001726
      electron-to-chromium: 1.5.179
      node-releases: 2.0.19
      update-browserslist-db: 1.1.3(browserslist@4.25.1)

  bs-logger@0.2.6:
    dependencies:
      fast-json-stable-stringify: 2.1.0

  bser@2.1.1:
    dependencies:
      node-int64: 0.4.0

  buffer-crc32@0.2.13: {}

  buffer-from@1.1.2: {}

  buffer@5.7.1:
    dependencies:
      base64-js: 1.5.1
      ieee754: 1.2.1

  buffer@6.0.3:
    dependencies:
      base64-js: 1.5.1
      ieee754: 1.2.1

  busboy@1.6.0:
    dependencies:
      streamsearch: 1.1.0

  bytes@3.1.2: {}

  cacheable-lookup@7.0.0: {}

  cacheable-request@10.2.14:
    dependencies:
      '@types/http-cache-semantics': 4.0.4
      get-stream: 6.0.1
      http-cache-semantics: 4.2.0
      keyv: 4.5.4
      mimic-response: 4.0.0
      normalize-url: 8.0.2
      responselike: 3.0.0

  call-bind-apply-helpers@1.0.2:
    dependencies:
      es-errors: 1.3.0
      function-bind: 1.1.2

  call-bind@1.0.8:
    dependencies:
      call-bind-apply-helpers: 1.0.2
      es-define-property: 1.0.1
      get-intrinsic: 1.3.0
      set-function-length: 1.2.2

  call-bound@1.0.4:
    dependencies:
      call-bind-apply-helpers: 1.0.2
      get-intrinsic: 1.3.0

  caller-callsite@2.0.0:
    dependencies:
      callsites: 2.0.0

  caller-path@2.0.0:
    dependencies:
      caller-callsite: 2.0.0

  callsites@2.0.0: {}

  callsites@3.1.0: {}

  camelcase@5.3.1: {}

  camelcase@6.3.0: {}

  caniuse-lite@1.0.30001726: {}

  chalk@2.4.2:
    dependencies:
      ansi-styles: 3.2.1
      escape-string-regexp: 1.0.5
      supports-color: 5.5.0

  chalk@4.1.2:
    dependencies:
      ansi-styles: 4.3.0
      supports-color: 7.2.0

  char-regex@1.0.2: {}

  chardet@0.7.0: {}

  chokidar@3.6.0:
    dependencies:
      anymatch: 3.1.3
      braces: 3.0.3
      glob-parent: 5.1.2
      is-binary-path: 2.1.0
      is-glob: 4.0.3
      normalize-path: 3.0.0
      readdirp: 3.6.0
    optionalDependencies:
      fsevents: 2.3.3

  chokidar@4.0.3:
    dependencies:
      readdirp: 4.1.2

  chownr@3.0.0: {}

  chrome-launcher@0.15.2:
    dependencies:
      '@types/node': 24.0.14
      escape-string-regexp: 4.0.0
      is-wsl: 2.2.0
      lighthouse-logger: 1.4.2
    transitivePeerDependencies:
      - supports-color

  chrome-trace-event@1.0.4: {}

  chromium-edge-launcher@0.2.0:
    dependencies:
      '@types/node': 24.0.14
      escape-string-regexp: 4.0.0
      is-wsl: 2.2.0
      lighthouse-logger: 1.4.2
      mkdirp: 1.0.4
      rimraf: 3.0.2
    transitivePeerDependencies:
      - supports-color

  ci-info@2.0.0: {}

  ci-info@3.9.0: {}

  cjs-module-lexer@1.4.3: {}

  class-transformer@0.5.1: {}

  class-validator@0.14.2:
    dependencies:
      '@types/validator': 13.15.2
      libphonenumber-js: 1.12.10
      validator: 13.15.15

  cli-cursor@2.1.0:
    dependencies:
      restore-cursor: 2.0.0

  cli-cursor@3.1.0:
    dependencies:
      restore-cursor: 3.1.0

  cli-spinners@2.9.2: {}

  cli-table3@0.6.5:
    dependencies:
      string-width: 4.2.3
    optionalDependencies:
      '@colors/colors': 1.5.0

  cli-width@4.1.0: {}

  client-only@0.0.1: {}

  cliui@8.0.1:
    dependencies:
      string-width: 4.2.3
      strip-ansi: 6.0.1
      wrap-ansi: 7.0.0

  clone@1.0.4: {}

  co@4.6.0: {}

  collect-v8-coverage@1.0.2: {}

  color-convert@1.9.3:
    dependencies:
      color-name: 1.1.3

  color-convert@2.0.1:
    dependencies:
      color-name: 1.1.4

  color-name@1.1.3: {}

  color-name@1.1.4: {}

  color-string@1.9.1:
    dependencies:
      color-name: 1.1.4
      simple-swizzle: 0.2.2

  color@4.2.3:
    dependencies:
      color-convert: 2.0.1
      color-string: 1.9.1

  combined-stream@1.0.8:
    dependencies:
      delayed-stream: 1.0.0

  commander@12.1.0: {}

  commander@2.20.3: {}

  commander@4.1.1: {}

  commander@6.2.1: {}

  commander@7.2.0: {}

  commander@8.3.0: {}

  comment-json@4.2.5:
    dependencies:
      array-timsort: 1.0.3
      core-util-is: 1.0.3
      esprima: 4.0.1
      has-own-prop: 2.0.0
      repeat-string: 1.6.1

  component-emitter@1.3.1: {}

  compressible@2.0.18:
    dependencies:
      mime-db: 1.54.0

  compression@1.8.0:
    dependencies:
      bytes: 3.1.2
      compressible: 2.0.18
      debug: 2.6.9
      negotiator: 0.6.4
      on-headers: 1.0.2
      safe-buffer: 5.2.1
      vary: 1.1.2
    transitivePeerDependencies:
      - supports-color

  concat-map@0.0.1: {}

  concat-stream@2.0.0:
    dependencies:
      buffer-from: 1.1.2
      inherits: 2.0.4
      readable-stream: 3.6.2
      typedarray: 0.0.6

  connect@3.7.0:
    dependencies:
      debug: 2.6.9
      finalhandler: 1.1.2
      parseurl: 1.3.3
      utils-merge: 1.0.1
    transitivePeerDependencies:
      - supports-color

  consola@3.4.2: {}

  content-disposition@0.5.4:
    dependencies:
      safe-buffer: 5.2.1

  content-disposition@1.0.0:
    dependencies:
      safe-buffer: 5.2.1

  content-type@1.0.5: {}

  convert-source-map@2.0.0: {}

  cookie-signature@1.2.2: {}

  cookie@0.7.2: {}

  cookiejar@2.1.4: {}

  core-js-compat@3.43.0:
    dependencies:
      browserslist: 4.25.1

  core-util-is@1.0.3: {}

  cors@2.8.5:
    dependencies:
      object-assign: 4.1.1
      vary: 1.1.2

  cosmiconfig@5.2.1:
    dependencies:
      import-fresh: 2.0.0
      is-directory: 0.3.1
      js-yaml: 3.14.1
      parse-json: 4.0.0

  cosmiconfig@8.3.6(typescript@5.8.3):
    dependencies:
      import-fresh: 3.3.1
      js-yaml: 4.1.0
      parse-json: 5.2.0
      path-type: 4.0.0
    optionalDependencies:
      typescript: 5.8.3

  create-jest@29.7.0(@types/node@22.16.4)(ts-node@10.9.2(@swc/core@1.12.14)(@types/node@22.16.4)(typescript@5.8.3)):
    dependencies:
      '@jest/types': 29.6.3
      chalk: 4.1.2
      exit: 0.1.2
      graceful-fs: 4.2.11
      jest-config: 29.7.0(@types/node@22.16.4)(ts-node@10.9.2(@swc/core@1.12.14)(@types/node@22.16.4)(typescript@5.8.3))
      jest-util: 29.7.0
      prompts: 2.4.2
    transitivePeerDependencies:
      - '@types/node'
      - babel-plugin-macros
      - supports-color
      - ts-node

  create-require@1.1.1: {}

  cross-fetch@3.2.0:
    dependencies:
      node-fetch: 2.7.0
    transitivePeerDependencies:
      - encoding

  cross-spawn@7.0.6:
    dependencies:
      path-key: 3.1.1
      shebang-command: 2.0.0
      which: 2.0.2

  crypto-random-string@2.0.0: {}

  css-in-js-utils@3.1.0:
    dependencies:
      hyphenate-style-name: 1.1.0

  csstype@3.1.3: {}

  damerau-levenshtein@1.0.8: {}

  data-view-buffer@1.0.2:
    dependencies:
      call-bound: 1.0.4
      es-errors: 1.3.0
      is-data-view: 1.0.2

  data-view-byte-length@1.0.2:
    dependencies:
      call-bound: 1.0.4
      es-errors: 1.3.0
      is-data-view: 1.0.2

  data-view-byte-offset@1.0.1:
    dependencies:
      call-bound: 1.0.4
      es-errors: 1.3.0
      is-data-view: 1.0.2

  dayjs@1.11.13: {}

  debug@2.6.9:
    dependencies:
      ms: 2.0.0

  debug@3.2.7:
    dependencies:
      ms: 2.1.3

  debug@4.4.1:
    dependencies:
      ms: 2.1.3

  debug@4.4.1(supports-color@5.5.0):
    dependencies:
      ms: 2.1.3
    optionalDependencies:
      supports-color: 5.5.0

  decode-uri-component@0.2.2: {}

  decompress-response@6.0.0:
    dependencies:
      mimic-response: 3.1.0

  dedent@1.6.0: {}

  deep-extend@0.6.0: {}

  deep-is@0.1.4: {}

  deepmerge@4.3.1: {}

  defaults@1.0.4:
    dependencies:
      clone: 1.0.4

  defaults@3.0.0: {}

  defer-to-connect@2.0.1: {}

  define-data-property@1.1.4:
    dependencies:
      es-define-property: 1.0.1
      es-errors: 1.3.0
      gopd: 1.2.0

  define-lazy-prop@2.0.0: {}

  define-properties@1.2.1:
    dependencies:
      define-data-property: 1.1.4
      has-property-descriptors: 1.0.2
      object-keys: 1.1.1

  delayed-stream@1.0.0: {}

  depd@2.0.0: {}

  destroy@1.2.0: {}

  detect-libc@1.0.3: {}

  detect-libc@2.0.4: {}

  detect-newline@3.1.0: {}

  dezalgo@1.0.4:
    dependencies:
      asap: 2.0.6
      wrappy: 1.0.2

  diff-sequences@29.6.3: {}

  diff@4.0.2: {}

  doctrine@2.1.0:
    dependencies:
      esutils: 2.0.3

  dotenv-expand@11.0.7:
    dependencies:
      dotenv: 16.6.1

  dotenv-expand@12.0.1:
    dependencies:
      dotenv: 16.6.1

  dotenv@16.4.7: {}

  dotenv@16.6.1: {}

  dunder-proto@1.0.1:
    dependencies:
      call-bind-apply-helpers: 1.0.2
      es-errors: 1.3.0
      gopd: 1.2.0

  eastasianwidth@0.2.0: {}

  ee-first@1.1.1: {}

  ejs@3.1.10:
    dependencies:
      jake: 10.9.2

  electron-to-chromium@1.5.179: {}

  emittery@0.13.1: {}

  emoji-regex@8.0.0: {}

  emoji-regex@9.2.2: {}

  encodeurl@1.0.2: {}

  encodeurl@2.0.0: {}

  enhanced-resolve@5.18.2:
    dependencies:
      graceful-fs: 4.2.11
      tapable: 2.2.2

  env-editor@0.4.2: {}

  error-ex@1.3.2:
    dependencies:
      is-arrayish: 0.2.1

  error-stack-parser@2.1.4:
    dependencies:
      stackframe: 1.3.4

  es-abstract@1.24.0:
    dependencies:
      array-buffer-byte-length: 1.0.2
      arraybuffer.prototype.slice: 1.0.4
      available-typed-arrays: 1.0.7
      call-bind: 1.0.8
      call-bound: 1.0.4
      data-view-buffer: 1.0.2
      data-view-byte-length: 1.0.2
      data-view-byte-offset: 1.0.1
      es-define-property: 1.0.1
      es-errors: 1.3.0
      es-object-atoms: 1.1.1
      es-set-tostringtag: 2.1.0
      es-to-primitive: 1.3.0
      function.prototype.name: 1.1.8
      get-intrinsic: 1.3.0
      get-proto: 1.0.1
      get-symbol-description: 1.1.0
      globalthis: 1.0.4
      gopd: 1.2.0
      has-property-descriptors: 1.0.2
      has-proto: 1.2.0
      has-symbols: 1.1.0
      hasown: 2.0.2
      internal-slot: 1.1.0
      is-array-buffer: 3.0.5
      is-callable: 1.2.7
      is-data-view: 1.0.2
      is-negative-zero: 2.0.3
      is-regex: 1.2.1
      is-set: 2.0.3
      is-shared-array-buffer: 1.0.4
      is-string: 1.1.1
      is-typed-array: 1.1.15
      is-weakref: 1.1.1
      math-intrinsics: 1.1.0
      object-inspect: 1.13.4
      object-keys: 1.1.1
      object.assign: 4.1.7
      own-keys: 1.0.1
      regexp.prototype.flags: 1.5.4
      safe-array-concat: 1.1.3
      safe-push-apply: 1.0.0
      safe-regex-test: 1.1.0
      set-proto: 1.0.0
      stop-iteration-iterator: 1.1.0
      string.prototype.trim: 1.2.10
      string.prototype.trimend: 1.0.9
      string.prototype.trimstart: 1.0.8
      typed-array-buffer: 1.0.3
      typed-array-byte-length: 1.0.3
      typed-array-byte-offset: 1.0.4
      typed-array-length: 1.0.7
      unbox-primitive: 1.1.0
      which-typed-array: 1.1.19

  es-define-property@1.0.1: {}

  es-errors@1.3.0: {}

  es-iterator-helpers@1.2.1:
    dependencies:
      call-bind: 1.0.8
      call-bound: 1.0.4
      define-properties: 1.2.1
      es-abstract: 1.24.0
      es-errors: 1.3.0
      es-set-tostringtag: 2.1.0
      function-bind: 1.1.2
      get-intrinsic: 1.3.0
      globalthis: 1.0.4
      gopd: 1.2.0
      has-property-descriptors: 1.0.2
      has-proto: 1.2.0
      has-symbols: 1.1.0
      internal-slot: 1.1.0
      iterator.prototype: 1.1.5
      safe-array-concat: 1.1.3

  es-module-lexer@1.7.0: {}

  es-object-atoms@1.1.1:
    dependencies:
      es-errors: 1.3.0

  es-set-tostringtag@2.1.0:
    dependencies:
      es-errors: 1.3.0
      get-intrinsic: 1.3.0
      has-tostringtag: 1.0.2
      hasown: 2.0.2

  es-shim-unscopables@1.1.0:
    dependencies:
      hasown: 2.0.2

  es-to-primitive@1.3.0:
    dependencies:
      is-callable: 1.2.7
      is-date-object: 1.1.0
      is-symbol: 1.1.1

  escalade@3.2.0: {}

  escape-html@1.0.3: {}

  escape-string-regexp@1.0.5: {}

  escape-string-regexp@2.0.0: {}

  escape-string-regexp@4.0.0: {}

  eslint-config-next@15.3.4(eslint@9.31.0)(typescript@5.8.3):
    dependencies:
      '@next/eslint-plugin-next': 15.3.4
      '@rushstack/eslint-patch': 1.12.0
      '@typescript-eslint/eslint-plugin': 8.35.1(@typescript-eslint/parser@8.35.1(eslint@9.31.0)(typescript@5.8.3))(eslint@9.31.0)(typescript@5.8.3)
      '@typescript-eslint/parser': 8.35.1(eslint@9.31.0)(typescript@5.8.3)
      eslint: 9.31.0
      eslint-import-resolver-node: 0.3.9
      eslint-import-resolver-typescript: 3.10.1(eslint-plugin-import@2.32.0)(eslint@9.31.0)
      eslint-plugin-import: 2.32.0(@typescript-eslint/parser@8.35.1(eslint@9.31.0)(typescript@5.8.3))(eslint-import-resolver-typescript@3.10.1)(eslint@9.31.0)
      eslint-plugin-jsx-a11y: 6.10.2(eslint@9.31.0)
      eslint-plugin-react: 7.37.5(eslint@9.31.0)
      eslint-plugin-react-hooks: 5.2.0(eslint@9.31.0)
    optionalDependencies:
      typescript: 5.8.3
    transitivePeerDependencies:
      - eslint-import-resolver-webpack
      - eslint-plugin-import-x
      - supports-color

  eslint-config-prettier@10.1.5(eslint@9.31.0):
    dependencies:
      eslint: 9.31.0

  eslint-import-resolver-node@0.3.9:
    dependencies:
      debug: 3.2.7
      is-core-module: 2.16.1
      resolve: 1.22.10
    transitivePeerDependencies:
      - supports-color

  eslint-import-resolver-typescript@3.10.1(eslint-plugin-import@2.32.0)(eslint@9.31.0):
    dependencies:
      '@nolyfill/is-core-module': 1.0.39
      debug: 4.4.1(supports-color@5.5.0)
      eslint: 9.31.0
      get-tsconfig: 4.10.1
      is-bun-module: 2.0.0
      stable-hash: 0.0.5
      tinyglobby: 0.2.14
      unrs-resolver: 1.10.1
    optionalDependencies:
      eslint-plugin-import: 2.32.0(@typescript-eslint/parser@8.35.1(eslint@9.31.0)(typescript@5.8.3))(eslint-import-resolver-typescript@3.10.1)(eslint@9.31.0)
    transitivePeerDependencies:
      - supports-color

  eslint-module-utils@2.12.1(@typescript-eslint/parser@8.35.1(eslint@9.31.0)(typescript@5.8.3))(eslint-import-resolver-node@0.3.9)(eslint-import-resolver-typescript@3.10.1)(eslint@9.31.0):
    dependencies:
      debug: 3.2.7
    optionalDependencies:
      '@typescript-eslint/parser': 8.35.1(eslint@9.31.0)(typescript@5.8.3)
      eslint: 9.31.0
      eslint-import-resolver-node: 0.3.9
      eslint-import-resolver-typescript: 3.10.1(eslint-plugin-import@2.32.0)(eslint@9.31.0)
    transitivePeerDependencies:
      - supports-color

  eslint-plugin-import@2.32.0(@typescript-eslint/parser@8.35.1(eslint@9.31.0)(typescript@5.8.3))(eslint-import-resolver-typescript@3.10.1)(eslint@9.31.0):
    dependencies:
      '@rtsao/scc': 1.1.0
      array-includes: 3.1.9
      array.prototype.findlastindex: 1.2.6
      array.prototype.flat: 1.3.3
      array.prototype.flatmap: 1.3.3
      debug: 3.2.7
      doctrine: 2.1.0
      eslint: 9.31.0
      eslint-import-resolver-node: 0.3.9
      eslint-module-utils: 2.12.1(@typescript-eslint/parser@8.35.1(eslint@9.31.0)(typescript@5.8.3))(eslint-import-resolver-node@0.3.9)(eslint-import-resolver-typescript@3.10.1)(eslint@9.31.0)
      hasown: 2.0.2
      is-core-module: 2.16.1
      is-glob: 4.0.3
      minimatch: 3.1.2
      object.fromentries: 2.0.8
      object.groupby: 1.0.3
      object.values: 1.2.1
      semver: 6.3.1
      string.prototype.trimend: 1.0.9
      tsconfig-paths: 3.15.0
    optionalDependencies:
      '@typescript-eslint/parser': 8.35.1(eslint@9.31.0)(typescript@5.8.3)
    transitivePeerDependencies:
      - eslint-import-resolver-typescript
      - eslint-import-resolver-webpack
      - supports-color

  eslint-plugin-jsx-a11y@6.10.2(eslint@9.31.0):
    dependencies:
      aria-query: 5.3.2
      array-includes: 3.1.9
      array.prototype.flatmap: 1.3.3
      ast-types-flow: 0.0.8
      axe-core: 4.10.3
      axobject-query: 4.1.0
      damerau-levenshtein: 1.0.8
      emoji-regex: 9.2.2
      eslint: 9.31.0
      hasown: 2.0.2
      jsx-ast-utils: 3.3.5
      language-tags: 1.0.9
      minimatch: 3.1.2
      object.fromentries: 2.0.8
      safe-regex-test: 1.1.0
      string.prototype.includes: 2.0.1

  eslint-plugin-prettier@5.5.1(@types/eslint@9.6.1)(eslint-config-prettier@10.1.5(eslint@9.31.0))(eslint@9.31.0)(prettier@3.6.2):
    dependencies:
      eslint: 9.31.0
      prettier: 3.6.2
      prettier-linter-helpers: 1.0.0
      synckit: 0.11.8
    optionalDependencies:
      '@types/eslint': 9.6.1
      eslint-config-prettier: 10.1.5(eslint@9.31.0)

  eslint-plugin-react-hooks@5.2.0(eslint@9.31.0):
    dependencies:
      eslint: 9.31.0

  eslint-plugin-react@7.37.5(eslint@9.31.0):
    dependencies:
      array-includes: 3.1.9
      array.prototype.findlast: 1.2.5
      array.prototype.flatmap: 1.3.3
      array.prototype.tosorted: 1.1.4
      doctrine: 2.1.0
      es-iterator-helpers: 1.2.1
      eslint: 9.31.0
      estraverse: 5.3.0
      hasown: 2.0.2
      jsx-ast-utils: 3.3.5
      minimatch: 3.1.2
      object.entries: 1.1.9
      object.fromentries: 2.0.8
      object.values: 1.2.1
      prop-types: 15.8.1
      resolve: 2.0.0-next.5
      semver: 6.3.1
      string.prototype.matchall: 4.0.12
      string.prototype.repeat: 1.0.0

  eslint-scope@5.1.1:
    dependencies:
      esrecurse: 4.3.0
      estraverse: 4.3.0

  eslint-scope@8.4.0:
    dependencies:
      esrecurse: 4.3.0
      estraverse: 5.3.0

  eslint-visitor-keys@3.4.3: {}

  eslint-visitor-keys@4.2.1: {}

  eslint@9.31.0:
    dependencies:
      '@eslint-community/eslint-utils': 4.7.0(eslint@9.31.0)
      '@eslint-community/regexpp': 4.12.1
      '@eslint/config-array': 0.21.0
      '@eslint/config-helpers': 0.3.0
      '@eslint/core': 0.15.1
      '@eslint/eslintrc': 3.3.1
      '@eslint/js': 9.31.0
      '@eslint/plugin-kit': 0.3.3
      '@humanfs/node': 0.16.6
      '@humanwhocodes/module-importer': 1.0.1
      '@humanwhocodes/retry': 0.4.3
      '@types/estree': 1.0.8
      '@types/json-schema': 7.0.15
      ajv: 6.12.6
      chalk: 4.1.2
      cross-spawn: 7.0.6
      debug: 4.4.1(supports-color@5.5.0)
      escape-string-regexp: 4.0.0
      eslint-scope: 8.4.0
      eslint-visitor-keys: 4.2.1
      espree: 10.4.0
      esquery: 1.6.0
      esutils: 2.0.3
      fast-deep-equal: 3.1.3
      file-entry-cache: 8.0.0
      find-up: 5.0.0
      glob-parent: 6.0.2
      ignore: 5.3.2
      imurmurhash: 0.1.4
      is-glob: 4.0.3
      json-stable-stringify-without-jsonify: 1.0.1
      lodash.merge: 4.6.2
      minimatch: 3.1.2
      natural-compare: 1.4.0
      optionator: 0.9.4
    transitivePeerDependencies:
      - supports-color

  espree@10.4.0:
    dependencies:
      acorn: 8.15.0
      acorn-jsx: 5.3.2(acorn@8.15.0)
      eslint-visitor-keys: 4.2.1

  esprima@4.0.1: {}

  esquery@1.6.0:
    dependencies:
      estraverse: 5.3.0

  esrecurse@4.3.0:
    dependencies:
      estraverse: 5.3.0

  estraverse@4.3.0: {}

  estraverse@5.3.0: {}

  esutils@2.0.3: {}

  etag@1.8.1: {}

  event-target-shim@5.0.1: {}

  events@3.3.0: {}

  exec-async@2.2.0: {}

  execa@5.1.1:
    dependencies:
      cross-spawn: 7.0.6
      get-stream: 6.0.1
      human-signals: 2.1.0
      is-stream: 2.0.1
      merge-stream: 2.0.0
      npm-run-path: 4.0.1
      onetime: 5.1.2
      signal-exit: 3.0.7
      strip-final-newline: 2.0.0

  exit@0.1.2: {}

  expect@29.7.0:
    dependencies:
      '@jest/expect-utils': 29.7.0
      jest-get-type: 29.6.3
      jest-matcher-utils: 29.7.0
      jest-message-util: 29.7.0
      jest-util: 29.7.0

  expo-asset@11.1.7(expo@53.0.19(@babel/core@7.28.0)(@expo/metro-runtime@5.0.4(react-native@0.79.5(@babel/core@7.28.0)(@types/react@19.0.14)(react@19.0.0)))(react-native@0.79.5(@babel/core@7.28.0)(@types/react@19.0.14)(react@19.0.0))(react@19.0.0))(react-native@0.79.5(@babel/core@7.28.0)(@types/react@19.0.14)(react@19.0.0))(react@19.0.0):
    dependencies:
      '@expo/image-utils': 0.7.6
      expo: 53.0.19(@babel/core@7.28.0)(@expo/metro-runtime@5.0.4(react-native@0.79.5(@babel/core@7.28.0)(@types/react@19.0.14)(react@19.0.0)))(react-native@0.79.5(@babel/core@7.28.0)(@types/react@19.0.14)(react@19.0.0))(react@19.0.0)
      expo-constants: 17.1.7(expo@53.0.19(@babel/core@7.28.0)(@expo/metro-runtime@5.0.4(react-native@0.79.5(@babel/core@7.28.0)(@types/react@19.0.14)(react@19.0.0)))(react-native@0.79.5(@babel/core@7.28.0)(@types/react@19.0.14)(react@19.0.0))(react@19.0.0))(react-native@0.79.5(@babel/core@7.28.0)(@types/react@19.0.14)(react@19.0.0))
      react: 19.0.0
      react-native: 0.79.5(@babel/core@7.28.0)(@types/react@19.0.14)(react@19.0.0)
    transitivePeerDependencies:
      - supports-color

  expo-constants@17.1.7(expo@53.0.19(@babel/core@7.28.0)(@expo/metro-runtime@5.0.4(react-native@0.79.5(@babel/core@7.28.0)(@types/react@19.0.14)(react@19.0.0)))(react-native@0.79.5(@babel/core@7.28.0)(@types/react@19.0.14)(react@19.0.0))(react@19.0.0))(react-native@0.79.5(@babel/core@7.28.0)(@types/react@19.0.14)(react@19.0.0)):
    dependencies:
      '@expo/config': 11.0.13
      '@expo/env': 1.0.7
      expo: 53.0.19(@babel/core@7.28.0)(@expo/metro-runtime@5.0.4(react-native@0.79.5(@babel/core@7.28.0)(@types/react@19.0.14)(react@19.0.0)))(react-native@0.79.5(@babel/core@7.28.0)(@types/react@19.0.14)(react@19.0.0))(react@19.0.0)
      react-native: 0.79.5(@babel/core@7.28.0)(@types/react@19.0.14)(react@19.0.0)
    transitivePeerDependencies:
      - supports-color

  expo-eas-client@0.14.4: {}

  expo-file-system@18.1.11(expo@53.0.19(@babel/core@7.28.0)(@expo/metro-runtime@5.0.4(react-native@0.79.5(@babel/core@7.28.0)(@types/react@19.0.14)(react@19.0.0)))(react-native@0.79.5(@babel/core@7.28.0)(@types/react@19.0.14)(react@19.0.0))(react@19.0.0))(react-native@0.79.5(@babel/core@7.28.0)(@types/react@19.0.14)(react@19.0.0)):
    dependencies:
      expo: 53.0.19(@babel/core@7.28.0)(@expo/metro-runtime@5.0.4(react-native@0.79.5(@babel/core@7.28.0)(@types/react@19.0.14)(react@19.0.0)))(react-native@0.79.5(@babel/core@7.28.0)(@types/react@19.0.14)(react@19.0.0))(react@19.0.0)
      react-native: 0.79.5(@babel/core@7.28.0)(@types/react@19.0.14)(react@19.0.0)

  expo-font@13.3.2(expo@53.0.19(@babel/core@7.28.0)(@expo/metro-runtime@5.0.4(react-native@0.79.5(@babel/core@7.28.0)(@types/react@19.0.14)(react@19.0.0)))(react-native@0.79.5(@babel/core@7.28.0)(@types/react@19.0.14)(react@19.0.0))(react@19.0.0))(react@19.0.0):
    dependencies:
      expo: 53.0.19(@babel/core@7.28.0)(@expo/metro-runtime@5.0.4(react-native@0.79.5(@babel/core@7.28.0)(@types/react@19.0.14)(react@19.0.0)))(react-native@0.79.5(@babel/core@7.28.0)(@types/react@19.0.14)(react@19.0.0))(react@19.0.0)
      fontfaceobserver: 2.3.0
      react: 19.0.0

  expo-json-utils@0.15.0: {}

  expo-keep-awake@14.1.4(expo@53.0.19(@babel/core@7.28.0)(@expo/metro-runtime@5.0.4(react-native@0.79.5(@babel/core@7.28.0)(@types/react@19.0.14)(react@19.0.0)))(react-native@0.79.5(@babel/core@7.28.0)(@types/react@19.0.14)(react@19.0.0))(react@19.0.0))(react@19.0.0):
    dependencies:
      expo: 53.0.19(@babel/core@7.28.0)(@expo/metro-runtime@5.0.4(react-native@0.79.5(@babel/core@7.28.0)(@types/react@19.0.14)(react@19.0.0)))(react-native@0.79.5(@babel/core@7.28.0)(@types/react@19.0.14)(react@19.0.0))(react@19.0.0)
      react: 19.0.0

  expo-linking@7.1.7(expo@53.0.19(@babel/core@7.28.0)(@expo/metro-runtime@5.0.4(react-native@0.79.5(@babel/core@7.28.0)(@types/react@19.0.14)(react@19.0.0)))(react-native@0.79.5(@babel/core@7.28.0)(@types/react@19.0.14)(react@19.0.0))(react@19.0.0))(react-native@0.79.5(@babel/core@7.28.0)(@types/react@19.0.14)(react@19.0.0))(react@19.0.0):
    dependencies:
      expo-constants: 17.1.7(expo@53.0.19(@babel/core@7.28.0)(@expo/metro-runtime@5.0.4(react-native@0.79.5(@babel/core@7.28.0)(@types/react@19.0.14)(react@19.0.0)))(react-native@0.79.5(@babel/core@7.28.0)(@types/react@19.0.14)(react@19.0.0))(react@19.0.0))(react-native@0.79.5(@babel/core@7.28.0)(@types/react@19.0.14)(react@19.0.0))
      invariant: 2.2.4
      react: 19.0.0
      react-native: 0.79.5(@babel/core@7.28.0)(@types/react@19.0.14)(react@19.0.0)
    transitivePeerDependencies:
      - expo
      - supports-color

  expo-manifests@0.16.6(expo@53.0.19(@babel/core@7.28.0)(@expo/metro-runtime@5.0.4(react-native@0.79.5(@babel/core@7.28.0)(@types/react@19.0.14)(react@19.0.0)))(react-native@0.79.5(@babel/core@7.28.0)(@types/react@19.0.14)(react@19.0.0))(react@19.0.0)):
    dependencies:
      '@expo/config': 11.0.13
      expo: 53.0.19(@babel/core@7.28.0)(@expo/metro-runtime@5.0.4(react-native@0.79.5(@babel/core@7.28.0)(@types/react@19.0.14)(react@19.0.0)))(react-native@0.79.5(@babel/core@7.28.0)(@types/react@19.0.14)(react@19.0.0))(react@19.0.0)
      expo-json-utils: 0.15.0
    transitivePeerDependencies:
      - supports-color

  expo-modules-autolinking@2.1.14:
    dependencies:
      '@expo/spawn-async': 1.7.2
      chalk: 4.1.2
      commander: 7.2.0
      find-up: 5.0.0
      glob: 10.4.5
      require-from-string: 2.0.2
      resolve-from: 5.0.0

  expo-modules-core@2.4.2:
    dependencies:
      invariant: 2.2.4

  expo-router@5.1.3(e7302648c4a9ea1d3fdd923acd61d818):
    dependencies:
      '@expo/metro-runtime': 5.0.4(react-native@0.79.5(@babel/core@7.28.0)(@types/react@19.0.14)(react@19.0.0))
      '@expo/server': 0.6.3
      '@radix-ui/react-slot': 1.2.0(@types/react@19.0.14)(react@19.0.0)
      '@react-navigation/bottom-tabs': 7.4.2(@react-navigation/native@7.1.14(react-native@0.79.5(@babel/core@7.28.0)(@types/react@19.0.14)(react@19.0.0))(react@19.0.0))(react-native-safe-area-context@5.4.0(react-native@0.79.5(@babel/core@7.28.0)(@types/react@19.0.14)(react@19.0.0))(react@19.0.0))(react-native-screens@4.11.1(react-native@0.79.5(@babel/core@7.28.0)(@types/react@19.0.14)(react@19.0.0))(react@19.0.0))(react-native@0.79.5(@babel/core@7.28.0)(@types/react@19.0.14)(react@19.0.0))(react@19.0.0)
      '@react-navigation/native': 7.1.14(react-native@0.79.5(@babel/core@7.28.0)(@types/react@19.0.14)(react@19.0.0))(react@19.0.0)
      '@react-navigation/native-stack': 7.3.21(@react-navigation/native@7.1.14(react-native@0.79.5(@babel/core@7.28.0)(@types/react@19.0.14)(react@19.0.0))(react@19.0.0))(react-native-safe-area-context@5.4.0(react-native@0.79.5(@babel/core@7.28.0)(@types/react@19.0.14)(react@19.0.0))(react@19.0.0))(react-native-screens@4.11.1(react-native@0.79.5(@babel/core@7.28.0)(@types/react@19.0.14)(react@19.0.0))(react@19.0.0))(react-native@0.79.5(@babel/core@7.28.0)(@types/react@19.0.14)(react@19.0.0))(react@19.0.0)
      client-only: 0.0.1
      expo: 53.0.19(@babel/core@7.28.0)(@expo/metro-runtime@5.0.4(react-native@0.79.5(@babel/core@7.28.0)(@types/react@19.0.14)(react@19.0.0)))(react-native@0.79.5(@babel/core@7.28.0)(@types/react@19.0.14)(react@19.0.0))(react@19.0.0)
      expo-constants: 17.1.7(expo@53.0.19(@babel/core@7.28.0)(@expo/metro-runtime@5.0.4(react-native@0.79.5(@babel/core@7.28.0)(@types/react@19.0.14)(react@19.0.0)))(react-native@0.79.5(@babel/core@7.28.0)(@types/react@19.0.14)(react@19.0.0))(react@19.0.0))(react-native@0.79.5(@babel/core@7.28.0)(@types/react@19.0.14)(react@19.0.0))
      expo-linking: 7.1.7(expo@53.0.19(@babel/core@7.28.0)(@expo/metro-runtime@5.0.4(react-native@0.79.5(@babel/core@7.28.0)(@types/react@19.0.14)(react@19.0.0)))(react-native@0.79.5(@babel/core@7.28.0)(@types/react@19.0.14)(react@19.0.0))(react@19.0.0))(react-native@0.79.5(@babel/core@7.28.0)(@types/react@19.0.14)(react@19.0.0))(react@19.0.0)
      invariant: 2.2.4
      react-fast-compare: 3.2.2
      react-native-is-edge-to-edge: 1.2.1(react-native@0.79.5(@babel/core@7.28.0)(@types/react@19.0.14)(react@19.0.0))(react@19.0.0)
      react-native-safe-area-context: 5.4.0(react-native@0.79.5(@babel/core@7.28.0)(@types/react@19.0.14)(react@19.0.0))(react@19.0.0)
      react-native-screens: 4.11.1(react-native@0.79.5(@babel/core@7.28.0)(@types/react@19.0.14)(react@19.0.0))(react@19.0.0)
      schema-utils: 4.3.2
      semver: 7.6.3
      server-only: 0.0.1
      shallowequal: 1.1.0
    transitivePeerDependencies:
      - '@react-native-masked-view/masked-view'
      - '@types/react'
      - react
      - react-native
      - supports-color

  expo-status-bar@2.2.3(react-native@0.79.5(@babel/core@7.28.0)(@types/react@19.0.14)(react@19.0.0))(react@19.0.0):
    dependencies:
      react: 19.0.0
      react-native: 0.79.5(@babel/core@7.28.0)(@types/react@19.0.14)(react@19.0.0)
      react-native-edge-to-edge: 1.6.0(react-native@0.79.5(@babel/core@7.28.0)(@types/react@19.0.14)(react@19.0.0))(react@19.0.0)
      react-native-is-edge-to-edge: 1.2.1(react-native@0.79.5(@babel/core@7.28.0)(@types/react@19.0.14)(react@19.0.0))(react@19.0.0)

  expo-structured-headers@4.1.0: {}

  expo-updates-interface@1.1.0(expo@53.0.19(@babel/core@7.28.0)(@expo/metro-runtime@5.0.4(react-native@0.79.5(@babel/core@7.28.0)(@types/react@19.0.14)(react@19.0.0)))(react-native@0.79.5(@babel/core@7.28.0)(@types/react@19.0.14)(react@19.0.0))(react@19.0.0)):
    dependencies:
      expo: 53.0.19(@babel/core@7.28.0)(@expo/metro-runtime@5.0.4(react-native@0.79.5(@babel/core@7.28.0)(@types/react@19.0.14)(react@19.0.0)))(react-native@0.79.5(@babel/core@7.28.0)(@types/react@19.0.14)(react@19.0.0))(react@19.0.0)

  expo-updates@0.28.17(expo@53.0.19(@babel/core@7.28.0)(@expo/metro-runtime@5.0.4(react-native@0.79.5(@babel/core@7.28.0)(@types/react@19.0.14)(react@19.0.0)))(react-native@0.79.5(@babel/core@7.28.0)(@types/react@19.0.14)(react@19.0.0))(react@19.0.0))(react@19.0.0):
    dependencies:
      '@expo/code-signing-certificates': 0.0.5
      '@expo/config': 11.0.13
      '@expo/config-plugins': 10.1.2
      '@expo/spawn-async': 1.7.2
      arg: 4.1.0
      chalk: 4.1.2
      expo: 53.0.19(@babel/core@7.28.0)(@expo/metro-runtime@5.0.4(react-native@0.79.5(@babel/core@7.28.0)(@types/react@19.0.14)(react@19.0.0)))(react-native@0.79.5(@babel/core@7.28.0)(@types/react@19.0.14)(react@19.0.0))(react@19.0.0)
      expo-eas-client: 0.14.4
      expo-manifests: 0.16.6(expo@53.0.19(@babel/core@7.28.0)(@expo/metro-runtime@5.0.4(react-native@0.79.5(@babel/core@7.28.0)(@types/react@19.0.14)(react@19.0.0)))(react-native@0.79.5(@babel/core@7.28.0)(@types/react@19.0.14)(react@19.0.0))(react@19.0.0))
      expo-structured-headers: 4.1.0
      expo-updates-interface: 1.1.0(expo@53.0.19(@babel/core@7.28.0)(@expo/metro-runtime@5.0.4(react-native@0.79.5(@babel/core@7.28.0)(@types/react@19.0.14)(react@19.0.0)))(react-native@0.79.5(@babel/core@7.28.0)(@types/react@19.0.14)(react@19.0.0))(react@19.0.0))
      glob: 10.4.5
      ignore: 5.3.2
      react: 19.0.0
      resolve-from: 5.0.0
    transitivePeerDependencies:
      - supports-color

  expo@53.0.19(@babel/core@7.28.0)(@expo/metro-runtime@5.0.4(react-native@0.79.5(@babel/core@7.28.0)(@types/react@19.0.14)(react@19.0.0)))(react-native@0.79.5(@babel/core@7.28.0)(@types/react@19.0.14)(react@19.0.0))(react@19.0.0):
    dependencies:
      '@babel/runtime': 7.27.6
      '@expo/cli': 0.24.20
      '@expo/config': 11.0.13
      '@expo/config-plugins': 10.1.2
      '@expo/fingerprint': 0.13.4
      '@expo/metro-config': 0.20.17
      '@expo/vector-icons': 14.1.0(expo-font@13.3.2(expo@53.0.19(@babel/core@7.28.0)(@expo/metro-runtime@5.0.4(react-native@0.79.5(@babel/core@7.28.0)(@types/react@19.0.14)(react@19.0.0)))(react-native@0.79.5(@babel/core@7.28.0)(@types/react@19.0.14)(react@19.0.0))(react@19.0.0))(react@19.0.0))(react-native@0.79.5(@babel/core@7.28.0)(@types/react@19.0.14)(react@19.0.0))(react@19.0.0)
      babel-preset-expo: 13.2.3(@babel/core@7.28.0)
      expo-asset: 11.1.7(expo@53.0.19(@babel/core@7.28.0)(@expo/metro-runtime@5.0.4(react-native@0.79.5(@babel/core@7.28.0)(@types/react@19.0.14)(react@19.0.0)))(react-native@0.79.5(@babel/core@7.28.0)(@types/react@19.0.14)(react@19.0.0))(react@19.0.0))(react-native@0.79.5(@babel/core@7.28.0)(@types/react@19.0.14)(react@19.0.0))(react@19.0.0)
      expo-constants: 17.1.7(expo@53.0.19(@babel/core@7.28.0)(@expo/metro-runtime@5.0.4(react-native@0.79.5(@babel/core@7.28.0)(@types/react@19.0.14)(react@19.0.0)))(react-native@0.79.5(@babel/core@7.28.0)(@types/react@19.0.14)(react@19.0.0))(react@19.0.0))(react-native@0.79.5(@babel/core@7.28.0)(@types/react@19.0.14)(react@19.0.0))
      expo-file-system: 18.1.11(expo@53.0.19(@babel/core@7.28.0)(@expo/metro-runtime@5.0.4(react-native@0.79.5(@babel/core@7.28.0)(@types/react@19.0.14)(react@19.0.0)))(react-native@0.79.5(@babel/core@7.28.0)(@types/react@19.0.14)(react@19.0.0))(react@19.0.0))(react-native@0.79.5(@babel/core@7.28.0)(@types/react@19.0.14)(react@19.0.0))
      expo-font: 13.3.2(expo@53.0.19(@babel/core@7.28.0)(@expo/metro-runtime@5.0.4(react-native@0.79.5(@babel/core@7.28.0)(@types/react@19.0.14)(react@19.0.0)))(react-native@0.79.5(@babel/core@7.28.0)(@types/react@19.0.14)(react@19.0.0))(react@19.0.0))(react@19.0.0)
      expo-keep-awake: 14.1.4(expo@53.0.19(@babel/core@7.28.0)(@expo/metro-runtime@5.0.4(react-native@0.79.5(@babel/core@7.28.0)(@types/react@19.0.14)(react@19.0.0)))(react-native@0.79.5(@babel/core@7.28.0)(@types/react@19.0.14)(react@19.0.0))(react@19.0.0))(react@19.0.0)
      expo-modules-autolinking: 2.1.14
      expo-modules-core: 2.4.2
      react: 19.0.0
      react-native: 0.79.5(@babel/core@7.28.0)(@types/react@19.0.14)(react@19.0.0)
      react-native-edge-to-edge: 1.6.0(react-native@0.79.5(@babel/core@7.28.0)(@types/react@19.0.14)(react@19.0.0))(react@19.0.0)
      whatwg-url-without-unicode: 8.0.0-3
    optionalDependencies:
      '@expo/metro-runtime': 5.0.4(react-native@0.79.5(@babel/core@7.28.0)(@types/react@19.0.14)(react@19.0.0))
    transitivePeerDependencies:
      - '@babel/core'
      - babel-plugin-react-compiler
      - bufferutil
      - graphql
      - supports-color
      - utf-8-validate

  exponential-backoff@3.1.2: {}

  express@5.1.0:
    dependencies:
      accepts: 2.0.0
      body-parser: 2.2.0
      content-disposition: 1.0.0
      content-type: 1.0.5
      cookie: 0.7.2
      cookie-signature: 1.2.2
      debug: 4.4.1(supports-color@5.5.0)
      encodeurl: 2.0.0
      escape-html: 1.0.3
      etag: 1.8.1
      finalhandler: 2.1.0
      fresh: 2.0.0
      http-errors: 2.0.0
      merge-descriptors: 2.0.0
      mime-types: 3.0.1
      on-finished: 2.4.1
      once: 1.4.0
      parseurl: 1.3.3
      proxy-addr: 2.0.7
      qs: 6.14.0
      range-parser: 1.2.1
      router: 2.2.0
      send: 1.2.0
      serve-static: 2.2.0
      statuses: 2.0.2
      type-is: 2.0.1
      vary: 1.1.2
    transitivePeerDependencies:
      - supports-color

  ext-list@2.2.2:
    dependencies:
      mime-db: 1.54.0

  ext-name@5.0.0:
    dependencies:
      ext-list: 2.2.2
      sort-keys-length: 1.0.1

  external-editor@3.1.0:
    dependencies:
      chardet: 0.7.0
      iconv-lite: 0.4.24
      tmp: 0.0.33

  fast-deep-equal@3.1.3: {}

  fast-diff@1.3.0: {}

  fast-fifo@1.3.2: {}

  fast-glob@3.3.1:
    dependencies:
      '@nodelib/fs.stat': 2.0.5
      '@nodelib/fs.walk': 1.2.8
      glob-parent: 5.1.2
      merge2: 1.4.1
      micromatch: 4.0.8

  fast-glob@3.3.3:
    dependencies:
      '@nodelib/fs.stat': 2.0.5
      '@nodelib/fs.walk': 1.2.8
      glob-parent: 5.1.2
      merge2: 1.4.1
      micromatch: 4.0.8

  fast-json-stable-stringify@2.1.0: {}

  fast-levenshtein@2.0.6: {}

  fast-safe-stringify@2.1.1: {}

  fast-uri@3.0.6: {}

  fastq@1.19.1:
    dependencies:
      reusify: 1.1.0

  fb-watchman@2.0.2:
    dependencies:
      bser: 2.1.1

  fbjs-css-vars@1.0.2: {}

  fbjs@3.0.5:
    dependencies:
      cross-fetch: 3.2.0
      fbjs-css-vars: 1.0.2
      loose-envify: 1.4.0
      object-assign: 4.1.1
      promise: 7.3.1
      setimmediate: 1.0.5
      ua-parser-js: 1.0.40
    transitivePeerDependencies:
      - encoding

  fdir@6.4.6(picomatch@4.0.2):
    optionalDependencies:
      picomatch: 4.0.2

  fflate@0.8.2: {}

  file-entry-cache@8.0.0:
    dependencies:
      flat-cache: 4.0.1

  file-type@19.6.0:
    dependencies:
      get-stream: 9.0.1
      strtok3: 9.1.1
      token-types: 6.0.3
      uint8array-extras: 1.4.0

  file-type@21.0.0:
    dependencies:
      '@tokenizer/inflate': 0.2.7
      strtok3: 10.3.1
      token-types: 6.0.3
      uint8array-extras: 1.4.0
    transitivePeerDependencies:
      - supports-color

  filelist@1.0.4:
    dependencies:
      minimatch: 5.1.6

  filename-reserved-regex@3.0.0: {}

  filenamify@6.0.0:
    dependencies:
      filename-reserved-regex: 3.0.0

  fill-range@7.1.1:
    dependencies:
      to-regex-range: 5.0.1

  filter-obj@1.1.0: {}

  finalhandler@1.1.2:
    dependencies:
      debug: 2.6.9
      encodeurl: 1.0.2
      escape-html: 1.0.3
      on-finished: 2.3.0
      parseurl: 1.3.3
      statuses: 1.5.0
      unpipe: 1.0.0
    transitivePeerDependencies:
      - supports-color

  finalhandler@2.1.0:
    dependencies:
      debug: 4.4.1(supports-color@5.5.0)
      encodeurl: 2.0.0
      escape-html: 1.0.3
      on-finished: 2.4.1
      parseurl: 1.3.3
      statuses: 2.0.2
    transitivePeerDependencies:
      - supports-color

  find-up@4.1.0:
    dependencies:
      locate-path: 5.0.0
      path-exists: 4.0.0

  find-up@5.0.0:
    dependencies:
      locate-path: 6.0.0
      path-exists: 4.0.0

  find-versions@5.1.0:
    dependencies:
      semver-regex: 4.0.5

  flat-cache@4.0.1:
    dependencies:
      flatted: 3.3.3
      keyv: 4.5.4

  flatted@3.3.3: {}

  flow-enums-runtime@0.0.6: {}

  follow-redirects@1.15.9: {}

  fontfaceobserver@2.3.0: {}

  for-each@0.3.5:
    dependencies:
      is-callable: 1.2.7

  foreground-child@3.3.1:
    dependencies:
      cross-spawn: 7.0.6
      signal-exit: 4.1.0

  fork-ts-checker-webpack-plugin@9.1.0(typescript@5.8.3)(webpack@5.99.6(@swc/core@1.12.14)):
    dependencies:
      '@babel/code-frame': 7.27.1
      chalk: 4.1.2
      chokidar: 4.0.3
      cosmiconfig: 8.3.6(typescript@5.8.3)
      deepmerge: 4.3.1
      fs-extra: 10.1.0
      memfs: 3.5.3
      minimatch: 3.1.2
      node-abort-controller: 3.1.1
      schema-utils: 3.3.0
      semver: 7.7.2
      tapable: 2.2.2
      typescript: 5.8.3
      webpack: 5.99.6(@swc/core@1.12.14)

  form-data-encoder@2.1.4: {}

  form-data@4.0.3:
    dependencies:
      asynckit: 0.4.0
      combined-stream: 1.0.8
      es-set-tostringtag: 2.1.0
      hasown: 2.0.2
      mime-types: 2.1.35

  form-data@4.0.4:
    dependencies:
      asynckit: 0.4.0
      combined-stream: 1.0.8
      es-set-tostringtag: 2.1.0
      hasown: 2.0.2
      mime-types: 2.1.35

  formidable@3.5.4:
    dependencies:
      '@paralleldrive/cuid2': 2.2.2
      dezalgo: 1.0.4
      once: 1.4.0

  forwarded@0.2.0: {}

  freeport-async@2.0.0: {}

  fresh@0.5.2: {}

  fresh@2.0.0: {}

  fs-extra@10.1.0:
    dependencies:
      graceful-fs: 4.2.11
      jsonfile: 6.1.0
      universalify: 2.0.1

  fs-monkey@1.0.6: {}

  fs.realpath@1.0.0: {}

  fsevents@2.3.3:
    optional: true

  function-bind@1.1.2: {}

  function.prototype.name@1.1.8:
    dependencies:
      call-bind: 1.0.8
      call-bound: 1.0.4
      define-properties: 1.2.1
      functions-have-names: 1.2.3
      hasown: 2.0.2
      is-callable: 1.2.7

  functions-have-names@1.2.3: {}

  gensync@1.0.0-beta.2: {}

  get-caller-file@2.0.5: {}

  get-intrinsic@1.3.0:
    dependencies:
      call-bind-apply-helpers: 1.0.2
      es-define-property: 1.0.1
      es-errors: 1.3.0
      es-object-atoms: 1.1.1
      function-bind: 1.1.2
      get-proto: 1.0.1
      gopd: 1.2.0
      has-symbols: 1.1.0
      hasown: 2.0.2
      math-intrinsics: 1.1.0

  get-package-type@0.1.0: {}

  get-proto@1.0.1:
    dependencies:
      dunder-proto: 1.0.1
      es-object-atoms: 1.1.1

  get-stream@6.0.1: {}

  get-stream@9.0.1:
    dependencies:
      '@sec-ant/readable-stream': 0.4.1
      is-stream: 4.0.1

  get-symbol-description@1.1.0:
    dependencies:
      call-bound: 1.0.4
      es-errors: 1.3.0
      get-intrinsic: 1.3.0

  get-tsconfig@4.10.1:
    dependencies:
      resolve-pkg-maps: 1.0.0

  getenv@2.0.0: {}

  glob-parent@5.1.2:
    dependencies:
      is-glob: 4.0.3

  glob-parent@6.0.2:
    dependencies:
      is-glob: 4.0.3

  glob-to-regexp@0.4.1: {}

  glob@10.4.5:
    dependencies:
      foreground-child: 3.3.1
      jackspeak: 3.4.3
      minimatch: 9.0.5
      minipass: 7.1.2
      package-json-from-dist: 1.0.1
      path-scurry: 1.11.1

  glob@11.0.1:
    dependencies:
      foreground-child: 3.3.1
      jackspeak: 4.1.1
      minimatch: 10.0.3
      minipass: 7.1.2
      package-json-from-dist: 1.0.1
      path-scurry: 2.0.0

  glob@7.2.3:
    dependencies:
      fs.realpath: 1.0.0
      inflight: 1.0.6
      inherits: 2.0.4
      minimatch: 3.1.2
      once: 1.4.0
      path-is-absolute: 1.0.1

  globals@14.0.0: {}

  globals@16.3.0: {}

  globalthis@1.0.4:
    dependencies:
      define-properties: 1.2.1
      gopd: 1.2.0

  gopd@1.2.0: {}

  got@13.0.0:
    dependencies:
      '@sindresorhus/is': 5.6.0
      '@szmarczak/http-timer': 5.0.1
      cacheable-lookup: 7.0.0
      cacheable-request: 10.2.14
      decompress-response: 6.0.0
      form-data-encoder: 2.1.4
      get-stream: 6.0.1
      http2-wrapper: 2.2.1
      lowercase-keys: 3.0.0
      p-cancelable: 3.0.0
      responselike: 3.0.0

  graceful-fs@4.2.11: {}

  graphemer@1.4.0: {}

  has-bigints@1.1.0: {}

  has-flag@3.0.0: {}

  has-flag@4.0.0: {}

  has-own-prop@2.0.0: {}

  has-property-descriptors@1.0.2:
    dependencies:
      es-define-property: 1.0.1

  has-proto@1.2.0:
    dependencies:
      dunder-proto: 1.0.1

  has-symbols@1.1.0: {}

  has-tostringtag@1.0.2:
    dependencies:
      has-symbols: 1.1.0

  hasown@2.0.2:
    dependencies:
      function-bind: 1.1.2

  heic-convert@2.1.0:
    dependencies:
      heic-decode: 2.1.0
      jpeg-js: 0.4.4
      pngjs: 6.0.0

  heic-decode@2.1.0:
    dependencies:
      libheif-js: 1.19.8

  hermes-estree@0.25.1: {}

  hermes-estree@0.28.1: {}

  hermes-parser@0.25.1:
    dependencies:
      hermes-estree: 0.25.1

  hermes-parser@0.28.1:
    dependencies:
      hermes-estree: 0.28.1

  hosted-git-info@7.0.2:
    dependencies:
      lru-cache: 10.4.3

  html-escaper@2.0.2: {}

  http-cache-semantics@4.2.0: {}

  http-errors@2.0.0:
    dependencies:
      depd: 2.0.0
      inherits: 2.0.4
      setprototypeof: 1.2.0
      statuses: 2.0.1
      toidentifier: 1.0.1

  http-proxy-agent@7.0.2:
    dependencies:
      agent-base: 7.1.3
      debug: 4.4.1(supports-color@5.5.0)
    transitivePeerDependencies:
      - supports-color

  http2-wrapper@2.2.1:
    dependencies:
      quick-lru: 5.1.1
      resolve-alpn: 1.2.1

  https-proxy-agent@7.0.6:
    dependencies:
      agent-base: 7.1.3
      debug: 4.4.1
    transitivePeerDependencies:
      - supports-color

  human-signals@2.1.0: {}

  hyphenate-style-name@1.1.0: {}

  iconv-lite@0.4.24:
    dependencies:
      safer-buffer: 2.1.2

  iconv-lite@0.6.3:
    dependencies:
      safer-buffer: 2.1.2

  ieee754@1.2.1: {}

  ignore-by-default@1.0.1: {}

  ignore@5.3.2: {}

  ignore@7.0.5: {}

  image-size@1.2.1:
    dependencies:
      queue: 6.0.2

  import-fresh@2.0.0:
    dependencies:
      caller-path: 2.0.0
      resolve-from: 3.0.0

  import-fresh@3.3.1:
    dependencies:
      parent-module: 1.0.1
      resolve-from: 4.0.0

  import-local@3.2.0:
    dependencies:
      pkg-dir: 4.2.0
      resolve-cwd: 3.0.0

  imurmurhash@0.1.4: {}

  inflight@1.0.6:
    dependencies:
      once: 1.4.0
      wrappy: 1.0.2

  inherits@2.0.4: {}

  ini@1.3.8: {}

  inline-style-prefixer@7.0.1:
    dependencies:
      css-in-js-utils: 3.1.0

  inspect-with-kind@1.0.5:
    dependencies:
      kind-of: 6.0.3

  internal-slot@1.1.0:
    dependencies:
      es-errors: 1.3.0
      hasown: 2.0.2
      side-channel: 1.1.0

  invariant@2.2.4:
    dependencies:
      loose-envify: 1.4.0

  ipaddr.js@1.9.1: {}

  is-array-buffer@3.0.5:
    dependencies:
      call-bind: 1.0.8
      call-bound: 1.0.4
      get-intrinsic: 1.3.0

  is-arrayish@0.2.1: {}

  is-arrayish@0.3.2: {}

  is-async-function@2.1.1:
    dependencies:
      async-function: 1.0.0
      call-bound: 1.0.4
      get-proto: 1.0.1
      has-tostringtag: 1.0.2
      safe-regex-test: 1.1.0

  is-bigint@1.1.0:
    dependencies:
      has-bigints: 1.1.0

  is-binary-path@2.1.0:
    dependencies:
      binary-extensions: 2.3.0

  is-boolean-object@1.2.2:
    dependencies:
      call-bound: 1.0.4
      has-tostringtag: 1.0.2

  is-bun-module@2.0.0:
    dependencies:
      semver: 7.7.2

  is-callable@1.2.7: {}

  is-core-module@2.16.1:
    dependencies:
      hasown: 2.0.2

  is-data-view@1.0.2:
    dependencies:
      call-bound: 1.0.4
      get-intrinsic: 1.3.0
      is-typed-array: 1.1.15

  is-date-object@1.1.0:
    dependencies:
      call-bound: 1.0.4
      has-tostringtag: 1.0.2

  is-directory@0.3.1: {}

  is-docker@2.2.1: {}

  is-extglob@2.1.1: {}

  is-finalizationregistry@1.1.1:
    dependencies:
      call-bound: 1.0.4

  is-fullwidth-code-point@3.0.0: {}

  is-generator-fn@2.1.0: {}

  is-generator-function@1.1.0:
    dependencies:
      call-bound: 1.0.4
      get-proto: 1.0.1
      has-tostringtag: 1.0.2
      safe-regex-test: 1.1.0

  is-glob@4.0.3:
    dependencies:
      is-extglob: 2.1.1

  is-interactive@1.0.0: {}

  is-map@2.0.3: {}

  is-negative-zero@2.0.3: {}

  is-number-object@1.1.1:
    dependencies:
      call-bound: 1.0.4
      has-tostringtag: 1.0.2

  is-number@7.0.0: {}

  is-plain-obj@1.1.0: {}

  is-promise@4.0.0: {}

  is-regex@1.2.1:
    dependencies:
      call-bound: 1.0.4
      gopd: 1.2.0
      has-tostringtag: 1.0.2
      hasown: 2.0.2

  is-set@2.0.3: {}

  is-shared-array-buffer@1.0.4:
    dependencies:
      call-bound: 1.0.4

  is-stream@2.0.1: {}

  is-stream@4.0.1: {}

  is-string@1.1.1:
    dependencies:
      call-bound: 1.0.4
      has-tostringtag: 1.0.2

  is-symbol@1.1.1:
    dependencies:
      call-bound: 1.0.4
      has-symbols: 1.1.0
      safe-regex-test: 1.1.0

  is-typed-array@1.1.15:
    dependencies:
      which-typed-array: 1.1.19

  is-unicode-supported@0.1.0: {}

  is-weakmap@2.0.2: {}

  is-weakref@1.1.1:
    dependencies:
      call-bound: 1.0.4

  is-weakset@2.0.4:
    dependencies:
      call-bound: 1.0.4
      get-intrinsic: 1.3.0

  is-wsl@2.2.0:
    dependencies:
      is-docker: 2.2.1

  isarray@2.0.5: {}

  isexe@2.0.0: {}

  isows@1.0.7(ws@8.18.3):
    dependencies:
      ws: 8.18.3

  istanbul-lib-coverage@3.2.2: {}

  istanbul-lib-instrument@5.2.1:
    dependencies:
      '@babel/core': 7.28.0
      '@babel/parser': 7.28.0
      '@istanbuljs/schema': 0.1.3
      istanbul-lib-coverage: 3.2.2
      semver: 6.3.1
    transitivePeerDependencies:
      - supports-color

  istanbul-lib-instrument@6.0.3:
    dependencies:
      '@babel/core': 7.28.0
      '@babel/parser': 7.28.0
      '@istanbuljs/schema': 0.1.3
      istanbul-lib-coverage: 3.2.2
      semver: 7.7.2
    transitivePeerDependencies:
      - supports-color

  istanbul-lib-report@3.0.1:
    dependencies:
      istanbul-lib-coverage: 3.2.2
      make-dir: 4.0.0
      supports-color: 7.2.0

  istanbul-lib-source-maps@4.0.1:
    dependencies:
      debug: 4.4.1(supports-color@5.5.0)
      istanbul-lib-coverage: 3.2.2
      source-map: 0.6.1
    transitivePeerDependencies:
      - supports-color

  istanbul-reports@3.1.7:
    dependencies:
      html-escaper: 2.0.2
      istanbul-lib-report: 3.0.1

  iterare@1.2.1: {}

  iterator.prototype@1.1.5:
    dependencies:
      define-data-property: 1.1.4
      es-object-atoms: 1.1.1
      get-intrinsic: 1.3.0
      get-proto: 1.0.1
      has-symbols: 1.1.0
      set-function-name: 2.0.2

  jackspeak@3.4.3:
    dependencies:
      '@isaacs/cliui': 8.0.2
    optionalDependencies:
      '@pkgjs/parseargs': 0.11.0

  jackspeak@4.1.1:
    dependencies:
      '@isaacs/cliui': 8.0.2

  jake@10.9.2:
    dependencies:
      async: 3.2.6
      chalk: 4.1.2
      filelist: 1.0.4
      minimatch: 3.1.2

  jest-changed-files@29.7.0:
    dependencies:
      execa: 5.1.1
      jest-util: 29.7.0
      p-limit: 3.1.0

  jest-circus@29.7.0:
    dependencies:
      '@jest/environment': 29.7.0
      '@jest/expect': 29.7.0
      '@jest/test-result': 29.7.0
      '@jest/types': 29.6.3
      '@types/node': 22.16.4
      chalk: 4.1.2
      co: 4.6.0
      dedent: 1.6.0
      is-generator-fn: 2.1.0
      jest-each: 29.7.0
      jest-matcher-utils: 29.7.0
      jest-message-util: 29.7.0
      jest-runtime: 29.7.0
      jest-snapshot: 29.7.0
      jest-util: 29.7.0
      p-limit: 3.1.0
      pretty-format: 29.7.0
      pure-rand: 6.1.0
      slash: 3.0.0
      stack-utils: 2.0.6
    transitivePeerDependencies:
      - babel-plugin-macros
      - supports-color

  jest-cli@29.7.0(@types/node@22.16.4)(ts-node@10.9.2(@swc/core@1.12.14)(@types/node@22.16.4)(typescript@5.8.3)):
    dependencies:
      '@jest/core': 29.7.0(ts-node@10.9.2(@swc/core@1.12.14)(@types/node@22.16.4)(typescript@5.8.3))
      '@jest/test-result': 29.7.0
      '@jest/types': 29.6.3
      chalk: 4.1.2
      create-jest: 29.7.0(@types/node@22.16.4)(ts-node@10.9.2(@swc/core@1.12.14)(@types/node@22.16.4)(typescript@5.8.3))
      exit: 0.1.2
      import-local: 3.2.0
      jest-config: 29.7.0(@types/node@22.16.4)(ts-node@10.9.2(@swc/core@1.12.14)(@types/node@22.16.4)(typescript@5.8.3))
      jest-util: 29.7.0
      jest-validate: 29.7.0
      yargs: 17.7.2
    transitivePeerDependencies:
      - '@types/node'
      - babel-plugin-macros
      - supports-color
      - ts-node

  jest-config@29.7.0(@types/node@22.16.4)(ts-node@10.9.2(@swc/core@1.12.14)(@types/node@22.16.4)(typescript@5.8.3)):
    dependencies:
      '@babel/core': 7.28.0
      '@jest/test-sequencer': 29.7.0
      '@jest/types': 29.6.3
      babel-jest: 29.7.0(@babel/core@7.28.0)
      chalk: 4.1.2
      ci-info: 3.9.0
      deepmerge: 4.3.1
      glob: 7.2.3
      graceful-fs: 4.2.11
      jest-circus: 29.7.0
      jest-environment-node: 29.7.0
      jest-get-type: 29.6.3
      jest-regex-util: 29.6.3
      jest-resolve: 29.7.0
      jest-runner: 29.7.0
      jest-util: 29.7.0
      jest-validate: 29.7.0
      micromatch: 4.0.8
      parse-json: 5.2.0
      pretty-format: 29.7.0
      slash: 3.0.0
      strip-json-comments: 3.1.1
    optionalDependencies:
      '@types/node': 22.16.4
      ts-node: 10.9.2(@swc/core@1.12.14)(@types/node@22.16.4)(typescript@5.8.3)
    transitivePeerDependencies:
      - babel-plugin-macros
      - supports-color

  jest-diff@29.7.0:
    dependencies:
      chalk: 4.1.2
      diff-sequences: 29.6.3
      jest-get-type: 29.6.3
      pretty-format: 29.7.0

  jest-docblock@29.7.0:
    dependencies:
      detect-newline: 3.1.0

  jest-each@29.7.0:
    dependencies:
      '@jest/types': 29.6.3
      chalk: 4.1.2
      jest-get-type: 29.6.3
      jest-util: 29.7.0
      pretty-format: 29.7.0

  jest-environment-node@29.7.0:
    dependencies:
      '@jest/environment': 29.7.0
      '@jest/fake-timers': 29.7.0
      '@jest/types': 29.6.3
      '@types/node': 24.0.14
      jest-mock: 29.7.0
      jest-util: 29.7.0

  jest-get-type@29.6.3: {}

  jest-haste-map@29.7.0:
    dependencies:
      '@jest/types': 29.6.3
      '@types/graceful-fs': 4.1.9
      '@types/node': 22.16.4
      anymatch: 3.1.3
      fb-watchman: 2.0.2
      graceful-fs: 4.2.11
      jest-regex-util: 29.6.3
      jest-util: 29.7.0
      jest-worker: 29.7.0
      micromatch: 4.0.8
      walker: 1.0.8
    optionalDependencies:
      fsevents: 2.3.3

  jest-leak-detector@29.7.0:
    dependencies:
      jest-get-type: 29.6.3
      pretty-format: 29.7.0

  jest-matcher-utils@29.7.0:
    dependencies:
      chalk: 4.1.2
      jest-diff: 29.7.0
      jest-get-type: 29.6.3
      pretty-format: 29.7.0

  jest-message-util@29.7.0:
    dependencies:
      '@babel/code-frame': 7.27.1
      '@jest/types': 29.6.3
      '@types/stack-utils': 2.0.3
      chalk: 4.1.2
      graceful-fs: 4.2.11
      micromatch: 4.0.8
      pretty-format: 29.7.0
      slash: 3.0.0
      stack-utils: 2.0.6

  jest-mock@29.7.0:
    dependencies:
      '@jest/types': 29.6.3
      '@types/node': 24.0.14
      jest-util: 29.7.0

  jest-pnp-resolver@1.2.3(jest-resolve@29.7.0):
    optionalDependencies:
      jest-resolve: 29.7.0

  jest-regex-util@29.6.3: {}

  jest-resolve-dependencies@29.7.0:
    dependencies:
      jest-regex-util: 29.6.3
      jest-snapshot: 29.7.0
    transitivePeerDependencies:
      - supports-color

  jest-resolve@29.7.0:
    dependencies:
      chalk: 4.1.2
      graceful-fs: 4.2.11
      jest-haste-map: 29.7.0
      jest-pnp-resolver: 1.2.3(jest-resolve@29.7.0)
      jest-util: 29.7.0
      jest-validate: 29.7.0
      resolve: 1.22.10
      resolve.exports: 2.0.3
      slash: 3.0.0

  jest-runner@29.7.0:
    dependencies:
      '@jest/console': 29.7.0
      '@jest/environment': 29.7.0
      '@jest/test-result': 29.7.0
      '@jest/transform': 29.7.0
      '@jest/types': 29.6.3
      '@types/node': 22.16.4
      chalk: 4.1.2
      emittery: 0.13.1
      graceful-fs: 4.2.11
      jest-docblock: 29.7.0
      jest-environment-node: 29.7.0
      jest-haste-map: 29.7.0
      jest-leak-detector: 29.7.0
      jest-message-util: 29.7.0
      jest-resolve: 29.7.0
      jest-runtime: 29.7.0
      jest-util: 29.7.0
      jest-watcher: 29.7.0
      jest-worker: 29.7.0
      p-limit: 3.1.0
      source-map-support: 0.5.13
    transitivePeerDependencies:
      - supports-color

  jest-runtime@29.7.0:
    dependencies:
      '@jest/environment': 29.7.0
      '@jest/fake-timers': 29.7.0
      '@jest/globals': 29.7.0
      '@jest/source-map': 29.6.3
      '@jest/test-result': 29.7.0
      '@jest/transform': 29.7.0
      '@jest/types': 29.6.3
      '@types/node': 22.16.4
      chalk: 4.1.2
      cjs-module-lexer: 1.4.3
      collect-v8-coverage: 1.0.2
      glob: 7.2.3
      graceful-fs: 4.2.11
      jest-haste-map: 29.7.0
      jest-message-util: 29.7.0
      jest-mock: 29.7.0
      jest-regex-util: 29.6.3
      jest-resolve: 29.7.0
      jest-snapshot: 29.7.0
      jest-util: 29.7.0
      slash: 3.0.0
      strip-bom: 4.0.0
    transitivePeerDependencies:
      - supports-color

  jest-snapshot@29.7.0:
    dependencies:
      '@babel/core': 7.28.0
      '@babel/generator': 7.28.0
      '@babel/plugin-syntax-jsx': 7.27.1(@babel/core@7.28.0)
      '@babel/plugin-syntax-typescript': 7.27.1(@babel/core@7.28.0)
      '@babel/types': 7.28.0
      '@jest/expect-utils': 29.7.0
      '@jest/transform': 29.7.0
      '@jest/types': 29.6.3
      babel-preset-current-node-syntax: 1.1.0(@babel/core@7.28.0)
      chalk: 4.1.2
      expect: 29.7.0
      graceful-fs: 4.2.11
      jest-diff: 29.7.0
      jest-get-type: 29.6.3
      jest-matcher-utils: 29.7.0
      jest-message-util: 29.7.0
      jest-util: 29.7.0
      natural-compare: 1.4.0
      pretty-format: 29.7.0
      semver: 7.7.2
    transitivePeerDependencies:
      - supports-color

  jest-util@29.7.0:
    dependencies:
      '@jest/types': 29.6.3
      '@types/node': 22.16.4
      chalk: 4.1.2
      ci-info: 3.9.0
      graceful-fs: 4.2.11
      picomatch: 2.3.1

  jest-validate@29.7.0:
    dependencies:
      '@jest/types': 29.6.3
      camelcase: 6.3.0
      chalk: 4.1.2
      jest-get-type: 29.6.3
      leven: 3.1.0
      pretty-format: 29.7.0

  jest-watcher@29.7.0:
    dependencies:
      '@jest/test-result': 29.7.0
      '@jest/types': 29.6.3
      '@types/node': 22.16.4
      ansi-escapes: 4.3.2
      chalk: 4.1.2
      emittery: 0.13.1
      jest-util: 29.7.0
      string-length: 4.0.2

  jest-worker@27.5.1:
    dependencies:
      '@types/node': 22.16.4
      merge-stream: 2.0.0
      supports-color: 8.1.1

  jest-worker@29.7.0:
    dependencies:
      '@types/node': 22.16.4
      jest-util: 29.7.0
      merge-stream: 2.0.0
      supports-color: 8.1.1

  jest@29.7.0(@types/node@22.16.4)(ts-node@10.9.2(@swc/core@1.12.14)(@types/node@22.16.4)(typescript@5.8.3)):
    dependencies:
      '@jest/core': 29.7.0(ts-node@10.9.2(@swc/core@1.12.14)(@types/node@22.16.4)(typescript@5.8.3))
      '@jest/types': 29.6.3
      import-local: 3.2.0
      jest-cli: 29.7.0(@types/node@22.16.4)(ts-node@10.9.2(@swc/core@1.12.14)(@types/node@22.16.4)(typescript@5.8.3))
    transitivePeerDependencies:
      - '@types/node'
      - babel-plugin-macros
      - supports-color
      - ts-node

  jimp-compact@0.16.1: {}

  jpeg-js@0.4.4: {}

  js-tokens@4.0.0: {}

  js-yaml@3.14.1:
    dependencies:
      argparse: 1.0.10
      esprima: 4.0.1

  js-yaml@4.1.0:
    dependencies:
      argparse: 2.0.1

  jsc-safe-url@0.2.4: {}

  jsesc@3.0.2: {}

  jsesc@3.1.0: {}

  json-buffer@3.0.1: {}

  json-parse-better-errors@1.0.2: {}

  json-parse-even-better-errors@2.3.1: {}

  json-schema-traverse@0.4.1: {}

  json-schema-traverse@1.0.0: {}

  json-stable-stringify-without-jsonify@1.0.1: {}

  json5@1.0.2:
    dependencies:
      minimist: 1.2.8

  json5@2.2.3: {}

  jsonc-parser@3.3.1: {}

  jsonfile@6.1.0:
    dependencies:
      universalify: 2.0.1
    optionalDependencies:
      graceful-fs: 4.2.11

  jsx-ast-utils@3.3.5:
    dependencies:
      array-includes: 3.1.9
      array.prototype.flat: 1.3.3
      object.assign: 4.1.7
      object.values: 1.2.1

  keyv@4.5.4:
    dependencies:
      json-buffer: 3.0.1

  kind-of@6.0.3: {}

  kleur@3.0.3: {}

  lan-network@0.1.7: {}

  language-subtag-registry@0.3.23: {}

  language-tags@1.0.9:
    dependencies:
      language-subtag-registry: 0.3.23

  leven@3.1.0: {}

  levn@0.4.1:
    dependencies:
      prelude-ls: 1.2.1
      type-check: 0.4.0

  libheif-js@1.19.8: {}

  libphonenumber-js@1.12.10: {}

  lighthouse-logger@1.4.2:
    dependencies:
      debug: 2.6.9
      marky: 1.3.0
    transitivePeerDependencies:
      - supports-color

  lightningcss-darwin-arm64@1.27.0:
    optional: true

  lightningcss-darwin-x64@1.27.0:
    optional: true

  lightningcss-freebsd-x64@1.27.0:
    optional: true

  lightningcss-linux-arm-gnueabihf@1.27.0:
    optional: true

  lightningcss-linux-arm64-gnu@1.27.0:
    optional: true

  lightningcss-linux-arm64-musl@1.27.0:
    optional: true

  lightningcss-linux-x64-gnu@1.27.0:
    optional: true

  lightningcss-linux-x64-musl@1.27.0:
    optional: true

  lightningcss-win32-arm64-msvc@1.27.0:
    optional: true

  lightningcss-win32-x64-msvc@1.27.0:
    optional: true

  lightningcss@1.27.0:
    dependencies:
      detect-libc: 1.0.3
    optionalDependencies:
      lightningcss-darwin-arm64: 1.27.0
      lightningcss-darwin-x64: 1.27.0
      lightningcss-freebsd-x64: 1.27.0
      lightningcss-linux-arm-gnueabihf: 1.27.0
      lightningcss-linux-arm64-gnu: 1.27.0
      lightningcss-linux-arm64-musl: 1.27.0
      lightningcss-linux-x64-gnu: 1.27.0
      lightningcss-linux-x64-musl: 1.27.0
      lightningcss-win32-arm64-msvc: 1.27.0
      lightningcss-win32-x64-msvc: 1.27.0

  lines-and-columns@1.2.4: {}

  load-esm@1.0.2: {}

  loader-runner@4.3.0: {}

  locate-path@5.0.0:
    dependencies:
      p-locate: 4.1.0

  locate-path@6.0.0:
    dependencies:
      p-locate: 5.0.0

  lodash.debounce@4.0.8: {}

  lodash.memoize@4.1.2: {}

  lodash.merge@4.6.2: {}

  lodash.throttle@4.1.1: {}

  lodash@4.17.21: {}

  log-symbols@2.2.0:
    dependencies:
      chalk: 2.4.2

  log-symbols@4.1.0:
    dependencies:
      chalk: 4.1.2
      is-unicode-supported: 0.1.0

  loose-envify@1.4.0:
    dependencies:
      js-tokens: 4.0.0

  lowercase-keys@3.0.0: {}

  lru-cache@10.4.3: {}

  lru-cache@11.1.0: {}

  lru-cache@5.1.1:
    dependencies:
      yallist: 3.1.1

  magic-string@0.30.17:
    dependencies:
      '@jridgewell/sourcemap-codec': 1.5.4

  make-dir@4.0.0:
    dependencies:
      semver: 7.7.2

  make-error@1.3.6: {}

  makeerror@1.0.12:
    dependencies:
      tmpl: 1.0.5

  marky@1.3.0: {}

  math-intrinsics@1.1.0: {}

  media-typer@0.3.0: {}

  media-typer@1.1.0: {}

  memfs@3.5.3:
    dependencies:
      fs-monkey: 1.0.6

  memoize-one@5.2.1: {}

  memoize-one@6.0.0: {}

  merge-descriptors@2.0.0: {}

  merge-stream@2.0.0: {}

  merge2@1.4.1: {}

  methods@1.1.2: {}

  metro-babel-transformer@0.82.4:
    dependencies:
      '@babel/core': 7.28.0
      flow-enums-runtime: 0.0.6
      hermes-parser: 0.28.1
      nullthrows: 1.1.1
    transitivePeerDependencies:
      - supports-color

  metro-cache-key@0.82.4:
    dependencies:
      flow-enums-runtime: 0.0.6

  metro-cache@0.82.4:
    dependencies:
      exponential-backoff: 3.1.2
      flow-enums-runtime: 0.0.6
      https-proxy-agent: 7.0.6
      metro-core: 0.82.4
    transitivePeerDependencies:
      - supports-color

  metro-config@0.82.4:
    dependencies:
      connect: 3.7.0
      cosmiconfig: 5.2.1
      flow-enums-runtime: 0.0.6
      jest-validate: 29.7.0
      metro: 0.82.4
      metro-cache: 0.82.4
      metro-core: 0.82.4
      metro-runtime: 0.82.4
    transitivePeerDependencies:
      - bufferutil
      - supports-color
      - utf-8-validate

  metro-core@0.82.4:
    dependencies:
      flow-enums-runtime: 0.0.6
      lodash.throttle: 4.1.1
      metro-resolver: 0.82.4

  metro-file-map@0.82.4:
    dependencies:
      debug: 4.4.1
      fb-watchman: 2.0.2
      flow-enums-runtime: 0.0.6
      graceful-fs: 4.2.11
      invariant: 2.2.4
      jest-worker: 29.7.0
      micromatch: 4.0.8
      nullthrows: 1.1.1
      walker: 1.0.8
    transitivePeerDependencies:
      - supports-color

  metro-minify-terser@0.82.4:
    dependencies:
      flow-enums-runtime: 0.0.6
      terser: 5.43.1

  metro-resolver@0.82.4:
    dependencies:
      flow-enums-runtime: 0.0.6

  metro-runtime@0.82.4:
    dependencies:
      '@babel/runtime': 7.27.6
      flow-enums-runtime: 0.0.6

  metro-source-map@0.82.4:
    dependencies:
      '@babel/traverse': 7.28.0
      '@babel/traverse--for-generate-function-map': '@babel/traverse@7.28.0'
      '@babel/types': 7.28.0
      flow-enums-runtime: 0.0.6
      invariant: 2.2.4
      metro-symbolicate: 0.82.4
      nullthrows: 1.1.1
      ob1: 0.82.4
      source-map: 0.5.7
      vlq: 1.0.1
    transitivePeerDependencies:
      - supports-color

  metro-symbolicate@0.82.4:
    dependencies:
      flow-enums-runtime: 0.0.6
      invariant: 2.2.4
      metro-source-map: 0.82.4
      nullthrows: 1.1.1
      source-map: 0.5.7
      vlq: 1.0.1
    transitivePeerDependencies:
      - supports-color

  metro-transform-plugins@0.82.4:
    dependencies:
      '@babel/core': 7.28.0
      '@babel/generator': 7.28.0
      '@babel/template': 7.27.2
      '@babel/traverse': 7.28.0
      flow-enums-runtime: 0.0.6
      nullthrows: 1.1.1
    transitivePeerDependencies:
      - supports-color

  metro-transform-worker@0.82.4:
    dependencies:
      '@babel/core': 7.28.0
      '@babel/generator': 7.28.0
      '@babel/parser': 7.28.0
      '@babel/types': 7.28.0
      flow-enums-runtime: 0.0.6
      metro: 0.82.4
      metro-babel-transformer: 0.82.4
      metro-cache: 0.82.4
      metro-cache-key: 0.82.4
      metro-minify-terser: 0.82.4
      metro-source-map: 0.82.4
      metro-transform-plugins: 0.82.4
      nullthrows: 1.1.1
    transitivePeerDependencies:
      - bufferutil
      - supports-color
      - utf-8-validate

  metro@0.82.4:
    dependencies:
      '@babel/code-frame': 7.27.1
      '@babel/core': 7.28.0
      '@babel/generator': 7.28.0
      '@babel/parser': 7.28.0
      '@babel/template': 7.27.2
      '@babel/traverse': 7.28.0
      '@babel/types': 7.28.0
      accepts: 1.3.8
      chalk: 4.1.2
      ci-info: 2.0.0
      connect: 3.7.0
      debug: 4.4.1
      error-stack-parser: 2.1.4
      flow-enums-runtime: 0.0.6
      graceful-fs: 4.2.11
      hermes-parser: 0.28.1
      image-size: 1.2.1
      invariant: 2.2.4
      jest-worker: 29.7.0
      jsc-safe-url: 0.2.4
      lodash.throttle: 4.1.1
      metro-babel-transformer: 0.82.4
      metro-cache: 0.82.4
      metro-cache-key: 0.82.4
      metro-config: 0.82.4
      metro-core: 0.82.4
      metro-file-map: 0.82.4
      metro-resolver: 0.82.4
      metro-runtime: 0.82.4
      metro-source-map: 0.82.4
      metro-symbolicate: 0.82.4
      metro-transform-plugins: 0.82.4
      metro-transform-worker: 0.82.4
      mime-types: 2.1.35
      nullthrows: 1.1.1
      serialize-error: 2.1.0
      source-map: 0.5.7
      throat: 5.0.0
      ws: 7.5.10
      yargs: 17.7.2
    transitivePeerDependencies:
      - bufferutil
      - supports-color
      - utf-8-validate

  micromatch@4.0.8:
    dependencies:
      braces: 3.0.3
      picomatch: 2.3.1

  mime-db@1.52.0: {}

  mime-db@1.54.0: {}

  mime-types@2.1.35:
    dependencies:
      mime-db: 1.52.0

  mime-types@3.0.1:
    dependencies:
      mime-db: 1.54.0

  mime@1.6.0: {}

  mime@2.6.0: {}

  mimic-fn@1.2.0: {}

  mimic-fn@2.1.0: {}

  mimic-response@3.1.0: {}

  mimic-response@4.0.0: {}

  minimatch@10.0.3:
    dependencies:
      '@isaacs/brace-expansion': 5.0.0

  minimatch@3.1.2:
    dependencies:
      brace-expansion: 1.1.12

  minimatch@5.1.6:
    dependencies:
      brace-expansion: 2.0.2

  minimatch@9.0.5:
    dependencies:
      brace-expansion: 2.0.2

  minimist@1.2.8: {}

  minipass@7.1.2: {}

  minizlib@3.0.2:
    dependencies:
      minipass: 7.1.2

  mkdirp@0.5.6:
    dependencies:
      minimist: 1.2.8

  mkdirp@1.0.4: {}

  mkdirp@3.0.1: {}

  ms@2.0.0: {}

  ms@2.1.3: {}

  multer@2.0.2:
    dependencies:
      append-field: 1.0.0
      busboy: 1.6.0
      concat-stream: 2.0.0
      mkdirp: 0.5.6
      object-assign: 4.1.1
      type-is: 1.6.18
      xtend: 4.0.2

  mute-stream@2.0.0: {}

  mz@2.7.0:
    dependencies:
      any-promise: 1.3.0
      object-assign: 4.1.1
      thenify-all: 1.6.0

  nanoid@3.3.11: {}

  napi-postinstall@0.3.0: {}

  natural-compare@1.4.0: {}

  negotiator@0.6.3: {}

  negotiator@0.6.4: {}

  negotiator@1.0.0: {}

  neo-async@2.6.2: {}

  nested-error-stacks@2.0.1: {}

  next@15.3.4(react-dom@19.1.0(react@19.1.0))(react@19.1.0):
    dependencies:
      '@next/env': 15.3.4
      '@swc/counter': 0.1.3
      '@swc/helpers': 0.5.15
      busboy: 1.6.0
      caniuse-lite: 1.0.30001726
      postcss: 8.4.31
      react: 19.1.0
      react-dom: 19.1.0(react@19.1.0)
      styled-jsx: 5.1.6(react@19.1.0)
    optionalDependencies:
      '@next/swc-darwin-arm64': 15.3.4
      '@next/swc-darwin-x64': 15.3.4
      '@next/swc-linux-arm64-gnu': 15.3.4
      '@next/swc-linux-arm64-musl': 15.3.4
      '@next/swc-linux-x64-gnu': 15.3.4
      '@next/swc-linux-x64-musl': 15.3.4
      '@next/swc-win32-arm64-msvc': 15.3.4
      '@next/swc-win32-x64-msvc': 15.3.4
      sharp: 0.34.3
    transitivePeerDependencies:
      - '@babel/core'
      - babel-plugin-macros

  node-abort-controller@3.1.1: {}

  node-emoji@1.11.0:
    dependencies:
      lodash: 4.17.21

  node-fetch@2.7.0:
    dependencies:
      whatwg-url: 5.0.0

  node-forge@1.3.1: {}

  node-int64@0.4.0: {}

  node-releases@2.0.19: {}

  nodemon@3.1.10:
    dependencies:
      chokidar: 3.6.0
      debug: 4.4.1(supports-color@5.5.0)
      ignore-by-default: 1.0.1
      minimatch: 3.1.2
      pstree.remy: 1.1.8
      semver: 7.7.2
      simple-update-notifier: 2.0.0
      supports-color: 5.5.0
      touch: 3.1.1
      undefsafe: 2.0.5

  normalize-path@3.0.0: {}

  normalize-url@8.0.2: {}

  npm-package-arg@11.0.3:
    dependencies:
      hosted-git-info: 7.0.2
      proc-log: 4.2.0
      semver: 7.7.2
      validate-npm-package-name: 5.0.1

  npm-run-path@4.0.1:
    dependencies:
      path-key: 3.1.1

  nullthrows@1.1.1: {}

  ob1@0.82.4:
    dependencies:
      flow-enums-runtime: 0.0.6

  object-assign@4.1.1: {}

  object-inspect@1.13.4: {}

  object-keys@1.1.1: {}

  object.assign@4.1.7:
    dependencies:
      call-bind: 1.0.8
      call-bound: 1.0.4
      define-properties: 1.2.1
      es-object-atoms: 1.1.1
      has-symbols: 1.1.0
      object-keys: 1.1.1

  object.entries@1.1.9:
    dependencies:
      call-bind: 1.0.8
      call-bound: 1.0.4
      define-properties: 1.2.1
      es-object-atoms: 1.1.1

  object.fromentries@2.0.8:
    dependencies:
      call-bind: 1.0.8
      define-properties: 1.2.1
      es-abstract: 1.24.0
      es-object-atoms: 1.1.1

  object.groupby@1.0.3:
    dependencies:
      call-bind: 1.0.8
      define-properties: 1.2.1
      es-abstract: 1.24.0

  object.values@1.2.1:
    dependencies:
      call-bind: 1.0.8
      call-bound: 1.0.4
      define-properties: 1.2.1
      es-object-atoms: 1.1.1

  on-finished@2.3.0:
    dependencies:
      ee-first: 1.1.1

  on-finished@2.4.1:
    dependencies:
      ee-first: 1.1.1

  on-headers@1.0.2: {}

  once@1.4.0:
    dependencies:
      wrappy: 1.0.2

  onetime@2.0.1:
    dependencies:
      mimic-fn: 1.2.0

  onetime@5.1.2:
    dependencies:
      mimic-fn: 2.1.0

  open@7.4.2:
    dependencies:
      is-docker: 2.2.1
      is-wsl: 2.2.0

  open@8.4.2:
    dependencies:
      define-lazy-prop: 2.0.0
      is-docker: 2.2.1
      is-wsl: 2.2.0

  optionator@0.9.4:
    dependencies:
      deep-is: 0.1.4
      fast-levenshtein: 2.0.6
      levn: 0.4.1
      prelude-ls: 1.2.1
      type-check: 0.4.0
      word-wrap: 1.2.5

  ora@3.4.0:
    dependencies:
      chalk: 2.4.2
      cli-cursor: 2.1.0
      cli-spinners: 2.9.2
      log-symbols: 2.2.0
      strip-ansi: 5.2.0
      wcwidth: 1.0.1

  ora@5.4.1:
    dependencies:
      bl: 4.1.0
      chalk: 4.1.2
      cli-cursor: 3.1.0
      cli-spinners: 2.9.2
      is-interactive: 1.0.0
      is-unicode-supported: 0.1.0
      log-symbols: 4.1.0
      strip-ansi: 6.0.1
      wcwidth: 1.0.1

  os-tmpdir@1.0.2: {}

  own-keys@1.0.1:
    dependencies:
      get-intrinsic: 1.3.0
      object-keys: 1.1.1
      safe-push-apply: 1.0.0

  p-cancelable@3.0.0: {}

  p-limit@2.3.0:
    dependencies:
      p-try: 2.2.0

  p-limit@3.1.0:
    dependencies:
      yocto-queue: 0.1.0

  p-locate@4.1.0:
    dependencies:
      p-limit: 2.3.0

  p-locate@5.0.0:
    dependencies:
      p-limit: 3.1.0

  p-try@2.2.0: {}

  package-json-from-dist@1.0.1: {}

  parent-module@1.0.1:
    dependencies:
      callsites: 3.1.0

  parse-json@4.0.0:
    dependencies:
      error-ex: 1.3.2
      json-parse-better-errors: 1.0.2

  parse-json@5.2.0:
    dependencies:
      '@babel/code-frame': 7.27.1
      error-ex: 1.3.2
      json-parse-even-better-errors: 2.3.1
      lines-and-columns: 1.2.4

  parse-png@2.1.0:
    dependencies:
      pngjs: 3.4.0

  parseurl@1.3.3: {}

  path-exists@4.0.0: {}

  path-is-absolute@1.0.1: {}

  path-key@3.1.1: {}

  path-parse@1.0.7: {}

  path-scurry@1.11.1:
    dependencies:
      lru-cache: 10.4.3
      minipass: 7.1.2

  path-scurry@2.0.0:
    dependencies:
      lru-cache: 11.1.0
      minipass: 7.1.2

  path-to-regexp@8.2.0: {}

  path-type@4.0.0: {}

  peek-readable@5.4.2: {}

  pend@1.2.0: {}

  pg-cloudflare@1.2.7:
    optional: true

  pg-connection-string@2.9.1: {}

  pg-int8@1.0.1: {}

  pg-pool@3.10.1(pg@8.16.3):
    dependencies:
      pg: 8.16.3

  pg-protocol@1.10.3: {}

  pg-types@2.2.0:
    dependencies:
      pg-int8: 1.0.1
      postgres-array: 2.0.0
      postgres-bytea: 1.0.0
      postgres-date: 1.0.7
      postgres-interval: 1.2.0

  pg@8.16.3:
    dependencies:
      pg-connection-string: 2.9.1
      pg-pool: 3.10.1(pg@8.16.3)
      pg-protocol: 1.10.3
      pg-types: 2.2.0
      pgpass: 1.0.5
    optionalDependencies:
      pg-cloudflare: 1.2.7

  pgpass@1.0.5:
    dependencies:
      split2: 4.2.0

  picocolors@1.1.1: {}

  picomatch@2.3.1: {}

  picomatch@3.0.1: {}

  picomatch@4.0.2: {}

  pirates@4.0.7: {}

  piscina@4.9.2:
    optionalDependencies:
      '@napi-rs/nice': 1.0.1

  pkg-dir@4.2.0:
    dependencies:
      find-up: 4.1.0

  plist@3.1.0:
    dependencies:
      '@xmldom/xmldom': 0.8.10
      base64-js: 1.5.1
      xmlbuilder: 15.1.1

  pluralize@8.0.0: {}

  pngjs@3.4.0: {}

  pngjs@6.0.0: {}

  possible-typed-array-names@1.1.0: {}

  postcss-value-parser@4.2.0: {}

  postcss@8.4.31:
    dependencies:
      nanoid: 3.3.11
      picocolors: 1.1.1
      source-map-js: 1.2.1

  postcss@8.4.49:
    dependencies:
      nanoid: 3.3.11
      picocolors: 1.1.1
      source-map-js: 1.2.1

  postgres-array@2.0.0: {}

  postgres-bytea@1.0.0: {}

  postgres-date@1.0.7: {}

  postgres-interval@1.2.0:
    dependencies:
      xtend: 4.0.2

  prelude-ls@1.2.1: {}

  prettier-linter-helpers@1.0.0:
    dependencies:
      fast-diff: 1.3.0

  prettier@3.6.2: {}

  pretty-bytes@5.6.0: {}

  pretty-format@29.7.0:
    dependencies:
      '@jest/schemas': 29.6.3
      ansi-styles: 5.2.0
      react-is: 18.3.1

  proc-log@4.2.0: {}

  progress@2.0.3: {}

  promise@7.3.1:
    dependencies:
      asap: 2.0.6

  promise@8.3.0:
    dependencies:
      asap: 2.0.6

  prompts@2.4.2:
    dependencies:
      kleur: 3.0.3
      sisteransi: 1.0.5

  prop-types@15.8.1:
    dependencies:
      loose-envify: 1.4.0
      object-assign: 4.1.1
      react-is: 16.13.1

  proxy-addr@2.0.7:
    dependencies:
      forwarded: 0.2.0
      ipaddr.js: 1.9.1

  proxy-from-env@1.1.0: {}

  pstree.remy@1.1.8: {}

  punycode@2.3.1: {}

  pure-rand@6.1.0: {}

  qrcode-terminal@0.11.0: {}

  qs@6.14.0:
    dependencies:
      side-channel: 1.1.0

  query-string@7.1.3:
    dependencies:
      decode-uri-component: 0.2.2
      filter-obj: 1.1.0
      split-on-first: 1.1.0
      strict-uri-encode: 2.0.0

  queue-microtask@1.2.3: {}

  queue@6.0.2:
    dependencies:
      inherits: 2.0.4

  quick-lru@5.1.1: {}

  randombytes@2.1.0:
    dependencies:
      safe-buffer: 5.2.1

  range-parser@1.2.1: {}

  raw-body@3.0.0:
    dependencies:
      bytes: 3.1.2
      http-errors: 2.0.0
      iconv-lite: 0.6.3
      unpipe: 1.0.0

  rc@1.2.8:
    dependencies:
      deep-extend: 0.6.0
      ini: 1.3.8
      minimist: 1.2.8
      strip-json-comments: 2.0.1

  react-devtools-core@6.1.3:
    dependencies:
      shell-quote: 1.8.3
      ws: 7.5.10
    transitivePeerDependencies:
      - bufferutil
      - utf-8-validate

  react-dom@19.0.0(react@19.0.0):
    dependencies:
      react: 19.0.0
      scheduler: 0.25.0

  react-dom@19.1.0(react@19.1.0):
    dependencies:
      react: 19.1.0
      scheduler: 0.26.0

  react-fast-compare@3.2.2: {}

  react-freeze@1.0.4(react@19.0.0):
    dependencies:
      react: 19.0.0

  react-is@16.13.1: {}

  react-is@18.3.1: {}

  react-is@19.1.0: {}

  react-native-edge-to-edge@1.6.0(react-native@0.79.5(@babel/core@7.28.0)(@types/react@19.0.14)(react@19.0.0))(react@19.0.0):
    dependencies:
      react: 19.0.0
      react-native: 0.79.5(@babel/core@7.28.0)(@types/react@19.0.14)(react@19.0.0)

  react-native-is-edge-to-edge@1.2.1(react-native@0.79.5(@babel/core@7.28.0)(@types/react@19.0.14)(react@19.0.0))(react@19.0.0):
    dependencies:
      react: 19.0.0
      react-native: 0.79.5(@babel/core@7.28.0)(@types/react@19.0.14)(react@19.0.0)

  react-native-safe-area-context@5.4.0(react-native@0.79.5(@babel/core@7.28.0)(@types/react@19.0.14)(react@19.0.0))(react@19.0.0):
    dependencies:
      react: 19.0.0
      react-native: 0.79.5(@babel/core@7.28.0)(@types/react@19.0.14)(react@19.0.0)

  react-native-screens@4.11.1(react-native@0.79.5(@babel/core@7.28.0)(@types/react@19.0.14)(react@19.0.0))(react@19.0.0):
    dependencies:
      react: 19.0.0
      react-freeze: 1.0.4(react@19.0.0)
      react-native: 0.79.5(@babel/core@7.28.0)(@types/react@19.0.14)(react@19.0.0)
      react-native-is-edge-to-edge: 1.2.1(react-native@0.79.5(@babel/core@7.28.0)(@types/react@19.0.14)(react@19.0.0))(react@19.0.0)
      warn-once: 0.1.1

  react-native-web@0.20.0(react-dom@19.0.0(react@19.0.0))(react@19.0.0):
    dependencies:
      '@babel/runtime': 7.27.6
      '@react-native/normalize-colors': 0.74.89
      fbjs: 3.0.5
      inline-style-prefixer: 7.0.1
      memoize-one: 6.0.0
      nullthrows: 1.1.1
      postcss-value-parser: 4.2.0
      react: 19.0.0
      react-dom: 19.0.0(react@19.0.0)
      styleq: 0.1.3
    transitivePeerDependencies:
      - encoding

  react-native@0.79.5(@babel/core@7.28.0)(@types/react@19.0.14)(react@19.0.0):
    dependencies:
      '@jest/create-cache-key-function': 29.7.0
      '@react-native/assets-registry': 0.79.5
      '@react-native/codegen': 0.79.5(@babel/core@7.28.0)
      '@react-native/community-cli-plugin': 0.79.5
      '@react-native/gradle-plugin': 0.79.5
      '@react-native/js-polyfills': 0.79.5
      '@react-native/normalize-colors': 0.79.5
      '@react-native/virtualized-lists': 0.79.5(@types/react@19.0.14)(react-native@0.79.5(@babel/core@7.28.0)(@types/react@19.0.14)(react@19.0.0))(react@19.0.0)
      abort-controller: 3.0.0
      anser: 1.4.10
      ansi-regex: 5.0.1
      babel-jest: 29.7.0(@babel/core@7.28.0)
      babel-plugin-syntax-hermes-parser: 0.25.1
      base64-js: 1.5.1
      chalk: 4.1.2
      commander: 12.1.0
      event-target-shim: 5.0.1
      flow-enums-runtime: 0.0.6
      glob: 7.2.3
      invariant: 2.2.4
      jest-environment-node: 29.7.0
      memoize-one: 5.2.1
      metro-runtime: 0.82.4
      metro-source-map: 0.82.4
      nullthrows: 1.1.1
      pretty-format: 29.7.0
      promise: 8.3.0
      react: 19.0.0
      react-devtools-core: 6.1.3
      react-refresh: 0.14.2
      regenerator-runtime: 0.13.11
      scheduler: 0.25.0
      semver: 7.7.2
      stacktrace-parser: 0.1.11
      whatwg-fetch: 3.6.20
      ws: 6.2.3
      yargs: 17.7.2
    optionalDependencies:
      '@types/react': 19.0.14
    transitivePeerDependencies:
      - '@babel/core'
      - '@react-native-community/cli'
      - bufferutil
      - supports-color
      - utf-8-validate

  react-refresh@0.14.2: {}

  react@19.0.0: {}

  react@19.1.0: {}

  readable-stream@3.6.2:
    dependencies:
      inherits: 2.0.4
      string_decoder: 1.3.0
      util-deprecate: 1.0.2

  readdirp@3.6.0:
    dependencies:
      picomatch: 2.3.1

  readdirp@4.1.2: {}

  reflect-metadata@0.2.2: {}

  reflect.getprototypeof@1.0.10:
    dependencies:
      call-bind: 1.0.8
      define-properties: 1.2.1
      es-abstract: 1.24.0
      es-errors: 1.3.0
      es-object-atoms: 1.1.1
      get-intrinsic: 1.3.0
      get-proto: 1.0.1
      which-builtin-type: 1.2.1

  regenerate-unicode-properties@10.2.0:
    dependencies:
      regenerate: 1.4.2

  regenerate@1.4.2: {}

  regenerator-runtime@0.13.11: {}

  regexp.prototype.flags@1.5.4:
    dependencies:
      call-bind: 1.0.8
      define-properties: 1.2.1
      es-errors: 1.3.0
      get-proto: 1.0.1
      gopd: 1.2.0
      set-function-name: 2.0.2

  regexpu-core@6.2.0:
    dependencies:
      regenerate: 1.4.2
      regenerate-unicode-properties: 10.2.0
      regjsgen: 0.8.0
      regjsparser: 0.12.0
      unicode-match-property-ecmascript: 2.0.0
      unicode-match-property-value-ecmascript: 2.2.0

  regjsgen@0.8.0: {}

  regjsparser@0.12.0:
    dependencies:
      jsesc: 3.0.2

  repeat-string@1.6.1: {}

  require-directory@2.1.1: {}

  require-from-string@2.0.2: {}

  requireg@0.2.2:
    dependencies:
      nested-error-stacks: 2.0.1
      rc: 1.2.8
      resolve: 1.7.1

  resolve-alpn@1.2.1: {}

  resolve-cwd@3.0.0:
    dependencies:
      resolve-from: 5.0.0

  resolve-from@3.0.0: {}

  resolve-from@4.0.0: {}

  resolve-from@5.0.0: {}

  resolve-pkg-maps@1.0.0: {}

  resolve-workspace-root@2.0.0: {}

  resolve.exports@2.0.3: {}

  resolve@1.22.10:
    dependencies:
      is-core-module: 2.16.1
      path-parse: 1.0.7
      supports-preserve-symlinks-flag: 1.0.0

  resolve@1.7.1:
    dependencies:
      path-parse: 1.0.7

  resolve@2.0.0-next.5:
    dependencies:
      is-core-module: 2.16.1
      path-parse: 1.0.7
      supports-preserve-symlinks-flag: 1.0.0

  responselike@3.0.0:
    dependencies:
      lowercase-keys: 3.0.0

  restore-cursor@2.0.0:
    dependencies:
      onetime: 2.0.1
      signal-exit: 3.0.7

  restore-cursor@3.1.0:
    dependencies:
      onetime: 5.1.2
      signal-exit: 3.0.7

  reusify@1.1.0: {}

  rimraf@3.0.2:
    dependencies:
      glob: 7.2.3

  router@2.2.0:
    dependencies:
      debug: 4.4.1(supports-color@5.5.0)
      depd: 2.0.0
      is-promise: 4.0.0
      parseurl: 1.3.3
      path-to-regexp: 8.2.0
    transitivePeerDependencies:
      - supports-color

  run-parallel@1.2.0:
    dependencies:
      queue-microtask: 1.2.3

  rxjs@7.8.1:
    dependencies:
      tslib: 2.8.1

  rxjs@7.8.2:
    dependencies:
      tslib: 2.8.1

  safe-array-concat@1.1.3:
    dependencies:
      call-bind: 1.0.8
      call-bound: 1.0.4
      get-intrinsic: 1.3.0
      has-symbols: 1.1.0
      isarray: 2.0.5

  safe-buffer@5.2.1: {}

  safe-push-apply@1.0.0:
    dependencies:
      es-errors: 1.3.0
      isarray: 2.0.5

  safe-regex-test@1.1.0:
    dependencies:
      call-bound: 1.0.4
      es-errors: 1.3.0
      is-regex: 1.2.1

  safer-buffer@2.1.2: {}

  sax@1.4.1: {}

  scheduler@0.25.0: {}

  scheduler@0.26.0: {}

  schema-utils@3.3.0:
    dependencies:
      '@types/json-schema': 7.0.15
      ajv: 6.12.6
      ajv-keywords: 3.5.2(ajv@6.12.6)

  schema-utils@4.3.2:
    dependencies:
      '@types/json-schema': 7.0.15
      ajv: 8.17.1
      ajv-formats: 2.1.1(ajv@8.17.1)
      ajv-keywords: 5.1.0(ajv@8.17.1)

  seek-bzip@2.0.0:
    dependencies:
      commander: 6.2.1

  semver-regex@4.0.5: {}

  semver-truncate@3.0.0:
    dependencies:
      semver: 7.7.2

  semver@6.3.1: {}

  semver@7.6.3: {}

  semver@7.7.2: {}

  send@0.19.0:
    dependencies:
      debug: 2.6.9
      depd: 2.0.0
      destroy: 1.2.0
      encodeurl: 1.0.2
      escape-html: 1.0.3
      etag: 1.8.1
      fresh: 0.5.2
      http-errors: 2.0.0
      mime: 1.6.0
      ms: 2.1.3
      on-finished: 2.4.1
      range-parser: 1.2.1
      statuses: 2.0.1
    transitivePeerDependencies:
      - supports-color

  send@0.19.1:
    dependencies:
      debug: 2.6.9
      depd: 2.0.0
      destroy: 1.2.0
      encodeurl: 2.0.0
      escape-html: 1.0.3
      etag: 1.8.1
      fresh: 0.5.2
      http-errors: 2.0.0
      mime: 1.6.0
      ms: 2.1.3
      on-finished: 2.4.1
      range-parser: 1.2.1
      statuses: 2.0.1
    transitivePeerDependencies:
      - supports-color

  send@1.2.0:
    dependencies:
      debug: 4.4.1(supports-color@5.5.0)
      encodeurl: 2.0.0
      escape-html: 1.0.3
      etag: 1.8.1
      fresh: 2.0.0
      http-errors: 2.0.0
      mime-types: 3.0.1
      ms: 2.1.3
      on-finished: 2.4.1
      range-parser: 1.2.1
      statuses: 2.0.2
    transitivePeerDependencies:
      - supports-color

  serialize-error@2.1.0: {}

  serialize-javascript@6.0.2:
    dependencies:
      randombytes: 2.1.0

  serve-static@1.16.2:
    dependencies:
      encodeurl: 2.0.0
      escape-html: 1.0.3
      parseurl: 1.3.3
      send: 0.19.0
    transitivePeerDependencies:
      - supports-color

  serve-static@2.2.0:
    dependencies:
      encodeurl: 2.0.0
      escape-html: 1.0.3
      parseurl: 1.3.3
      send: 1.2.0
    transitivePeerDependencies:
      - supports-color

  server-only@0.0.1: {}

  set-function-length@1.2.2:
    dependencies:
      define-data-property: 1.1.4
      es-errors: 1.3.0
      function-bind: 1.1.2
      get-intrinsic: 1.3.0
      gopd: 1.2.0
      has-property-descriptors: 1.0.2

  set-function-name@2.0.2:
    dependencies:
      define-data-property: 1.1.4
      es-errors: 1.3.0
      functions-have-names: 1.2.3
      has-property-descriptors: 1.0.2

  set-proto@1.0.0:
    dependencies:
      dunder-proto: 1.0.1
      es-errors: 1.3.0
      es-object-atoms: 1.1.1

  setimmediate@1.0.5: {}

  setprototypeof@1.2.0: {}

  sha.js@2.4.12:
    dependencies:
      inherits: 2.0.4
      safe-buffer: 5.2.1
      to-buffer: 1.2.1

<<<<<<< HEAD
  shallowequal@1.1.0: {}

  sharp@0.34.2:
=======
  sharp@0.34.3:
>>>>>>> c10ade34
    dependencies:
      color: 4.2.3
      detect-libc: 2.0.4
      semver: 7.7.2
    optionalDependencies:
      '@img/sharp-darwin-arm64': 0.34.3
      '@img/sharp-darwin-x64': 0.34.3
      '@img/sharp-libvips-darwin-arm64': 1.2.0
      '@img/sharp-libvips-darwin-x64': 1.2.0
      '@img/sharp-libvips-linux-arm': 1.2.0
      '@img/sharp-libvips-linux-arm64': 1.2.0
      '@img/sharp-libvips-linux-ppc64': 1.2.0
      '@img/sharp-libvips-linux-s390x': 1.2.0
      '@img/sharp-libvips-linux-x64': 1.2.0
      '@img/sharp-libvips-linuxmusl-arm64': 1.2.0
      '@img/sharp-libvips-linuxmusl-x64': 1.2.0
      '@img/sharp-linux-arm': 0.34.3
      '@img/sharp-linux-arm64': 0.34.3
      '@img/sharp-linux-ppc64': 0.34.3
      '@img/sharp-linux-s390x': 0.34.3
      '@img/sharp-linux-x64': 0.34.3
      '@img/sharp-linuxmusl-arm64': 0.34.3
      '@img/sharp-linuxmusl-x64': 0.34.3
      '@img/sharp-wasm32': 0.34.3
      '@img/sharp-win32-arm64': 0.34.3
      '@img/sharp-win32-ia32': 0.34.3
      '@img/sharp-win32-x64': 0.34.3

  shebang-command@2.0.0:
    dependencies:
      shebang-regex: 3.0.0

  shebang-regex@3.0.0: {}

  shell-quote@1.8.3: {}

  side-channel-list@1.0.0:
    dependencies:
      es-errors: 1.3.0
      object-inspect: 1.13.4

  side-channel-map@1.0.1:
    dependencies:
      call-bound: 1.0.4
      es-errors: 1.3.0
      get-intrinsic: 1.3.0
      object-inspect: 1.13.4

  side-channel-weakmap@1.0.2:
    dependencies:
      call-bound: 1.0.4
      es-errors: 1.3.0
      get-intrinsic: 1.3.0
      object-inspect: 1.13.4
      side-channel-map: 1.0.1

  side-channel@1.1.0:
    dependencies:
      es-errors: 1.3.0
      object-inspect: 1.13.4
      side-channel-list: 1.0.0
      side-channel-map: 1.0.1
      side-channel-weakmap: 1.0.2

  signal-exit@3.0.7: {}

  signal-exit@4.1.0: {}

  simple-plist@1.3.1:
    dependencies:
      bplist-creator: 0.1.0
      bplist-parser: 0.3.1
      plist: 3.1.0

  simple-swizzle@0.2.2:
    dependencies:
      is-arrayish: 0.3.2

  simple-update-notifier@2.0.0:
    dependencies:
      semver: 7.7.2

  sisteransi@1.0.5: {}

  slash@3.0.0: {}

  slugify@1.6.6: {}

  sort-keys-length@1.0.1:
    dependencies:
      sort-keys: 1.1.2

  sort-keys@1.1.2:
    dependencies:
      is-plain-obj: 1.1.0

  source-map-js@1.2.1: {}

  source-map-support@0.5.13:
    dependencies:
      buffer-from: 1.1.2
      source-map: 0.6.1

  source-map-support@0.5.21:
    dependencies:
      buffer-from: 1.1.2
      source-map: 0.6.1

  source-map@0.5.7: {}

  source-map@0.6.1: {}

  source-map@0.7.4: {}

  split-on-first@1.1.0: {}

  split2@4.2.0: {}

  sprintf-js@1.0.3: {}

  sql-highlight@6.1.0: {}

  stable-hash@0.0.5: {}

  stack-utils@2.0.6:
    dependencies:
      escape-string-regexp: 2.0.0

  stackframe@1.3.4: {}

  stacktrace-parser@0.1.11:
    dependencies:
      type-fest: 0.7.1

  statuses@1.5.0: {}

  statuses@2.0.1: {}

  statuses@2.0.2: {}

  stop-iteration-iterator@1.1.0:
    dependencies:
      es-errors: 1.3.0
      internal-slot: 1.1.0

  stream-buffers@2.2.0: {}

  streamsearch@1.1.0: {}

  streamx@2.22.1:
    dependencies:
      fast-fifo: 1.3.2
      text-decoder: 1.2.3
    optionalDependencies:
      bare-events: 2.5.4

  strict-uri-encode@2.0.0: {}

  string-length@4.0.2:
    dependencies:
      char-regex: 1.0.2
      strip-ansi: 6.0.1

  string-width@4.2.3:
    dependencies:
      emoji-regex: 8.0.0
      is-fullwidth-code-point: 3.0.0
      strip-ansi: 6.0.1

  string-width@5.1.2:
    dependencies:
      eastasianwidth: 0.2.0
      emoji-regex: 9.2.2
      strip-ansi: 7.1.0

  string.prototype.includes@2.0.1:
    dependencies:
      call-bind: 1.0.8
      define-properties: 1.2.1
      es-abstract: 1.24.0

  string.prototype.matchall@4.0.12:
    dependencies:
      call-bind: 1.0.8
      call-bound: 1.0.4
      define-properties: 1.2.1
      es-abstract: 1.24.0
      es-errors: 1.3.0
      es-object-atoms: 1.1.1
      get-intrinsic: 1.3.0
      gopd: 1.2.0
      has-symbols: 1.1.0
      internal-slot: 1.1.0
      regexp.prototype.flags: 1.5.4
      set-function-name: 2.0.2
      side-channel: 1.1.0

  string.prototype.repeat@1.0.0:
    dependencies:
      define-properties: 1.2.1
      es-abstract: 1.24.0

  string.prototype.trim@1.2.10:
    dependencies:
      call-bind: 1.0.8
      call-bound: 1.0.4
      define-data-property: 1.1.4
      define-properties: 1.2.1
      es-abstract: 1.24.0
      es-object-atoms: 1.1.1
      has-property-descriptors: 1.0.2

  string.prototype.trimend@1.0.9:
    dependencies:
      call-bind: 1.0.8
      call-bound: 1.0.4
      define-properties: 1.2.1
      es-object-atoms: 1.1.1

  string.prototype.trimstart@1.0.8:
    dependencies:
      call-bind: 1.0.8
      define-properties: 1.2.1
      es-object-atoms: 1.1.1

  string_decoder@1.3.0:
    dependencies:
      safe-buffer: 5.2.1

  strip-ansi@5.2.0:
    dependencies:
      ansi-regex: 4.1.1

  strip-ansi@6.0.1:
    dependencies:
      ansi-regex: 5.0.1

  strip-ansi@7.1.0:
    dependencies:
      ansi-regex: 6.1.0

  strip-bom@3.0.0: {}

  strip-bom@4.0.0: {}

  strip-dirs@3.0.0:
    dependencies:
      inspect-with-kind: 1.0.5
      is-plain-obj: 1.1.0

  strip-final-newline@2.0.0: {}

  strip-json-comments@2.0.1: {}

  strip-json-comments@3.1.1: {}

  strtok3@10.3.1:
    dependencies:
      '@tokenizer/token': 0.3.0

  strtok3@9.1.1:
    dependencies:
      '@tokenizer/token': 0.3.0
      peek-readable: 5.4.2

  structured-headers@0.4.1: {}

  styled-jsx@5.1.6(react@19.1.0):
    dependencies:
      client-only: 0.0.1
      react: 19.1.0

  styleq@0.1.3: {}

  sucrase@3.35.0:
    dependencies:
      '@jridgewell/gen-mapping': 0.3.12
      commander: 4.1.1
      glob: 10.4.5
      lines-and-columns: 1.2.4
      mz: 2.7.0
      pirates: 4.0.7
      ts-interface-checker: 0.1.13

  superagent@10.2.2:
    dependencies:
      component-emitter: 1.3.1
      cookiejar: 2.1.4
      debug: 4.4.1(supports-color@5.5.0)
      fast-safe-stringify: 2.1.1
      form-data: 4.0.4
      formidable: 3.5.4
      methods: 1.1.2
      mime: 2.6.0
      qs: 6.14.0
    transitivePeerDependencies:
      - supports-color

  supertest@7.1.3:
    dependencies:
      methods: 1.1.2
      superagent: 10.2.2
    transitivePeerDependencies:
      - supports-color

  supports-color@5.5.0:
    dependencies:
      has-flag: 3.0.0

  supports-color@7.2.0:
    dependencies:
      has-flag: 4.0.0

  supports-color@8.1.1:
    dependencies:
      has-flag: 4.0.0

  supports-hyperlinks@2.3.0:
    dependencies:
      has-flag: 4.0.0
      supports-color: 7.2.0

  supports-preserve-symlinks-flag@1.0.0: {}

  swagger-ui-dist@5.21.0:
    dependencies:
      '@scarf/scarf': 1.4.0

  symbol-observable@4.0.0: {}

  synckit@0.11.8:
    dependencies:
      '@pkgr/core': 0.2.7

  tapable@2.2.2: {}

  tar-stream@3.1.7:
    dependencies:
      b4a: 1.6.7
      fast-fifo: 1.3.2
      streamx: 2.22.1

  tar@7.4.3:
    dependencies:
      '@isaacs/fs-minipass': 4.0.1
      chownr: 3.0.0
      minipass: 7.1.2
      minizlib: 3.0.2
      mkdirp: 3.0.1
      yallist: 5.0.0

  temp-dir@2.0.0: {}

  terminal-link@2.1.1:
    dependencies:
      ansi-escapes: 4.3.2
      supports-hyperlinks: 2.3.0

  terser-webpack-plugin@5.3.14(@swc/core@1.12.14)(webpack@5.99.6(@swc/core@1.12.14)):
    dependencies:
      '@jridgewell/trace-mapping': 0.3.29
      jest-worker: 27.5.1
      schema-utils: 4.3.2
      serialize-javascript: 6.0.2
      terser: 5.43.1
      webpack: 5.99.6(@swc/core@1.12.14)
    optionalDependencies:
      '@swc/core': 1.12.14

  terser@5.43.1:
    dependencies:
      '@jridgewell/source-map': 0.3.10
      acorn: 8.15.0
      commander: 2.20.3
      source-map-support: 0.5.21

  test-exclude@6.0.0:
    dependencies:
      '@istanbuljs/schema': 0.1.3
      glob: 7.2.3
      minimatch: 3.1.2

  text-decoder@1.2.3:
    dependencies:
      b4a: 1.6.7

  thenify-all@1.6.0:
    dependencies:
      thenify: 3.3.1

  thenify@3.3.1:
    dependencies:
      any-promise: 1.3.0

  throat@5.0.0: {}

  through@2.3.8: {}

  tinyglobby@0.2.14:
    dependencies:
      fdir: 6.4.6(picomatch@4.0.2)
      picomatch: 4.0.2

  tmp@0.0.33:
    dependencies:
      os-tmpdir: 1.0.2

  tmpl@1.0.5: {}

  to-buffer@1.2.1:
    dependencies:
      isarray: 2.0.5
      safe-buffer: 5.2.1
      typed-array-buffer: 1.0.3

  to-regex-range@5.0.1:
    dependencies:
      is-number: 7.0.0

  toidentifier@1.0.1: {}

  token-types@6.0.3:
    dependencies:
      '@tokenizer/token': 0.3.0
      ieee754: 1.2.1

  touch@3.1.1: {}

  tr46@0.0.3: {}

  tree-kill@1.2.2: {}

  ts-api-utils@2.1.0(typescript@5.8.3):
    dependencies:
      typescript: 5.8.3

  ts-interface-checker@0.1.13: {}

  ts-jest@29.4.0(@babel/core@7.28.0)(@jest/transform@29.7.0)(@jest/types@29.6.3)(babel-jest@29.7.0(@babel/core@7.28.0))(jest-util@29.7.0)(jest@29.7.0(@types/node@22.16.4)(ts-node@10.9.2(@swc/core@1.12.14)(@types/node@22.16.4)(typescript@5.8.3)))(typescript@5.8.3):
    dependencies:
      bs-logger: 0.2.6
      ejs: 3.1.10
      fast-json-stable-stringify: 2.1.0
      jest: 29.7.0(@types/node@22.16.4)(ts-node@10.9.2(@swc/core@1.12.14)(@types/node@22.16.4)(typescript@5.8.3))
      json5: 2.2.3
      lodash.memoize: 4.1.2
      make-error: 1.3.6
      semver: 7.7.2
      type-fest: 4.41.0
      typescript: 5.8.3
      yargs-parser: 21.1.1
    optionalDependencies:
      '@babel/core': 7.28.0
      '@jest/transform': 29.7.0
      '@jest/types': 29.6.3
      babel-jest: 29.7.0(@babel/core@7.28.0)
      jest-util: 29.7.0

  ts-loader@9.5.2(typescript@5.8.3)(webpack@5.99.6(@swc/core@1.12.14)):
    dependencies:
      chalk: 4.1.2
      enhanced-resolve: 5.18.2
      micromatch: 4.0.8
      semver: 7.7.2
      source-map: 0.7.4
      typescript: 5.8.3
      webpack: 5.99.6(@swc/core@1.12.14)

  ts-node@10.9.2(@swc/core@1.12.14)(@types/node@22.16.4)(typescript@5.8.3):
    dependencies:
      '@cspotcode/source-map-support': 0.8.1
      '@tsconfig/node10': 1.0.11
      '@tsconfig/node12': 1.0.11
      '@tsconfig/node14': 1.0.3
      '@tsconfig/node16': 1.0.4
      '@types/node': 22.16.4
      acorn: 8.15.0
      acorn-walk: 8.3.4
      arg: 4.1.3
      create-require: 1.1.1
      diff: 4.0.2
      make-error: 1.3.6
      typescript: 5.8.3
      v8-compile-cache-lib: 3.0.1
      yn: 3.1.1
    optionalDependencies:
      '@swc/core': 1.12.14

  tsconfig-paths-webpack-plugin@4.2.0:
    dependencies:
      chalk: 4.1.2
      enhanced-resolve: 5.18.2
      tapable: 2.2.2
      tsconfig-paths: 4.2.0

  tsconfig-paths@3.15.0:
    dependencies:
      '@types/json5': 0.0.29
      json5: 1.0.2
      minimist: 1.2.8
      strip-bom: 3.0.0

  tsconfig-paths@4.2.0:
    dependencies:
      json5: 2.2.3
      minimist: 1.2.8
      strip-bom: 3.0.0

  tslib@2.8.1: {}

  turbo-darwin-64@2.5.5:
    optional: true

  turbo-darwin-arm64@2.5.5:
    optional: true

  turbo-linux-64@2.5.5:
    optional: true

  turbo-linux-arm64@2.5.5:
    optional: true

  turbo-windows-64@2.5.5:
    optional: true

  turbo-windows-arm64@2.5.5:
    optional: true

  turbo@2.5.5:
    optionalDependencies:
      turbo-darwin-64: 2.5.5
      turbo-darwin-arm64: 2.5.5
      turbo-linux-64: 2.5.5
      turbo-linux-arm64: 2.5.5
      turbo-windows-64: 2.5.5
      turbo-windows-arm64: 2.5.5

  type-check@0.4.0:
    dependencies:
      prelude-ls: 1.2.1

  type-detect@4.0.8: {}

  type-fest@0.21.3: {}

  type-fest@0.7.1: {}

  type-fest@4.41.0: {}

  type-is@1.6.18:
    dependencies:
      media-typer: 0.3.0
      mime-types: 2.1.35

  type-is@2.0.1:
    dependencies:
      content-type: 1.0.5
      media-typer: 1.1.0
      mime-types: 3.0.1

  typed-array-buffer@1.0.3:
    dependencies:
      call-bound: 1.0.4
      es-errors: 1.3.0
      is-typed-array: 1.1.15

  typed-array-byte-length@1.0.3:
    dependencies:
      call-bind: 1.0.8
      for-each: 0.3.5
      gopd: 1.2.0
      has-proto: 1.2.0
      is-typed-array: 1.1.15

  typed-array-byte-offset@1.0.4:
    dependencies:
      available-typed-arrays: 1.0.7
      call-bind: 1.0.8
      for-each: 0.3.5
      gopd: 1.2.0
      has-proto: 1.2.0
      is-typed-array: 1.1.15
      reflect.getprototypeof: 1.0.10

  typed-array-length@1.0.7:
    dependencies:
      call-bind: 1.0.8
      for-each: 0.3.5
      gopd: 1.2.0
      is-typed-array: 1.1.15
      possible-typed-array-names: 1.1.0
      reflect.getprototypeof: 1.0.10

  typedarray@0.0.6: {}

  typeorm@0.3.25(pg@8.16.3)(reflect-metadata@0.2.2)(ts-node@10.9.2(@swc/core@1.12.14)(@types/node@22.16.4)(typescript@5.8.3)):
    dependencies:
      '@sqltools/formatter': 1.2.5
      ansis: 3.17.0
      app-root-path: 3.1.0
      buffer: 6.0.3
      dayjs: 1.11.13
      debug: 4.4.1(supports-color@5.5.0)
      dedent: 1.6.0
      dotenv: 16.6.1
      glob: 10.4.5
      reflect-metadata: 0.2.2
      sha.js: 2.4.12
      sql-highlight: 6.1.0
      tslib: 2.8.1
      uuid: 11.1.0
      yargs: 17.7.2
    optionalDependencies:
      pg: 8.16.3
      ts-node: 10.9.2(@swc/core@1.12.14)(@types/node@22.16.4)(typescript@5.8.3)
    transitivePeerDependencies:
      - babel-plugin-macros
      - supports-color

  typescript-eslint@8.37.0(eslint@9.31.0)(typescript@5.8.3):
    dependencies:
      '@typescript-eslint/eslint-plugin': 8.37.0(@typescript-eslint/parser@8.37.0(eslint@9.31.0)(typescript@5.8.3))(eslint@9.31.0)(typescript@5.8.3)
      '@typescript-eslint/parser': 8.37.0(eslint@9.31.0)(typescript@5.8.3)
      '@typescript-eslint/typescript-estree': 8.37.0(typescript@5.8.3)
      '@typescript-eslint/utils': 8.37.0(eslint@9.31.0)(typescript@5.8.3)
      eslint: 9.31.0
      typescript: 5.8.3
    transitivePeerDependencies:
      - supports-color

  typescript@5.8.3: {}

  ua-parser-js@1.0.40: {}

  uid@2.0.2:
    dependencies:
      '@lukeed/csprng': 1.1.0

  uint8array-extras@1.4.0: {}

  unbox-primitive@1.1.0:
    dependencies:
      call-bound: 1.0.4
      has-bigints: 1.1.0
      has-symbols: 1.1.0
      which-boxed-primitive: 1.1.1

  unbzip2-stream@1.4.3:
    dependencies:
      buffer: 5.7.1
      through: 2.3.8

  undefsafe@2.0.5: {}

  undici-types@6.21.0: {}

  undici-types@7.8.0: {}

  undici@6.21.3: {}

  unicode-canonical-property-names-ecmascript@2.0.1: {}

  unicode-match-property-ecmascript@2.0.0:
    dependencies:
      unicode-canonical-property-names-ecmascript: 2.0.1
      unicode-property-aliases-ecmascript: 2.1.0

  unicode-match-property-value-ecmascript@2.2.0: {}

  unicode-property-aliases-ecmascript@2.1.0: {}

  unique-string@2.0.0:
    dependencies:
      crypto-random-string: 2.0.0

  universalify@2.0.1: {}

  unpipe@1.0.0: {}

  unrs-resolver@1.10.1:
    dependencies:
      napi-postinstall: 0.3.0
    optionalDependencies:
      '@unrs/resolver-binding-android-arm-eabi': 1.10.1
      '@unrs/resolver-binding-android-arm64': 1.10.1
      '@unrs/resolver-binding-darwin-arm64': 1.10.1
      '@unrs/resolver-binding-darwin-x64': 1.10.1
      '@unrs/resolver-binding-freebsd-x64': 1.10.1
      '@unrs/resolver-binding-linux-arm-gnueabihf': 1.10.1
      '@unrs/resolver-binding-linux-arm-musleabihf': 1.10.1
      '@unrs/resolver-binding-linux-arm64-gnu': 1.10.1
      '@unrs/resolver-binding-linux-arm64-musl': 1.10.1
      '@unrs/resolver-binding-linux-ppc64-gnu': 1.10.1
      '@unrs/resolver-binding-linux-riscv64-gnu': 1.10.1
      '@unrs/resolver-binding-linux-riscv64-musl': 1.10.1
      '@unrs/resolver-binding-linux-s390x-gnu': 1.10.1
      '@unrs/resolver-binding-linux-x64-gnu': 1.10.1
      '@unrs/resolver-binding-linux-x64-musl': 1.10.1
      '@unrs/resolver-binding-wasm32-wasi': 1.10.1
      '@unrs/resolver-binding-win32-arm64-msvc': 1.10.1
      '@unrs/resolver-binding-win32-ia32-msvc': 1.10.1
      '@unrs/resolver-binding-win32-x64-msvc': 1.10.1

  update-browserslist-db@1.1.3(browserslist@4.25.1):
    dependencies:
      browserslist: 4.25.1
      escalade: 3.2.0
      picocolors: 1.1.1

  uri-js@4.4.1:
    dependencies:
      punycode: 2.3.1

  use-latest-callback@0.2.4(react@19.0.0):
    dependencies:
      react: 19.0.0

  use-sync-external-store@1.5.0(react@19.0.0):
    dependencies:
      react: 19.0.0

  util-deprecate@1.0.2: {}

  utils-merge@1.0.1: {}

  uuid@11.1.0: {}

  uuid@7.0.3: {}

  v8-compile-cache-lib@3.0.1: {}

  v8-to-istanbul@9.3.0:
    dependencies:
      '@jridgewell/trace-mapping': 0.3.29
      '@types/istanbul-lib-coverage': 2.0.6
      convert-source-map: 2.0.0

  validate-npm-package-name@5.0.1: {}

  validator@13.15.15: {}

  vary@1.1.2: {}

  vlq@1.0.1: {}

  walker@1.0.8:
    dependencies:
      makeerror: 1.0.12

  warn-once@0.1.1: {}

  watchpack@2.4.4:
    dependencies:
      glob-to-regexp: 0.4.1
      graceful-fs: 4.2.11

  wcwidth@1.0.1:
    dependencies:
      defaults: 1.0.4

  webidl-conversions@3.0.1: {}

  webidl-conversions@5.0.0: {}

  webpack-node-externals@3.0.0: {}

  webpack-sources@3.3.3: {}

  webpack@5.99.6(@swc/core@1.12.14):
    dependencies:
      '@types/eslint-scope': 3.7.7
      '@types/estree': 1.0.8
      '@webassemblyjs/ast': 1.14.1
      '@webassemblyjs/wasm-edit': 1.14.1
      '@webassemblyjs/wasm-parser': 1.14.1
      acorn: 8.15.0
      browserslist: 4.25.1
      chrome-trace-event: 1.0.4
      enhanced-resolve: 5.18.2
      es-module-lexer: 1.7.0
      eslint-scope: 5.1.1
      events: 3.3.0
      glob-to-regexp: 0.4.1
      graceful-fs: 4.2.11
      json-parse-even-better-errors: 2.3.1
      loader-runner: 4.3.0
      mime-types: 2.1.35
      neo-async: 2.6.2
      schema-utils: 4.3.2
      tapable: 2.2.2
      terser-webpack-plugin: 5.3.14(@swc/core@1.12.14)(webpack@5.99.6(@swc/core@1.12.14))
      watchpack: 2.4.4
      webpack-sources: 3.3.3
    transitivePeerDependencies:
      - '@swc/core'
      - esbuild
      - uglify-js

  whatwg-fetch@3.6.20: {}

  whatwg-url-without-unicode@8.0.0-3:
    dependencies:
      buffer: 5.7.1
      punycode: 2.3.1
      webidl-conversions: 5.0.0

  whatwg-url@5.0.0:
    dependencies:
      tr46: 0.0.3
      webidl-conversions: 3.0.1

  which-boxed-primitive@1.1.1:
    dependencies:
      is-bigint: 1.1.0
      is-boolean-object: 1.2.2
      is-number-object: 1.1.1
      is-string: 1.1.1
      is-symbol: 1.1.1

  which-builtin-type@1.2.1:
    dependencies:
      call-bound: 1.0.4
      function.prototype.name: 1.1.8
      has-tostringtag: 1.0.2
      is-async-function: 2.1.1
      is-date-object: 1.1.0
      is-finalizationregistry: 1.1.1
      is-generator-function: 1.1.0
      is-regex: 1.2.1
      is-weakref: 1.1.1
      isarray: 2.0.5
      which-boxed-primitive: 1.1.1
      which-collection: 1.0.2
      which-typed-array: 1.1.19

  which-collection@1.0.2:
    dependencies:
      is-map: 2.0.3
      is-set: 2.0.3
      is-weakmap: 2.0.2
      is-weakset: 2.0.4

  which-typed-array@1.1.19:
    dependencies:
      available-typed-arrays: 1.0.7
      call-bind: 1.0.8
      call-bound: 1.0.4
      for-each: 0.3.5
      get-proto: 1.0.1
      gopd: 1.2.0
      has-tostringtag: 1.0.2

  which@2.0.2:
    dependencies:
      isexe: 2.0.0

  wonka@6.3.5: {}

  word-wrap@1.2.5: {}

  wrap-ansi@6.2.0:
    dependencies:
      ansi-styles: 4.3.0
      string-width: 4.2.3
      strip-ansi: 6.0.1

  wrap-ansi@7.0.0:
    dependencies:
      ansi-styles: 4.3.0
      string-width: 4.2.3
      strip-ansi: 6.0.1

  wrap-ansi@8.1.0:
    dependencies:
      ansi-styles: 6.2.1
      string-width: 5.1.2
      strip-ansi: 7.1.0

  wrappy@1.0.2: {}

  write-file-atomic@4.0.2:
    dependencies:
      imurmurhash: 0.1.4
      signal-exit: 3.0.7

  ws@6.2.3:
    dependencies:
      async-limiter: 1.0.1

  ws@7.5.10: {}

  ws@8.18.3: {}

  xcode@3.0.1:
    dependencies:
      simple-plist: 1.3.1
      uuid: 7.0.3

  xml2js@0.6.0:
    dependencies:
      sax: 1.4.1
      xmlbuilder: 11.0.1

  xmlbuilder@11.0.1: {}

  xmlbuilder@15.1.1: {}

  xtend@4.0.2: {}

  y18n@5.0.8: {}

  yallist@3.1.1: {}

  yallist@5.0.0: {}

  yargs-parser@21.1.1: {}

  yargs@17.7.2:
    dependencies:
      cliui: 8.0.1
      escalade: 3.2.0
      get-caller-file: 2.0.5
      require-directory: 2.1.1
      string-width: 4.2.3
      y18n: 5.0.8
      yargs-parser: 21.1.1

  yauzl@3.2.0:
    dependencies:
      buffer-crc32: 0.2.13
      pend: 1.2.0

  yn@3.1.1: {}

  yocto-queue@0.1.0: {}

  yoctocolors-cjs@2.1.2: {}<|MERGE_RESOLUTION|>--- conflicted
+++ resolved
@@ -233,24 +233,12 @@
       '@expo/metro-runtime':
         specifier: ~5.0.4
         version: 5.0.4(react-native@0.79.5(@babel/core@7.28.0)(@types/react@19.0.14)(react@19.0.0))
-      '@expo/vector-icons':
-        specifier: ^14.1.0
-        version: 14.1.0(expo-font@13.3.2(expo@53.0.19(@babel/core@7.28.0)(@expo/metro-runtime@5.0.4(react-native@0.79.5(@babel/core@7.28.0)(@types/react@19.0.14)(react@19.0.0)))(react-native@0.79.5(@babel/core@7.28.0)(@types/react@19.0.14)(react@19.0.0))(react@19.0.0))(react@19.0.0))(react-native@0.79.5(@babel/core@7.28.0)(@types/react@19.0.14)(react@19.0.0))(react@19.0.0)
       dotenv:
         specifier: ^16.0.3
         version: 16.6.1
       expo:
-        specifier: 53.0.19
+        specifier: ~53.0.19
         version: 53.0.19(@babel/core@7.28.0)(@expo/metro-runtime@5.0.4(react-native@0.79.5(@babel/core@7.28.0)(@types/react@19.0.14)(react@19.0.0)))(react-native@0.79.5(@babel/core@7.28.0)(@types/react@19.0.14)(react@19.0.0))(react@19.0.0)
-      expo-constants:
-        specifier: ~17.1.7
-        version: 17.1.7(expo@53.0.19(@babel/core@7.28.0)(@expo/metro-runtime@5.0.4(react-native@0.79.5(@babel/core@7.28.0)(@types/react@19.0.14)(react@19.0.0)))(react-native@0.79.5(@babel/core@7.28.0)(@types/react@19.0.14)(react@19.0.0))(react@19.0.0))(react-native@0.79.5(@babel/core@7.28.0)(@types/react@19.0.14)(react@19.0.0))
-      expo-linking:
-        specifier: ~7.1.7
-        version: 7.1.7(expo@53.0.19(@babel/core@7.28.0)(@expo/metro-runtime@5.0.4(react-native@0.79.5(@babel/core@7.28.0)(@types/react@19.0.14)(react@19.0.0)))(react-native@0.79.5(@babel/core@7.28.0)(@types/react@19.0.14)(react@19.0.0))(react@19.0.0))(react-native@0.79.5(@babel/core@7.28.0)(@types/react@19.0.14)(react@19.0.0))(react@19.0.0)
-      expo-router:
-        specifier: 5.1.3
-        version: 5.1.3(e7302648c4a9ea1d3fdd923acd61d818)
       expo-status-bar:
         specifier: ~2.2.3
         version: 2.2.3(react-native@0.79.5(@babel/core@7.28.0)(@types/react@19.0.14)(react@19.0.0))(react@19.0.0)
@@ -266,12 +254,6 @@
       react-native:
         specifier: 0.79.5
         version: 0.79.5(@babel/core@7.28.0)(@types/react@19.0.14)(react@19.0.0)
-      react-native-safe-area-context:
-        specifier: 5.4.0
-        version: 5.4.0(react-native@0.79.5(@babel/core@7.28.0)(@types/react@19.0.14)(react@19.0.0))(react@19.0.0)
-      react-native-screens:
-        specifier: ~4.11.1
-        version: 4.11.1(react-native@0.79.5(@babel/core@7.28.0)(@types/react@19.0.14)(react@19.0.0))(react@19.0.0)
       react-native-web:
         specifier: ^0.20.0
         version: 0.20.0(react-dom@19.0.0(react@19.0.0))(react@19.0.0)
@@ -1006,9 +988,6 @@
   '@expo/sdk-runtime-versions@1.0.0':
     resolution: {integrity: sha512-Doz2bfiPndXYFPMRwPyGa1k5QaKDVpY806UJj570epIiMzWaYyCtobasyfC++qfIXVb5Ocy7r3tP9d62hAQ7IQ==}
 
-  '@expo/server@0.6.3':
-    resolution: {integrity: sha512-Ea7NJn9Xk1fe4YeJ86rObHSv/bm3u/6WiQPXEqXJ2GrfYpVab2Swoh9/PnSM3KjR64JAgKjArDn1HiPjITCfHA==}
-
   '@expo/spawn-async@1.7.2':
     resolution: {integrity: sha512-QdWi16+CHB9JYP7gma19OVVg0BFkvU8zNj9GjWorYI8Iv8FUxjOCcYRuAmX4s/h91e4e7BPsskc8cSrZYho9Ew==}
     engines: {node: '>=12'}
@@ -1813,24 +1792,6 @@
     resolution: {integrity: sha512-YLT9Zo3oNPJoBjBc4q8G2mjU4tqIbf5CEOORbUUr48dCD9q3umJ3IPlVqOqDakPfd2HuwccBaqlGhN4Gmr5OWg==}
     engines: {node: ^12.20.0 || ^14.18.0 || >=16.0.0}
 
-  '@radix-ui/react-compose-refs@1.1.2':
-    resolution: {integrity: sha512-z4eqJvfiNnFMHIIvXP3CY57y2WJs5g2v3X0zm9mEJkrkNv4rDxu+sg9Jh8EkXyeqBkB7SOcboo9dMVqhyrACIg==}
-    peerDependencies:
-      '@types/react': '*'
-      react: ^16.8 || ^17.0 || ^18.0 || ^19.0 || ^19.0.0-rc
-    peerDependenciesMeta:
-      '@types/react':
-        optional: true
-
-  '@radix-ui/react-slot@1.2.0':
-    resolution: {integrity: sha512-ujc+V6r0HNDviYqIK3rW4ffgYiZ8g5DEHrGJVk4x7kTlLXRDILnKX9vAUYeIsLOoDpDJ0ujpqMkjH4w2ofuo6w==}
-    peerDependencies:
-      '@types/react': '*'
-      react: ^16.8 || ^17.0 || ^18.0 || ^19.0 || ^19.0.0-rc
-    peerDependenciesMeta:
-      '@types/react':
-        optional: true
-
   '@react-native/assets-registry@0.79.5':
     resolution: {integrity: sha512-N4Kt1cKxO5zgM/BLiyzuuDNquZPiIgfktEQ6TqJ/4nKA8zr4e8KJgU6Tb2eleihDO4E24HmkvGc73naybKRz/w==}
     engines: {node: '>=18'}
@@ -1893,50 +1854,6 @@
       '@types/react':
         optional: true
 
-  '@react-navigation/bottom-tabs@7.4.2':
-    resolution: {integrity: sha512-jyBux5l3qqEucY5M/ZWxVvfA8TQu7DVl2gK+xB6iKqRUfLf7dSumyVxc7HemDwGFoz3Ug8dVZFvSMEs+mfrieQ==}
-    peerDependencies:
-      '@react-navigation/native': ^7.1.14
-      react: '>= 18.2.0'
-      react-native: '*'
-      react-native-safe-area-context: '>= 4.0.0'
-      react-native-screens: '>= 4.0.0'
-
-  '@react-navigation/core@7.12.1':
-    resolution: {integrity: sha512-ir6s25CDkReufi0vQhSIAe+AAHHJN9zTgGlS6iDS1yqbwgl2MiBAZzpaOL1T5llYujie2jF/bODeLz2j4k80zw==}
-    peerDependencies:
-      react: '>= 18.2.0'
-
-  '@react-navigation/elements@2.5.2':
-    resolution: {integrity: sha512-aGC3ukF5+lXuiF5bK7bJyRuWCE+Tk4MZ3GoQpAb7u7+m0KmsquliDhj4UCWEUU5kUoCeoRAUvv+1lKcYKf+WTQ==}
-    peerDependencies:
-      '@react-native-masked-view/masked-view': '>= 0.2.0'
-      '@react-navigation/native': ^7.1.14
-      react: '>= 18.2.0'
-      react-native: '*'
-      react-native-safe-area-context: '>= 4.0.0'
-    peerDependenciesMeta:
-      '@react-native-masked-view/masked-view':
-        optional: true
-
-  '@react-navigation/native-stack@7.3.21':
-    resolution: {integrity: sha512-oNNZHzkxILEibesamRKLodfXAaDOUvMBITKXLLeblDxnTAyIB/Kf7CmV+8nwkdAgV04kURTxV0SQI+d8gLUm6g==}
-    peerDependencies:
-      '@react-navigation/native': ^7.1.14
-      react: '>= 18.2.0'
-      react-native: '*'
-      react-native-safe-area-context: '>= 4.0.0'
-      react-native-screens: '>= 4.0.0'
-
-  '@react-navigation/native@7.1.14':
-    resolution: {integrity: sha512-X233/CNx41FpshlWe4uEAUN8CNem3ju4t5pnVKcdhDR0cTQT1rK6P0ZwjSylD9zXdnHvJttFjBhKTot6TcvSqA==}
-    peerDependencies:
-      react: '>= 18.2.0'
-      react-native: '*'
-
-  '@react-navigation/routers@7.4.1':
-    resolution: {integrity: sha512-42mZrMzQ0LfKxUb5OHIurYrPYyRsXFLolucILrvm21f0O40Sw0Ufh1bnn/jRqnxZZu7wvpUGIGYM8nS9zVE1Aw==}
-
   '@rtsao/scc@1.1.0':
     resolution: {integrity: sha512-zt6OdqaDoOnJ1ZYsCYGt9YmWzDXl4vQdKTyJev62gFhRGKdx7mcT54V9KIjg+d2wi9EXsPvAPKe7i7WjfVWB8g==}
 
@@ -3252,10 +3169,6 @@
     peerDependenciesMeta:
       supports-color:
         optional: true
-
-  decode-uri-component@0.2.2:
-    resolution: {integrity: sha512-FqUYQ+8o158GyGTrMFJms9qh3CqTKvAqgqsTnkLI8sKu0028orqBhxNMFkFen0zGyg6epACD32pjVk58ngIErQ==}
-    engines: {node: '>=0.10'}
 
   decompress-response@6.0.0:
     resolution: {integrity: sha512-aW35yZM6Bb/4oJlZncMH2LCoZtJXTRxES17vE3hoRiowU2kWHaJKFkSBDnDR+cm9J+9QhXmREyIfv0pji9ejCQ==}
@@ -3676,12 +3589,6 @@
       expo: '*'
       react: '*'
 
-  expo-linking@7.1.7:
-    resolution: {integrity: sha512-ZJaH1RIch2G/M3hx2QJdlrKbYFUTOjVVW4g39hfxrE5bPX9xhZUYXqxqQtzMNl1ylAevw9JkgEfWbBWddbZ3UA==}
-    peerDependencies:
-      react: '*'
-      react-native: '*'
-
   expo-manifests@0.16.6:
     resolution: {integrity: sha512-1A+do6/mLUWF9xd3uCrlXr9QFDbjbfqAYmUy8UDLOjof1lMrOhyeC4Yi6WexA/A8dhZEpIxSMCKfn7G4aHAh4w==}
     peerDependencies:
@@ -3693,25 +3600,6 @@
 
   expo-modules-core@2.4.2:
     resolution: {integrity: sha512-RCb0wniYCJkxwpXrkiBA/WiNGxzYsEpL0sB50gTnS/zEfX3DImS2npc4lfZ3hPZo1UF9YC6OSI9Do+iacV0NUg==}
-
-  expo-router@5.1.3:
-    resolution: {integrity: sha512-zoAU0clwEj569PpGOzc06wCcxOskHLEyonJhLNPsweJgu+vE010d6XW+yr5ODR6F3ViFJpfcjbe7u3SaTjl24Q==}
-    peerDependencies:
-      '@react-navigation/drawer': ^7.3.9
-      '@testing-library/jest-native': '*'
-      expo: '*'
-      expo-constants: '*'
-      expo-linking: '*'
-      react-native-reanimated: '*'
-      react-native-safe-area-context: '*'
-      react-native-screens: '*'
-    peerDependenciesMeta:
-      '@react-navigation/drawer':
-        optional: true
-      '@testing-library/jest-native':
-        optional: true
-      react-native-reanimated:
-        optional: true
 
   expo-status-bar@2.2.3:
     resolution: {integrity: sha512-+c8R3AESBoduunxTJ8353SqKAKpxL6DvcD8VKBuh81zzJyUUbfB4CVjr1GufSJEKsMzNPXZU+HJwXx7Xh7lx8Q==}
@@ -3848,10 +3736,6 @@
   fill-range@7.1.1:
     resolution: {integrity: sha512-YsGpe3WHLK8ZYi4tWDg2Jy3ebRz2rXowDxnld4bkQB00cc/1Zw9AWnC0i9ztDJitivtQvaI9KaLyKrc+hBW0yg==}
     engines: {node: '>=8'}
-
-  filter-obj@1.1.0:
-    resolution: {integrity: sha512-8rXg1ZnX7xzy2NGDVkBVaAy+lSlPNwad13BtgSlLuxfIslyt5Vg64U7tFcCt4WS1R0hvtnQybT/IyCkGZ3DpXQ==}
-    engines: {node: '>=0.10.0'}
 
   finalhandler@1.1.2:
     resolution: {integrity: sha512-aAWcW57uxVNrQZqFXjITpW3sIUQmHGG3qSb9mUah9MgMC4NeWhNOlNjXEYq3HjRAvL6arUviZGGJsBg6z0zsWA==}
@@ -5452,10 +5336,6 @@
     resolution: {integrity: sha512-YWWTjgABSKcvs/nWBi9PycY/JiPJqOD4JA6o9Sej2AtvSGarXxKC3OQSk4pAarbdQlKAh5D4FCQkJNkW+GAn3w==}
     engines: {node: '>=0.6'}
 
-  query-string@7.1.3:
-    resolution: {integrity: sha512-hh2WYhq4fi8+b+/2Kg9CEge4fDPvHS534aOOvOZeQ3+Vf2mCFsaFBYj0i+iXcAq6I9Vzp5fjMFBlONvayDC1qg==}
-    engines: {node: '>=6'}
-
   queue-microtask@1.2.3:
     resolution: {integrity: sha512-NuaNSa6flKT5JaSYQzJok04JzTL1CA6aGhv5rfLW3PgqA+M2ChpZQnAC8h8i4ZFkBS8X5RqkDBHA7r4hej3K9A==}
 
@@ -5494,24 +5374,12 @@
     peerDependencies:
       react: ^19.1.0
 
-  react-fast-compare@3.2.2:
-    resolution: {integrity: sha512-nsO+KSNgo1SbJqJEYRE9ERzo7YtYbou/OqjSQKxV7jcKox7+usiUVZOAC+XnDOABXggQTno0Y1CpVnuWEc1boQ==}
-
-  react-freeze@1.0.4:
-    resolution: {integrity: sha512-r4F0Sec0BLxWicc7HEyo2x3/2icUTrRmDjaaRyzzn+7aDyFZliszMDOgLVwSnQnYENOlL1o569Ze2HZefk8clA==}
-    engines: {node: '>=10'}
-    peerDependencies:
-      react: '>=17.0.0'
-
   react-is@16.13.1:
     resolution: {integrity: sha512-24e6ynE2H+OKt4kqsOvNd8kBpV65zoxbA4BVsEOB3ARVWQki/DHzaUoC5KuON/BiccDaCCTZBuOcfZs70kR8bQ==}
 
   react-is@18.3.1:
     resolution: {integrity: sha512-/LLMVyas0ljjAtoYiPqYiL8VWXzUUdThrmU5+n20DZv+a+ClRoevUzw5JxU+Ieh5/c87ytoTBV9G1FiKfNJdmg==}
 
-  react-is@19.1.0:
-    resolution: {integrity: sha512-Oe56aUPnkHyyDxxkvqtd7KkdQP5uIUfHxd5XTb3wE9d/kRnZLmKbDB0GWk919tdQ+mxxPtG6EAs6RMT6i1qtHg==}
-
   react-native-edge-to-edge@1.6.0:
     resolution: {integrity: sha512-2WCNdE3Qd6Fwg9+4BpbATUxCLcouF6YRY7K+J36KJ4l3y+tWN6XCqAC4DuoGblAAbb2sLkhEDp4FOlbOIot2Og==}
     peerDependencies:
@@ -5520,18 +5388,6 @@
 
   react-native-is-edge-to-edge@1.2.1:
     resolution: {integrity: sha512-FLbPWl/MyYQWz+KwqOZsSyj2JmLKglHatd3xLZWskXOpRaio4LfEDEz8E/A6uD8QoTHW6Aobw1jbEwK7KMgR7Q==}
-    peerDependencies:
-      react: '*'
-      react-native: '*'
-
-  react-native-safe-area-context@5.4.0:
-    resolution: {integrity: sha512-JaEThVyJcLhA+vU0NU8bZ0a1ih6GiF4faZ+ArZLqpYbL6j7R3caRqj+mE3lEtKCuHgwjLg3bCxLL1GPUJZVqUA==}
-    peerDependencies:
-      react: '*'
-      react-native: '*'
-
-  react-native-screens@4.11.1:
-    resolution: {integrity: sha512-F0zOzRVa3ptZfLpD0J8ROdo+y1fEPw+VBFq1MTY/iyDu08al7qFUO5hLMd+EYMda5VXGaTFCa8q7bOppUszhJw==}
     peerDependencies:
       react: '*'
       react-native: '*'
@@ -5751,11 +5607,6 @@
     resolution: {integrity: sha512-BR7VvDCVHO+q2xBEWskxS6DJE1qRnb7DxzUrogb71CWoSficBxYsiAGd+Kl0mmq/MprG9yArRkyrQxTO6XjMzA==}
     hasBin: true
 
-  semver@7.6.3:
-    resolution: {integrity: sha512-oVekP1cKtI+CTDvHWYFUcMtsK/00wmAEfyqKfNdARm8u1wNVhSgaX7A8d4UuIlUI5e84iEwOhs7ZPYRmzU9U6A==}
-    engines: {node: '>=10'}
-    hasBin: true
-
   semver@7.7.2:
     resolution: {integrity: sha512-RF0Fw+rO5AMf9MAyaRXI4AV0Ulj5lMHqVxxdSgiVbixSCXoEmmX/jk0CuJw4+3SqroYO9VoUh+HcuJivvtJemA==}
     engines: {node: '>=10'}
@@ -5788,9 +5639,6 @@
     resolution: {integrity: sha512-61g9pCh0Vnh7IutZjtLGGpTA355+OPn2TyDv/6ivP2h/AdAVX9azsoxmg2/M6nZeQZNYBEwIcsne1mJd9oQItQ==}
     engines: {node: '>= 18'}
 
-  server-only@0.0.1:
-    resolution: {integrity: sha512-qepMx2JxAa5jjfzxG79yPPq+8BuFToHd1hm7kI+Z4zAq1ftQiP7HcxMhDDItrbtwVeLg/cY2JnKnrcFkmiswNA==}
-
   set-function-length@1.2.2:
     resolution: {integrity: sha512-pgRc4hJ4/sNjWCSS9AmnS40x3bNMDTknHgL5UaMBTMyJnU90EgWh1Rz+MC9eFu4BuN/UwZjKQuY/1v3rM7HMfg==}
     engines: {node: '>= 0.4'}
@@ -5814,16 +5662,8 @@
     engines: {node: '>= 0.10'}
     hasBin: true
 
-<<<<<<< HEAD
-  shallowequal@1.1.0:
-    resolution: {integrity: sha512-y0m1JoUZSlPAjXVtPPW70aZWfIL/dSP7AFkRnniLCrK/8MDKog3TySTBmckD+RObVxH0v4Tox67+F14PdED2oQ==}
-
-  sharp@0.34.2:
-    resolution: {integrity: sha512-lszvBmB9QURERtyKT2bNmsgxXK0ShJrL/fvqlonCo7e6xBF8nT8xU6pW+PMIbLsz0RxQk3rgH9kd8UmvOzlMJg==}
-=======
   sharp@0.34.3:
     resolution: {integrity: sha512-eX2IQ6nFohW4DbvHIOLRB3MHFpYqaqvXd3Tp5e/T/dSH83fxaNJQRvDMhASmkNTsNTVF2/OOopzRCt7xokgPfg==}
->>>>>>> c10ade34
     engines: {node: ^18.17.0 || ^20.3.0 || >=21.0.0}
 
   shebang-command@2.0.0:
@@ -5912,10 +5752,6 @@
     resolution: {integrity: sha512-l3BikUxvPOcn5E74dZiq5BGsTb5yEwhaTSzccU6t4sDOH8NWJCstKO5QT2CvtFoK6F0saL7p9xHAqHOlCPJygA==}
     engines: {node: '>= 8'}
 
-  split-on-first@1.1.0:
-    resolution: {integrity: sha512-43ZssAJaMusuKWL8sKUBQXHWOpq8d6CfN/u1p4gUzfJkM05C8rxTmYrkIPTXapZpORA6LkkzcUulJ8FqA7Uudw==}
-    engines: {node: '>=6'}
-
   split2@4.2.0:
     resolution: {integrity: sha512-UcjcJOWknrNkF6PLX83qcHM6KHgVKNkV62Y8a5uYDVv9ydGQVwAHMKqHdJje1VTWpljG0WYpCDhrCdAOYH4TWg==}
     engines: {node: '>= 10.x'}
@@ -5967,10 +5803,6 @@
 
   streamx@2.22.1:
     resolution: {integrity: sha512-znKXEBxfatz2GBNK02kRnCXjV+AA4kjZIUxeWSr3UGirZMJfTE9uiwKHobnbgxWyL/JWro8tTq+vOqAK1/qbSA==}
-
-  strict-uri-encode@2.0.0:
-    resolution: {integrity: sha512-QwiXZgpRcKkhTj2Scnn++4PKtWsH0kpzZ62L2R6c/LUVYv7hVnZqcg2+sMuT6R7Jusu1vviK/MFsu6kNJfWlEQ==}
-    engines: {node: '>=4'}
 
   string-length@4.0.2:
     resolution: {integrity: sha512-+l6rNN5fYHNhZZy41RXsYptCjA2Igmq4EG7kZAYFQI1E1VTXarr6ZPXBg6eq7Y6eK4FEhY6AJlyuFIb/v/S0VQ==}
@@ -6509,16 +6341,6 @@
   uri-js@4.4.1:
     resolution: {integrity: sha512-7rKUyy33Q1yc98pQ1DAmLtwX109F7TIfWlW1Ydo8Wl1ii1SeHieeh0HHfPeL2fMXK6z0s8ecKs9frCuLJvndBg==}
 
-  use-latest-callback@0.2.4:
-    resolution: {integrity: sha512-LS2s2n1usUUnDq4oVh1ca6JFX9uSqUncTfAm44WMg0v6TxL7POUTk1B044NH8TeLkFbNajIsgDHcgNpNzZucdg==}
-    peerDependencies:
-      react: '>=16.8'
-
-  use-sync-external-store@1.5.0:
-    resolution: {integrity: sha512-Rb46I4cGGVBmjamjphe8L/UnvJD+uPPtTkNvX5mZgqdbavhI4EbgIWJiIHXJ8bc/i9EQGPRh4DwEURJ552Do0A==}
-    peerDependencies:
-      react: ^16.8.0 || ^17.0.0 || ^18.0.0 || ^19.0.0
-
   util-deprecate@1.0.2:
     resolution: {integrity: sha512-EPD5q1uXyFxJpCrLnCc1nHnq3gOa6DZBocAIiI2TaSCA7VCJ1UJDMagCzIkXNsUYfD1daK//LTEQ8xiIbrHtcw==}
 
@@ -6558,9 +6380,6 @@
 
   walker@1.0.8:
     resolution: {integrity: sha512-ts/8E8l5b7kY0vlWLewOkDXMmPdLcVV4GmOQLyxuSswIJsweeFZtAsMF7k1Nszz+TYBQrlYRmzOnr398y1JemQ==}
-
-  warn-once@0.1.1:
-    resolution: {integrity: sha512-VkQZJbO8zVImzYFteBXvBOZEl1qL175WH8VmZcxF2fZAoudNhNDvHi+doCaAEdU2l2vtcIwa2zn0QK5+I1HQ3Q==}
 
   watchpack@2.4.4:
     resolution: {integrity: sha512-c5EGNOiyxxV5qmTtAB7rbiXxi1ooX1pQKMLX/MIabJjRA0SJBQOjKF+KSVfHkr9U1cADPon0mRiVe/riyaiDUA==}
@@ -6903,7 +6722,7 @@
       '@babel/traverse': 7.28.0
       '@babel/types': 7.28.0
       convert-source-map: 2.0.0
-      debug: 4.4.1
+      debug: 4.4.1(supports-color@5.5.0)
       gensync: 1.0.0-beta.2
       json5: 2.2.3
       semver: 6.3.1
@@ -6955,7 +6774,7 @@
       '@babel/core': 7.28.0
       '@babel/helper-compilation-targets': 7.27.2
       '@babel/helper-plugin-utils': 7.27.1
-      debug: 4.4.1
+      debug: 4.4.1(supports-color@5.5.0)
       lodash.debounce: 4.0.8
       resolve: 1.22.10
     transitivePeerDependencies:
@@ -7466,7 +7285,7 @@
       '@babel/parser': 7.28.0
       '@babel/template': 7.27.2
       '@babel/types': 7.28.0
-      debug: 4.4.1
+      debug: 4.4.1(supports-color@5.5.0)
     transitivePeerDependencies:
       - supports-color
 
@@ -7575,7 +7394,7 @@
       ci-info: 3.9.0
       compression: 1.8.0
       connect: 3.7.0
-      debug: 4.4.1
+      debug: 4.4.1(supports-color@5.5.0)
       env-editor: 0.4.2
       freeport-async: 2.0.0
       getenv: 2.0.0
@@ -7625,7 +7444,7 @@
       '@expo/plist': 0.3.5
       '@expo/sdk-runtime-versions': 1.0.0
       chalk: 4.1.2
-      debug: 4.4.1
+      debug: 4.4.1(supports-color@5.5.0)
       getenv: 2.0.0
       glob: 10.4.5
       resolve-from: 5.0.0
@@ -7668,7 +7487,7 @@
   '@expo/env@1.0.7':
     dependencies:
       chalk: 4.1.2
-      debug: 4.4.1
+      debug: 4.4.1(supports-color@5.5.0)
       dotenv: 16.4.7
       dotenv-expand: 11.0.7
       getenv: 2.0.0
@@ -7680,7 +7499,7 @@
       '@expo/spawn-async': 1.7.2
       arg: 5.0.2
       chalk: 4.1.2
-      debug: 4.4.1
+      debug: 4.4.1(supports-color@5.5.0)
       find-up: 5.0.0
       getenv: 2.0.0
       glob: 10.4.5
@@ -7720,7 +7539,7 @@
       '@expo/json-file': 9.1.5
       '@expo/spawn-async': 1.7.2
       chalk: 4.1.2
-      debug: 4.4.1
+      debug: 4.4.1(supports-color@5.5.0)
       dotenv: 16.4.7
       dotenv-expand: 11.0.7
       getenv: 2.0.0
@@ -7765,7 +7584,7 @@
       '@expo/image-utils': 0.7.6
       '@expo/json-file': 9.1.5
       '@react-native/normalize-colors': 0.79.5
-      debug: 4.4.1
+      debug: 4.4.1(supports-color@5.5.0)
       resolve-from: 5.0.0
       semver: 7.7.2
       xml2js: 0.6.0
@@ -7773,15 +7592,6 @@
       - supports-color
 
   '@expo/sdk-runtime-versions@1.0.0': {}
-
-  '@expo/server@0.6.3':
-    dependencies:
-      abort-controller: 3.0.0
-      debug: 4.4.1
-      source-map-support: 0.5.21
-      undici: 6.21.3
-    transitivePeerDependencies:
-      - supports-color
 
   '@expo/spawn-async@1.7.2':
     dependencies:
@@ -8578,19 +8388,6 @@
     optional: true
 
   '@pkgr/core@0.2.7': {}
-
-  '@radix-ui/react-compose-refs@1.1.2(@types/react@19.0.14)(react@19.0.0)':
-    dependencies:
-      react: 19.0.0
-    optionalDependencies:
-      '@types/react': 19.0.14
-
-  '@radix-ui/react-slot@1.2.0(@types/react@19.0.14)(react@19.0.0)':
-    dependencies:
-      '@radix-ui/react-compose-refs': 1.1.2(@types/react@19.0.14)(react@19.0.0)
-      react: 19.0.0
-    optionalDependencies:
-      '@types/react': 19.0.14
 
   '@react-native/assets-registry@0.79.5': {}
 
@@ -8713,65 +8510,6 @@
     optionalDependencies:
       '@types/react': 19.0.14
 
-  '@react-navigation/bottom-tabs@7.4.2(@react-navigation/native@7.1.14(react-native@0.79.5(@babel/core@7.28.0)(@types/react@19.0.14)(react@19.0.0))(react@19.0.0))(react-native-safe-area-context@5.4.0(react-native@0.79.5(@babel/core@7.28.0)(@types/react@19.0.14)(react@19.0.0))(react@19.0.0))(react-native-screens@4.11.1(react-native@0.79.5(@babel/core@7.28.0)(@types/react@19.0.14)(react@19.0.0))(react@19.0.0))(react-native@0.79.5(@babel/core@7.28.0)(@types/react@19.0.14)(react@19.0.0))(react@19.0.0)':
-    dependencies:
-      '@react-navigation/elements': 2.5.2(@react-navigation/native@7.1.14(react-native@0.79.5(@babel/core@7.28.0)(@types/react@19.0.14)(react@19.0.0))(react@19.0.0))(react-native-safe-area-context@5.4.0(react-native@0.79.5(@babel/core@7.28.0)(@types/react@19.0.14)(react@19.0.0))(react@19.0.0))(react-native@0.79.5(@babel/core@7.28.0)(@types/react@19.0.14)(react@19.0.0))(react@19.0.0)
-      '@react-navigation/native': 7.1.14(react-native@0.79.5(@babel/core@7.28.0)(@types/react@19.0.14)(react@19.0.0))(react@19.0.0)
-      color: 4.2.3
-      react: 19.0.0
-      react-native: 0.79.5(@babel/core@7.28.0)(@types/react@19.0.14)(react@19.0.0)
-      react-native-safe-area-context: 5.4.0(react-native@0.79.5(@babel/core@7.28.0)(@types/react@19.0.14)(react@19.0.0))(react@19.0.0)
-      react-native-screens: 4.11.1(react-native@0.79.5(@babel/core@7.28.0)(@types/react@19.0.14)(react@19.0.0))(react@19.0.0)
-    transitivePeerDependencies:
-      - '@react-native-masked-view/masked-view'
-
-  '@react-navigation/core@7.12.1(react@19.0.0)':
-    dependencies:
-      '@react-navigation/routers': 7.4.1
-      escape-string-regexp: 4.0.0
-      nanoid: 3.3.11
-      query-string: 7.1.3
-      react: 19.0.0
-      react-is: 19.1.0
-      use-latest-callback: 0.2.4(react@19.0.0)
-      use-sync-external-store: 1.5.0(react@19.0.0)
-
-  '@react-navigation/elements@2.5.2(@react-navigation/native@7.1.14(react-native@0.79.5(@babel/core@7.28.0)(@types/react@19.0.14)(react@19.0.0))(react@19.0.0))(react-native-safe-area-context@5.4.0(react-native@0.79.5(@babel/core@7.28.0)(@types/react@19.0.14)(react@19.0.0))(react@19.0.0))(react-native@0.79.5(@babel/core@7.28.0)(@types/react@19.0.14)(react@19.0.0))(react@19.0.0)':
-    dependencies:
-      '@react-navigation/native': 7.1.14(react-native@0.79.5(@babel/core@7.28.0)(@types/react@19.0.14)(react@19.0.0))(react@19.0.0)
-      color: 4.2.3
-      react: 19.0.0
-      react-native: 0.79.5(@babel/core@7.28.0)(@types/react@19.0.14)(react@19.0.0)
-      react-native-safe-area-context: 5.4.0(react-native@0.79.5(@babel/core@7.28.0)(@types/react@19.0.14)(react@19.0.0))(react@19.0.0)
-      use-latest-callback: 0.2.4(react@19.0.0)
-      use-sync-external-store: 1.5.0(react@19.0.0)
-
-  '@react-navigation/native-stack@7.3.21(@react-navigation/native@7.1.14(react-native@0.79.5(@babel/core@7.28.0)(@types/react@19.0.14)(react@19.0.0))(react@19.0.0))(react-native-safe-area-context@5.4.0(react-native@0.79.5(@babel/core@7.28.0)(@types/react@19.0.14)(react@19.0.0))(react@19.0.0))(react-native-screens@4.11.1(react-native@0.79.5(@babel/core@7.28.0)(@types/react@19.0.14)(react@19.0.0))(react@19.0.0))(react-native@0.79.5(@babel/core@7.28.0)(@types/react@19.0.14)(react@19.0.0))(react@19.0.0)':
-    dependencies:
-      '@react-navigation/elements': 2.5.2(@react-navigation/native@7.1.14(react-native@0.79.5(@babel/core@7.28.0)(@types/react@19.0.14)(react@19.0.0))(react@19.0.0))(react-native-safe-area-context@5.4.0(react-native@0.79.5(@babel/core@7.28.0)(@types/react@19.0.14)(react@19.0.0))(react@19.0.0))(react-native@0.79.5(@babel/core@7.28.0)(@types/react@19.0.14)(react@19.0.0))(react@19.0.0)
-      '@react-navigation/native': 7.1.14(react-native@0.79.5(@babel/core@7.28.0)(@types/react@19.0.14)(react@19.0.0))(react@19.0.0)
-      react: 19.0.0
-      react-native: 0.79.5(@babel/core@7.28.0)(@types/react@19.0.14)(react@19.0.0)
-      react-native-safe-area-context: 5.4.0(react-native@0.79.5(@babel/core@7.28.0)(@types/react@19.0.14)(react@19.0.0))(react@19.0.0)
-      react-native-screens: 4.11.1(react-native@0.79.5(@babel/core@7.28.0)(@types/react@19.0.14)(react@19.0.0))(react@19.0.0)
-      warn-once: 0.1.1
-    transitivePeerDependencies:
-      - '@react-native-masked-view/masked-view'
-
-  '@react-navigation/native@7.1.14(react-native@0.79.5(@babel/core@7.28.0)(@types/react@19.0.14)(react@19.0.0))(react@19.0.0)':
-    dependencies:
-      '@react-navigation/core': 7.12.1(react@19.0.0)
-      escape-string-regexp: 4.0.0
-      fast-deep-equal: 3.1.3
-      nanoid: 3.3.11
-      react: 19.0.0
-      react-native: 0.79.5(@babel/core@7.28.0)(@types/react@19.0.14)(react@19.0.0)
-      use-latest-callback: 0.2.4(react@19.0.0)
-
-  '@react-navigation/routers@7.4.1':
-    dependencies:
-      nanoid: 3.3.11
-
   '@rtsao/scc@1.1.0': {}
 
   '@rushstack/eslint-patch@1.12.0': {}
@@ -9834,7 +9572,7 @@
       babel-plugin-react-native-web: 0.19.13
       babel-plugin-syntax-hermes-parser: 0.25.1
       babel-plugin-transform-flow-enums: 0.0.2(@babel/core@7.28.0)
-      debug: 4.4.1
+      debug: 4.4.1(supports-color@5.5.0)
       react-refresh: 0.14.2
       resolve-from: 5.0.0
     transitivePeerDependencies:
@@ -10297,17 +10035,11 @@
     dependencies:
       ms: 2.1.3
 
-  debug@4.4.1:
-    dependencies:
-      ms: 2.1.3
-
   debug@4.4.1(supports-color@5.5.0):
     dependencies:
       ms: 2.1.3
     optionalDependencies:
       supports-color: 5.5.0
-
-  decode-uri-component@0.2.2: {}
 
   decompress-response@6.0.0:
     dependencies:
@@ -10821,16 +10553,6 @@
       expo: 53.0.19(@babel/core@7.28.0)(@expo/metro-runtime@5.0.4(react-native@0.79.5(@babel/core@7.28.0)(@types/react@19.0.14)(react@19.0.0)))(react-native@0.79.5(@babel/core@7.28.0)(@types/react@19.0.14)(react@19.0.0))(react@19.0.0)
       react: 19.0.0
 
-  expo-linking@7.1.7(expo@53.0.19(@babel/core@7.28.0)(@expo/metro-runtime@5.0.4(react-native@0.79.5(@babel/core@7.28.0)(@types/react@19.0.14)(react@19.0.0)))(react-native@0.79.5(@babel/core@7.28.0)(@types/react@19.0.14)(react@19.0.0))(react@19.0.0))(react-native@0.79.5(@babel/core@7.28.0)(@types/react@19.0.14)(react@19.0.0))(react@19.0.0):
-    dependencies:
-      expo-constants: 17.1.7(expo@53.0.19(@babel/core@7.28.0)(@expo/metro-runtime@5.0.4(react-native@0.79.5(@babel/core@7.28.0)(@types/react@19.0.14)(react@19.0.0)))(react-native@0.79.5(@babel/core@7.28.0)(@types/react@19.0.14)(react@19.0.0))(react@19.0.0))(react-native@0.79.5(@babel/core@7.28.0)(@types/react@19.0.14)(react@19.0.0))
-      invariant: 2.2.4
-      react: 19.0.0
-      react-native: 0.79.5(@babel/core@7.28.0)(@types/react@19.0.14)(react@19.0.0)
-    transitivePeerDependencies:
-      - expo
-      - supports-color
-
   expo-manifests@0.16.6(expo@53.0.19(@babel/core@7.28.0)(@expo/metro-runtime@5.0.4(react-native@0.79.5(@babel/core@7.28.0)(@types/react@19.0.14)(react@19.0.0)))(react-native@0.79.5(@babel/core@7.28.0)(@types/react@19.0.14)(react@19.0.0))(react@19.0.0)):
     dependencies:
       '@expo/config': 11.0.13
@@ -10852,34 +10574,6 @@
   expo-modules-core@2.4.2:
     dependencies:
       invariant: 2.2.4
-
-  expo-router@5.1.3(e7302648c4a9ea1d3fdd923acd61d818):
-    dependencies:
-      '@expo/metro-runtime': 5.0.4(react-native@0.79.5(@babel/core@7.28.0)(@types/react@19.0.14)(react@19.0.0))
-      '@expo/server': 0.6.3
-      '@radix-ui/react-slot': 1.2.0(@types/react@19.0.14)(react@19.0.0)
-      '@react-navigation/bottom-tabs': 7.4.2(@react-navigation/native@7.1.14(react-native@0.79.5(@babel/core@7.28.0)(@types/react@19.0.14)(react@19.0.0))(react@19.0.0))(react-native-safe-area-context@5.4.0(react-native@0.79.5(@babel/core@7.28.0)(@types/react@19.0.14)(react@19.0.0))(react@19.0.0))(react-native-screens@4.11.1(react-native@0.79.5(@babel/core@7.28.0)(@types/react@19.0.14)(react@19.0.0))(react@19.0.0))(react-native@0.79.5(@babel/core@7.28.0)(@types/react@19.0.14)(react@19.0.0))(react@19.0.0)
-      '@react-navigation/native': 7.1.14(react-native@0.79.5(@babel/core@7.28.0)(@types/react@19.0.14)(react@19.0.0))(react@19.0.0)
-      '@react-navigation/native-stack': 7.3.21(@react-navigation/native@7.1.14(react-native@0.79.5(@babel/core@7.28.0)(@types/react@19.0.14)(react@19.0.0))(react@19.0.0))(react-native-safe-area-context@5.4.0(react-native@0.79.5(@babel/core@7.28.0)(@types/react@19.0.14)(react@19.0.0))(react@19.0.0))(react-native-screens@4.11.1(react-native@0.79.5(@babel/core@7.28.0)(@types/react@19.0.14)(react@19.0.0))(react@19.0.0))(react-native@0.79.5(@babel/core@7.28.0)(@types/react@19.0.14)(react@19.0.0))(react@19.0.0)
-      client-only: 0.0.1
-      expo: 53.0.19(@babel/core@7.28.0)(@expo/metro-runtime@5.0.4(react-native@0.79.5(@babel/core@7.28.0)(@types/react@19.0.14)(react@19.0.0)))(react-native@0.79.5(@babel/core@7.28.0)(@types/react@19.0.14)(react@19.0.0))(react@19.0.0)
-      expo-constants: 17.1.7(expo@53.0.19(@babel/core@7.28.0)(@expo/metro-runtime@5.0.4(react-native@0.79.5(@babel/core@7.28.0)(@types/react@19.0.14)(react@19.0.0)))(react-native@0.79.5(@babel/core@7.28.0)(@types/react@19.0.14)(react@19.0.0))(react@19.0.0))(react-native@0.79.5(@babel/core@7.28.0)(@types/react@19.0.14)(react@19.0.0))
-      expo-linking: 7.1.7(expo@53.0.19(@babel/core@7.28.0)(@expo/metro-runtime@5.0.4(react-native@0.79.5(@babel/core@7.28.0)(@types/react@19.0.14)(react@19.0.0)))(react-native@0.79.5(@babel/core@7.28.0)(@types/react@19.0.14)(react@19.0.0))(react@19.0.0))(react-native@0.79.5(@babel/core@7.28.0)(@types/react@19.0.14)(react@19.0.0))(react@19.0.0)
-      invariant: 2.2.4
-      react-fast-compare: 3.2.2
-      react-native-is-edge-to-edge: 1.2.1(react-native@0.79.5(@babel/core@7.28.0)(@types/react@19.0.14)(react@19.0.0))(react@19.0.0)
-      react-native-safe-area-context: 5.4.0(react-native@0.79.5(@babel/core@7.28.0)(@types/react@19.0.14)(react@19.0.0))(react@19.0.0)
-      react-native-screens: 4.11.1(react-native@0.79.5(@babel/core@7.28.0)(@types/react@19.0.14)(react@19.0.0))(react@19.0.0)
-      schema-utils: 4.3.2
-      semver: 7.6.3
-      server-only: 0.0.1
-      shallowequal: 1.1.0
-    transitivePeerDependencies:
-      - '@react-native-masked-view/masked-view'
-      - '@types/react'
-      - react
-      - react-native
-      - supports-color
 
   expo-status-bar@2.2.3(react-native@0.79.5(@babel/core@7.28.0)(@types/react@19.0.14)(react@19.0.0))(react@19.0.0):
     dependencies:
@@ -11086,8 +10780,6 @@
     dependencies:
       to-regex-range: 5.0.1
 
-  filter-obj@1.1.0: {}
-
   finalhandler@1.1.2:
     dependencies:
       debug: 2.6.9
@@ -11410,7 +11102,7 @@
   https-proxy-agent@7.0.6:
     dependencies:
       agent-base: 7.1.3
-      debug: 4.4.1
+      debug: 4.4.1(supports-color@5.5.0)
     transitivePeerDependencies:
       - supports-color
 
@@ -12282,7 +11974,7 @@
 
   metro-file-map@0.82.4:
     dependencies:
-      debug: 4.4.1
+      debug: 4.4.1(supports-color@5.5.0)
       fb-watchman: 2.0.2
       flow-enums-runtime: 0.0.6
       graceful-fs: 4.2.11
@@ -12378,7 +12070,7 @@
       chalk: 4.1.2
       ci-info: 2.0.0
       connect: 3.7.0
-      debug: 4.4.1
+      debug: 4.4.1(supports-color@5.5.0)
       error-stack-parser: 2.1.4
       flow-enums-runtime: 0.0.6
       graceful-fs: 4.2.11
@@ -12918,13 +12610,6 @@
     dependencies:
       side-channel: 1.1.0
 
-  query-string@7.1.3:
-    dependencies:
-      decode-uri-component: 0.2.2
-      filter-obj: 1.1.0
-      split-on-first: 1.1.0
-      strict-uri-encode: 2.0.0
-
   queue-microtask@1.2.3: {}
 
   queue@6.0.2:
@@ -12971,17 +12656,9 @@
       react: 19.1.0
       scheduler: 0.26.0
 
-  react-fast-compare@3.2.2: {}
-
-  react-freeze@1.0.4(react@19.0.0):
-    dependencies:
-      react: 19.0.0
-
   react-is@16.13.1: {}
 
   react-is@18.3.1: {}
-
-  react-is@19.1.0: {}
 
   react-native-edge-to-edge@1.6.0(react-native@0.79.5(@babel/core@7.28.0)(@types/react@19.0.14)(react@19.0.0))(react@19.0.0):
     dependencies:
@@ -12992,19 +12669,6 @@
     dependencies:
       react: 19.0.0
       react-native: 0.79.5(@babel/core@7.28.0)(@types/react@19.0.14)(react@19.0.0)
-
-  react-native-safe-area-context@5.4.0(react-native@0.79.5(@babel/core@7.28.0)(@types/react@19.0.14)(react@19.0.0))(react@19.0.0):
-    dependencies:
-      react: 19.0.0
-      react-native: 0.79.5(@babel/core@7.28.0)(@types/react@19.0.14)(react@19.0.0)
-
-  react-native-screens@4.11.1(react-native@0.79.5(@babel/core@7.28.0)(@types/react@19.0.14)(react@19.0.0))(react@19.0.0):
-    dependencies:
-      react: 19.0.0
-      react-freeze: 1.0.4(react@19.0.0)
-      react-native: 0.79.5(@babel/core@7.28.0)(@types/react@19.0.14)(react@19.0.0)
-      react-native-is-edge-to-edge: 1.2.1(react-native@0.79.5(@babel/core@7.28.0)(@types/react@19.0.14)(react@19.0.0))(react@19.0.0)
-      warn-once: 0.1.1
 
   react-native-web@0.20.0(react-dom@19.0.0(react@19.0.0))(react@19.0.0):
     dependencies:
@@ -13274,8 +12938,6 @@
 
   semver@6.3.1: {}
 
-  semver@7.6.3: {}
-
   semver@7.7.2: {}
 
   send@0.19.0:
@@ -13354,8 +13016,6 @@
     transitivePeerDependencies:
       - supports-color
 
-  server-only@0.0.1: {}
-
   set-function-length@1.2.2:
     dependencies:
       define-data-property: 1.1.4
@@ -13388,13 +13048,7 @@
       safe-buffer: 5.2.1
       to-buffer: 1.2.1
 
-<<<<<<< HEAD
-  shallowequal@1.1.0: {}
-
-  sharp@0.34.2:
-=======
   sharp@0.34.3:
->>>>>>> c10ade34
     dependencies:
       color: 4.2.3
       detect-libc: 2.0.4
@@ -13509,8 +13163,6 @@
 
   source-map@0.7.4: {}
 
-  split-on-first@1.1.0: {}
-
   split2@4.2.0: {}
 
   sprintf-js@1.0.3: {}
@@ -13550,8 +13202,6 @@
       text-decoder: 1.2.3
     optionalDependencies:
       bare-events: 2.5.4
-
-  strict-uri-encode@2.0.0: {}
 
   string-length@4.0.2:
     dependencies:
@@ -14108,14 +13758,6 @@
     dependencies:
       punycode: 2.3.1
 
-  use-latest-callback@0.2.4(react@19.0.0):
-    dependencies:
-      react: 19.0.0
-
-  use-sync-external-store@1.5.0(react@19.0.0):
-    dependencies:
-      react: 19.0.0
-
   util-deprecate@1.0.2: {}
 
   utils-merge@1.0.1: {}
@@ -14143,8 +13785,6 @@
   walker@1.0.8:
     dependencies:
       makeerror: 1.0.12
-
-  warn-once@0.1.1: {}
 
   watchpack@2.4.4:
     dependencies:
