--- conflicted
+++ resolved
@@ -1,4 +1,3 @@
-<<<<<<< HEAD
 import { FontAwesome } from "@expo/vector-icons";
 import * as Location from "expo-location";
 import { useRouter } from "expo-router";
@@ -27,16 +26,6 @@
   ScannedDataParam,
   UnifiedStoreSearchResult,
 } from "../../services/productService";
-=======
-import React, { useState, useEffect } from 'react';
-import { StyleSheet, Text, View, TouchableOpacity, ScrollView, Image, TextInput, ActivityIndicator, Alert, KeyboardAvoidingView, Platform, Keyboard, Dimensions } from 'react-native';
-import { LineChart } from "react-native-chart-kit";
-import { FontAwesome } from '@expo/vector-icons';
-import { Product, Barcode, ScannedDataParam, ProductService, UnifiedStoreSearchResult } from '../../services/productService';
-import { useRouter } from 'expo-router';
-import * as Location from 'expo-location';
-import { v4 as uuidv4 } from 'uuid';
->>>>>>> 76439cde
 
 interface NearbyPrice {
   storeName: string;
@@ -68,14 +57,10 @@
     useState<StoreSearchResultWithDisplay | null>(null);
   const [isFetchingLocation, setIsFetchingLocation] = useState(false);
   const [nearbyPrices, setNearbyPrices] = useState<NearbyPrice[]>([]);
-<<<<<<< HEAD
   const [priceChartData, setPriceChartData] = useState<{
     labels: string[];
     datasets: { data: number[] }[];
   }>({ labels: [], datasets: [{ data: [] }] });
-=======
-  const [priceChartData, setPriceChartData] = useState<{ labels: string[]; datasets: { data: number[] }[] }>({ labels: [], datasets: [{ data: [] }] });
->>>>>>> 76439cde
   const [fetchingPrices, setFetchingPrices] = useState(false);
 
   const [userLocation, setUserLocation] = useState<{
@@ -159,7 +144,6 @@
         pricesToDisplay = [...pricesToDisplay, ...otherPrices];
 
         // Prepare data for the chart - only include points where price changes
-<<<<<<< HEAD
         const sortedPrices = response.prices.sort(
           (a, b) =>
             new Date(a.recordedAt).getTime() - new Date(b.recordedAt).getTime()
@@ -168,20 +152,12 @@
         let lastPrice: number | null = null;
 
         sortedPrices.forEach((item) => {
-=======
-        const sortedPrices = response.prices.sort((a, b) => new Date(a.recordedAt).getTime() - new Date(b.recordedAt).getTime());
-        const uniquePrices: { price: number; recordedAt: string }[] = [];
-        let lastPrice: number | null = null;
-
-        sortedPrices.forEach(item => {
->>>>>>> 76439cde
           if (item.price !== lastPrice) {
             uniquePrices.push(item);
             lastPrice = item.price;
           }
         });
 
-<<<<<<< HEAD
         const labels = uniquePrices.map((item) =>
           new Date(item.recordedAt).toLocaleDateString("en-US", {
             month: "2-digit",
@@ -194,12 +170,6 @@
           (_, index) => index % Math.ceil(labels.length / 5) === 0
         ); // Show max 5 labels
         const data = uniquePrices.map((item) => item.price);
-=======
-        const labels = uniquePrices.map(item => new Date(item.recordedAt).toLocaleDateString('en-US', { month: '2-digit', day: '2-digit', year: '2-digit' }));
-        // Filter labels to show only a subset to prevent overlapping
-        const filteredLabels = labels.filter((_, index) => index % Math.ceil(labels.length / 5) === 0); // Show max 5 labels
-        const data = uniquePrices.map(item => item.price);
->>>>>>> 76439cde
 
         setPriceChartData({
           labels: filteredLabels,
@@ -605,15 +575,11 @@
             <Text style={styles.sectionTitle}>Price History</Text>
             <LineChart
               data={priceChartData}
-<<<<<<< HEAD
               width={
                 Dimensions.get("window").width -
                 styles.chartContainer.padding * 2 -
                 30
               } // Adjusted width calculation
-=======
-              width={Dimensions.get("window").width - (styles.chartContainer.padding * 2) - 30} // Adjusted width calculation
->>>>>>> 76439cde
               height={250}
               yAxisLabel=""
               yAxisSuffix="$"
@@ -651,361 +617,357 @@
             />
           </View>
         )}
-<<<<<<< HEAD
-=======
-        
->>>>>>> 76439cde
       </ScrollView>
     </KeyboardAvoidingView>
   );
 };
 
 const styles = StyleSheet.create({
-  container: {
-    flex: 1,
-    backgroundColor: "#f8f9fa",
-  },
-  header: {
-    flexDirection: "row",
-    justifyContent: "space-between",
-    alignItems: "center",
-    paddingHorizontal: 20,
-    paddingTop: 50,
-    paddingBottom: 15,
-    backgroundColor: "white",
-    shadowColor: "#000",
-    shadowOffset: { width: 0, height: 1 },
-    shadowOpacity: 0.05,
-    shadowRadius: 2,
-    elevation: 3,
-  },
-  headerTitle: {
-    fontSize: 18,
-    fontWeight: "bold",
-    color: "#212529",
-  },
-  scrollContent: {
-    padding: 20,
-  },
-  productCard: {
-    flexDirection: "row",
-    alignItems: "center",
-    backgroundColor: "white",
-    borderRadius: 24,
-    padding: 16,
-    marginBottom: 24,
-    shadowColor: "#000",
-    shadowOpacity: 0.08,
-    shadowRadius: 10,
-    shadowOffset: { width: 0, height: 4 },
-    elevation: 5,
-  },
-  productImage: {
-    width: 96,
-    height: 96,
-    borderRadius: 16,
-  },
-  productDetails: {
-    marginLeft: 16,
-    flex: 1,
-  },
-  chevronContainer: {
-    justifyContent: "center",
-    alignItems: "center",
-    paddingLeft: 10,
-  },
-  productBrand: {
-    color: "#6c757d",
-    fontSize: 14,
-  },
-  productName: {
-    color: "#212529",
-    fontSize: 18,
-    fontWeight: "bold",
-    marginVertical: 2,
-  },
-  productCategory: {
-    color: "#6c757d",
-    fontSize: 14,
-    marginTop: 4,
-  },
-  productBarcode: {
-    color: "#adb5bd",
-    fontSize: 12,
-    marginTop: 8,
-  },
-  pointsText: {
-    fontSize: 14,
-    fontWeight: "600",
-    color: "#212529",
-    marginTop: 4,
-  },
-  pointsValue: {
-    color: "#FFC107",
-    fontWeight: "bold",
-  },
-  addPriceContainer: {
-    backgroundColor: "white",
-    borderRadius: 16,
-    padding: 16,
-    marginBottom: 24,
-    shadowColor: "#000",
-    shadowOpacity: 0.08,
-    shadowRadius: 10,
-    shadowOffset: { width: 0, height: 4 },
-    elevation: 5,
-  },
-  addPriceTitle: {
-    fontSize: 16,
-    fontWeight: "bold",
-    color: "#212529",
-    marginBottom: 12,
-  },
-  addPriceInputRow: {
-    flexDirection: "row",
-    alignItems: "center",
-  },
-  input: {
-    flex: 1,
-    backgroundColor: "#f8f9fa",
-    borderRadius: 8,
-    paddingHorizontal: 12,
-    paddingVertical: 10,
-    fontSize: 14,
-    marginRight: 8,
-  },
-  priceInput: {
-    flex: 0.5,
-  },
-  addPriceButton: {
-    backgroundColor: "#FFC107",
-    padding: 12,
-    borderRadius: 8,
-    shadowColor: "#000",
-    shadowOpacity: 0.1,
-    shadowRadius: 5,
-    elevation: 2,
-  },
-  sectionTitle: {
-    fontSize: 18,
-    fontWeight: "bold",
-    color: "#212529",
-    marginBottom: 12,
-    paddingHorizontal: 4,
-  },
-  priceItem: {
-    flexDirection: "row",
-    justifyContent: "space-between",
-    alignItems: "center",
-    backgroundColor: "white",
-    borderRadius: 16,
-    padding: 16,
-    marginBottom: 12,
-    shadowColor: "#000",
-    shadowOpacity: 0.05,
-    shadowRadius: 5,
-    elevation: 2,
-    position: "relative",
-  },
-  bestDealBadgeAbsolute: {
-    backgroundColor: "#20c997",
-    borderRadius: 6,
-    paddingHorizontal: 8,
-    paddingVertical: 2,
-    position: "absolute",
-    top: 8,
-    right: 8,
-    zIndex: 1,
-  },
-  bestDealBadgeText: {
-    color: "white",
-    fontSize: 10,
-    fontWeight: "bold",
-  },
-  priceItemLeft: {
-    flex: 1,
-    marginRight: 10,
-  },
-  priceItemRight: {
-    justifyContent: "center",
-    alignItems: "flex-end",
-    position: "relative",
-  },
-  bestDealItem: {
-    borderColor: "#20c997",
-    borderWidth: 2,
-    shadowColor: "#20c997",
-    shadowOpacity: 0.2,
-    shadowRadius: 8,
-  },
-  storeNameContainer: {
-    flexDirection: "row",
-    alignItems: "center",
-    marginBottom: 4,
-    flexWrap: "wrap",
-  },
-  storeName: {
-    fontSize: 16,
-    fontWeight: "600",
-    color: "#495057",
-    flexShrink: 1,
-  },
-  storeNameBest: {
-    fontSize: 18,
-    fontWeight: "bold",
-    color: "#20c997",
-    flexShrink: 1,
-  },
-  storeAddress: {
-    fontSize: 12,
-    color: "#6c757d",
-    marginTop: 2,
-  },
-  distanceContainer: {
-    flexDirection: "row",
-    alignItems: "center",
-  },
-  storeDistance: {
-    color: "#6c757d",
-    fontSize: 14,
-    marginLeft: 6,
-  },
-  priceText: {
-    fontSize: 22,
-    fontWeight: "bold",
-    color: "#212529",
-    flexShrink: 1,
-  },
-  priceTextBest: {
-    fontSize: 28,
-    fontWeight: "800",
-    color: "#20c997",
-    flexShrink: 1,
-  },
-  centeredContainer: {
-    flex: 1,
-    justifyContent: "center",
-    alignItems: "center",
-    backgroundColor: "#f8f9fa",
-  },
-  loadingText: {
-    marginTop: 10,
-    fontSize: 16,
-    color: "#6c757d",
-  },
-  titleWithButton: {
-    flexDirection: "row",
-    justifyContent: "space-between",
-    alignItems: "center",
-    marginBottom: 12,
-  },
-  labelWithButton: {
-    flexDirection: "row",
-    justifyContent: "space-between",
-    alignItems: "center",
-  },
-  locationButton: {
-    flexDirection: "row",
-    alignItems: "center",
-    padding: 8,
-  },
-  locationButtonText: {
-    marginLeft: 6,
-    fontSize: 12,
-    fontWeight: "600",
-    color: "#4b5563",
-  },
-  inputLabel: {
-    fontSize: 14,
-    fontWeight: "600",
-    color: "#4b5563", // Gray-600
-    marginBottom: 8,
-  },
-  inputGroup: {
-    position: "relative",
-  },
-  noPricesText: {
-    textAlign: "center",
-    marginTop: 20,
-    color: "#6c757d",
-    fontSize: 16,
-  },
-  permissionDeniedContainer: {
-    alignItems: "center",
-    marginTop: 20,
-    padding: 20,
-    backgroundColor: "#fff3cd",
-    borderRadius: 8,
-    borderWidth: 1,
-    borderColor: "#ffeeba",
-  },
-  permissionDeniedText: {
-    color: "#856404",
-    textAlign: "center",
-    marginBottom: 10,
-    fontSize: 16,
-  },
-  enableLocationButton: {
-    backgroundColor: "#007bff",
-    paddingVertical: 10,
-    paddingHorizontal: 15,
-    borderRadius: 5,
-  },
-  enableLocationButtonText: {
-    color: "white",
-    fontSize: 16,
-    fontWeight: "bold",
-  },
-  searchResultsWrapper: {
-    marginBottom: 16,
-  },
-  searchResultsContainer: {
-    backgroundColor: "white",
-    borderColor: "#e5e7eb",
-    borderWidth: 1,
-    borderRadius: 12,
-    marginTop: 4,
-    shadowColor: "#000",
-    shadowOffset: { width: 0, height: 2 },
-    shadowOpacity: 0.1,
-    shadowRadius: 5,
-    elevation: 5,
-    zIndex: 10,
-  },
-  searchLoader: {
-    position: "absolute",
-    right: 15,
-    top: 50,
-  },
-  resultItem: {
-    paddingVertical: 15,
-    paddingHorizontal: 15,
-    borderBottomWidth: 1,
-    borderBottomColor: "#f3f4f6",
-  },
-  resultContent: {
-    flexDirection: "row",
-    alignItems: "center",
-  },
-  resultText: {
-    fontSize: 16,
-    color: "#1f2937",
-  },
-  distanceText: {
-    fontSize: 14,
-    color: "#6c757d",
-    marginLeft: 5,
-  },
-  chartContainer: {
-    marginTop: 20,
-    marginBottom: 20,
-    backgroundColor: "white",
-    borderRadius: 16,
-    padding: 16,
-    shadowColor: "#000",
-    shadowOpacity: 0.08,
-    shadowRadius: 10,
-    shadowOffset: { width: 0, height: 4 },
-    elevation: 5,
-  },
+    container: {
+        flex: 1,
+        backgroundColor: '#f8f9fa',
+    },
+    header: {
+        flexDirection: 'row',
+        justifyContent: 'space-between',
+        alignItems: 'center',
+        paddingHorizontal: 20,
+        paddingTop: 50,
+        paddingBottom: 15,
+        backgroundColor: 'white',
+        shadowColor: '#000',
+        shadowOffset: { width: 0, height: 1 },
+        shadowOpacity: 0.05,
+        shadowRadius: 2,
+        elevation: 3,
+    },
+    headerTitle: {
+        fontSize: 18,
+        fontWeight: 'bold',
+        color: '#212529',
+    },
+    scrollContent: {
+        padding: 20,
+    },
+    productCard: {
+        flexDirection: 'row',
+        alignItems: 'center',
+        backgroundColor: 'white',
+        borderRadius: 24,
+        padding: 16,
+        marginBottom: 24,
+        shadowColor: '#000',
+        shadowOpacity: 0.08,
+        shadowRadius: 10,
+        shadowOffset: { width: 0, height: 4 },
+        elevation: 5,
+    },
+    productImage: {
+        width: 96,
+        height: 96,
+        borderRadius: 16,
+    },
+    productDetails: {
+        marginLeft: 16,
+        flex: 1,
+    },
+    chevronContainer: {
+        justifyContent: 'center',
+        alignItems: 'center',
+        paddingLeft: 10,
+    },
+    productBrand: {
+        color: '#6c757d',
+        fontSize: 14,
+    },
+    productName: {
+        color: '#212529',
+        fontSize: 18,
+        fontWeight: 'bold',
+        marginVertical: 2,
+    },
+    productCategory: {
+        color: '#6c757d',
+        fontSize: 14,
+        marginTop: 4,
+    },
+    productBarcode: {
+        color: '#adb5bd',
+        fontSize: 12,
+        marginTop: 8,
+    },
+    pointsText: {
+        fontSize: 14,
+        fontWeight: '600',
+        color: '#212529',
+        marginTop: 4,
+    },
+    pointsValue: {
+        color: '#FFC107',
+        fontWeight: 'bold',
+    },
+    addPriceContainer: {
+        backgroundColor: 'white',
+        borderRadius: 16,
+        padding: 16,
+        marginBottom: 24,
+        shadowColor: '#000',
+        shadowOpacity: 0.08,
+        shadowRadius: 10,
+        shadowOffset: { width: 0, height: 4 },
+        elevation: 5,
+    },
+    addPriceTitle: {
+        fontSize: 16,
+        fontWeight: 'bold',
+        color: '#212529',
+        marginBottom: 12,
+    },
+    addPriceInputRow: {
+        flexDirection: 'row',
+        alignItems: 'center',
+    },
+    input: {
+        flex: 1,
+        backgroundColor: '#f8f9fa',
+        borderRadius: 8,
+        paddingHorizontal: 12,
+        paddingVertical: 10,
+        fontSize: 14,
+        marginRight: 8,
+    },
+    priceInput: {
+        flex: 0.5,
+    },
+    addPriceButton: {
+        backgroundColor: '#FFC107',
+        padding: 12,
+        borderRadius: 8,
+        shadowColor: '#000',
+        shadowOpacity: 0.1,
+        shadowRadius: 5,
+        elevation: 2,
+    },
+    sectionTitle: {
+        fontSize: 18,
+        fontWeight: 'bold',
+        color: '#212529',
+        marginBottom: 12,
+        paddingHorizontal: 4,
+    },
+    priceItem: {
+        flexDirection: 'row',
+        justifyContent: 'space-between',
+        alignItems: 'center',
+        backgroundColor: 'white',
+        borderRadius: 16,
+        padding: 16,
+        marginBottom: 12,
+        shadowColor: '#000',
+        shadowOpacity: 0.05,
+        shadowRadius: 5,
+        elevation: 2,
+        position: 'relative',
+    },
+    bestDealBadgeAbsolute: {
+        backgroundColor: '#20c997',
+        borderRadius: 6,
+        paddingHorizontal: 8,
+        paddingVertical: 2,
+        position: 'absolute',
+        top: 8,
+        right: 8,
+        zIndex: 1, 
+    },
+    bestDealBadgeText: {
+        color: 'white',
+        fontSize: 10,
+        fontWeight: 'bold',
+    },
+    priceItemLeft: {
+        flex: 1,
+        marginRight: 10,
+    },
+    priceItemRight: {
+        justifyContent: 'center',
+        alignItems: 'flex-end',
+        position: 'relative',
+    },
+    bestDealItem: {
+        borderColor: '#20c997',
+        borderWidth: 2,
+        shadowColor: '#20c997',
+        shadowOpacity: 0.2,
+        shadowRadius: 8,
+    },
+    storeNameContainer: {
+        flexDirection: 'row',
+        alignItems: 'center',
+        marginBottom: 4,
+        flexWrap: 'wrap',
+    },
+    storeName: {
+        fontSize: 16,
+        fontWeight: '600',
+        color: '#495057',
+        flexShrink: 1,
+    },
+    storeNameBest: {
+        fontSize: 18,
+        fontWeight: 'bold',
+        color: '#20c997',
+        flexShrink: 1,
+    },
+    storeAddress: {
+        fontSize: 12,
+        color: '#6c757d',
+        marginTop: 2,
+    },
+    distanceContainer: {
+        flexDirection: 'row',
+        alignItems: 'center',
+    },
+    storeDistance: {
+        color: '#6c757d',
+        fontSize: 14,
+        marginLeft: 6,
+    },
+    priceText: {
+        fontSize: 22,
+        fontWeight: 'bold',
+        color: '#212529',
+        flexShrink: 1,
+    },
+    priceTextBest: {
+        fontSize: 28,
+        fontWeight: '800',
+        color: '#20c997',
+        flexShrink: 1,
+    },
+    centeredContainer: {
+        flex: 1,
+        justifyContent: 'center',
+        alignItems: 'center',
+        backgroundColor: '#f8f9fa',
+    },
+    loadingText: {
+        marginTop: 10,
+        fontSize: 16,
+        color: '#6c757d',
+    },
+    titleWithButton: {
+        flexDirection: 'row',
+        justifyContent: 'space-between',
+        alignItems: 'center',
+        marginBottom: 12,
+    },
+    labelWithButton: {
+        flexDirection: 'row',
+        justifyContent: 'space-between',
+        alignItems: 'center',
+    },
+    locationButton: {
+        flexDirection: 'row',
+        alignItems: 'center',
+        padding: 8,
+    },
+    locationButtonText: {
+        marginLeft: 6,
+        fontSize: 12,
+        fontWeight: '600',
+        color: '#4b5563',
+    },
+    inputLabel: {
+        fontSize: 14,
+        fontWeight: '600',
+        color: '#4b5563', // Gray-600
+        marginBottom: 8,
+    },
+    inputGroup: {
+        position: 'relative',
+    },
+    noPricesText: {
+        textAlign: 'center',
+        marginTop: 20,
+        color: '#6c757d',
+        fontSize: 16,
+    },
+    permissionDeniedContainer: {
+        alignItems: 'center',
+        marginTop: 20,
+        padding: 20,
+        backgroundColor: '#fff3cd',
+        borderRadius: 8,
+        borderWidth: 1,
+        borderColor: '#ffeeba',
+    },
+    permissionDeniedText: {
+        color: '#856404',
+        textAlign: 'center',
+        marginBottom: 10,
+        fontSize: 16,
+    },
+    enableLocationButton: {
+        backgroundColor: '#007bff',
+        paddingVertical: 10,
+        paddingHorizontal: 15,
+        borderRadius: 5,
+    },
+    enableLocationButtonText: {
+        color: 'white',
+        fontSize: 16,
+        fontWeight: 'bold',
+    },
+        searchResultsWrapper: {
+        marginBottom: 16,
+    },
+    searchResultsContainer: {
+        backgroundColor: 'white',
+        borderColor: '#e5e7eb',
+        borderWidth: 1,
+        borderRadius: 12,
+        marginTop: 4,
+        shadowColor: '#000',
+        shadowOffset: { width: 0, height: 2 },
+        shadowOpacity: 0.1,
+        shadowRadius: 5,
+        elevation: 5,
+        zIndex: 10,
+    },
+    searchLoader: {
+        position: 'absolute',
+        right: 15,
+        top: 50,
+    },
+    resultItem: {
+        paddingVertical: 15,
+        paddingHorizontal: 15,
+        borderBottomWidth: 1,
+        borderBottomColor: '#f3f4f6',
+    },
+    resultContent: {
+        flexDirection: 'row',
+        alignItems: 'center',
+    },
+    resultText: {
+        fontSize: 16,
+        color: '#1f2937',
+    },
+    distanceText: {
+        fontSize: 14,
+        color: '#6c757d',
+        marginLeft: 5,
+    },
+    chartContainer: {
+        marginTop: 20,
+        marginBottom: 20,
+        backgroundColor: 'white',
+        borderRadius: 16,
+        padding: 16,
+        shadowColor: '#000',
+        shadowOpacity: 0.08,
+        shadowRadius: 10,
+        shadowOffset: { width: 0, height: 4 },
+        elevation: 5,
+    },
 });