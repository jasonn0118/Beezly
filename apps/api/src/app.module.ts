import { Module, MiddlewareConsumer } from '@nestjs/common';
import { ConfigModule } from '@nestjs/config';
<<<<<<< HEAD
import { APP_GUARD } from '@nestjs/core';
import { ConfigModule as AppConfigModule } from './config/config.module';
import { AuthMiddleware } from './auth/middleware/auth.middleware';
import { JwtAuthGuard } from './auth/guards/jwt-auth.guard';
=======
import { ConfigModule as AppConfigModule } from './config/config.module';
import { AuthMiddleware } from './auth/middleware/auth.middleware';
>>>>>>> e40e437f
import { TypeOrmModule } from '@nestjs/typeorm';
import { existsSync, readFileSync } from 'fs';
import { join } from 'path';
import { AppController } from './app.controller';
import { AppService } from './app.service';
import { AuthModule } from './auth/auth.module';
import { BarcodeModule } from './barcode/barcode.module';
import { CategoryModule } from './category/category.module';
import { DatabaseHealthCheckService } from './database-health-check.service';
import {
  Badges,
  Category,
  Price,
  Product,
  Receipt,
  ReceiptItem,
  ScoreType,
  Store,
  User,
  UserBadges,
  UserScore,
  VerificationLogs,
  NormalizedProduct,
  ReceiptItemNormalization,
  UnprocessedProduct,
} from './entities';
import { OcrModule } from './ocr/ocr.module';
import { PriceModule } from './price/price.module';
import { ProductModule } from './product/product.module';
import { ReceiptModule } from './receipt/receipt.module';
import { ReceiptItemModule } from './receiptItem/receiptItem.module';
import { StoreModule } from './store/store.module';
import { SupabaseModule } from './supabase/supabase.module';
import { UserModule } from './user/user.module';

@Module({
  imports: [
    AppConfigModule,
    (() => {
      const rootEnvPath = join(process.cwd(), '../../.env');
      console.log('🔍 Loading .env from:', rootEnvPath);
      console.log('📁 Current working directory:', process.cwd());

      // Check if file exists
      if (existsSync(rootEnvPath)) {
        console.log('✅ Root .env file found!');
        // Load and check the file content
        const content = readFileSync(rootEnvPath, 'utf8');
        console.log(
          '📋 File contains SUPABASE_URL:',
          content.includes('SUPABASE_URL'),
        );
      } else {
        console.log('❌ Root .env file NOT found!');
      }

      return ConfigModule.forRoot({
        isGlobal: true,
        envFilePath: [
          rootEnvPath, // Load root .env file from project root
          '.env', // Load local .env file (if exists)
        ],
      });
    })(),
    TypeOrmModule.forRootAsync({
      useFactory: () => ({
        type: 'postgres',
        host: process.env.DB_HOST || 'localhost',
        port: parseInt(process.env.DB_PORT || '5432', 10),
        username: process.env.DB_USERNAME || 'postgres',
        password: process.env.DB_PASSWORD || '',
        database: process.env.DB_NAME || 'postgres',
        entities: [
          User,
          Store,
          Receipt,
          Product,
          ReceiptItem,
          Category,
          Badges,
          ScoreType,
          UserBadges,
          UserScore,
          Price,
          VerificationLogs,
          NormalizedProduct,
          ReceiptItemNormalization,
          UnprocessedProduct,
        ],
        synchronize: process.env.NODE_ENV === 'test', // Only synchronize for tests, use migrations for dev/prod
        logging:
          process.env.DB_LOGGING === 'verbose'
            ? true
            : process.env.DB_LOGGING === 'minimal'
              ? ['error', 'warn', 'migration']
              : false,
        ssl:
          process.env.DB_SSL === 'true' ? { rejectUnauthorized: false } : false,
        dropSchema: process.env.NODE_ENV === 'test',
      }),
    }),
    AuthModule,
    BarcodeModule,
    CategoryModule,
    OcrModule,
    PriceModule,
    ProductModule,
    ReceiptModule,
    ReceiptItemModule,
    StoreModule,
    SupabaseModule,
    UserModule,
  ],
  controllers: [AppController],
  providers: [
    AppService,
    DatabaseHealthCheckService,
    {
      provide: APP_GUARD,
      useClass: JwtAuthGuard,
    },
  ],
})
export class AppModule {
  configure(consumer: MiddlewareConsumer) {
    consumer.apply(AuthMiddleware).forRoutes('*'); // Apply to all routes
  }
}<|MERGE_RESOLUTION|>--- conflicted
+++ resolved
@@ -1,14 +1,7 @@
 import { Module, MiddlewareConsumer } from '@nestjs/common';
 import { ConfigModule } from '@nestjs/config';
-<<<<<<< HEAD
-import { APP_GUARD } from '@nestjs/core';
 import { ConfigModule as AppConfigModule } from './config/config.module';
 import { AuthMiddleware } from './auth/middleware/auth.middleware';
-import { JwtAuthGuard } from './auth/guards/jwt-auth.guard';
-=======
-import { ConfigModule as AppConfigModule } from './config/config.module';
-import { AuthMiddleware } from './auth/middleware/auth.middleware';
->>>>>>> e40e437f
 import { TypeOrmModule } from '@nestjs/typeorm';
 import { existsSync, readFileSync } from 'fs';
 import { join } from 'path';
@@ -123,14 +116,7 @@
     UserModule,
   ],
   controllers: [AppController],
-  providers: [
-    AppService,
-    DatabaseHealthCheckService,
-    {
-      provide: APP_GUARD,
-      useClass: JwtAuthGuard,
-    },
-  ],
+  providers: [AppService, DatabaseHealthCheckService],
 })
 export class AppModule {
   configure(consumer: MiddlewareConsumer) {
