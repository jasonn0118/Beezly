--- conflicted
+++ resolved
@@ -776,14 +776,11 @@
         fontSize: 16,
         color: '#1f2937',
     },
-<<<<<<< HEAD
-=======
     distanceText: {
         fontSize: 14,
         color: '#6c757d',
         marginLeft: 5,
     },
->>>>>>> 57444b0b
     chartContainer: {
         marginTop: 20,
         marginBottom: 20,
