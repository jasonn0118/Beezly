{
  "name": "mobile",
  "version": "1.0.0",
  "main": "expo-router/entry",
  "scripts": {
    "dev": "expo start",
    "android": "expo run:android",
    "ios": "expo run:ios",
    "web": "expo start --web",
    "build": "pnpm exec tsc --noEmit",
    "type-check": "pnpm exec tsc --noEmit",
    "lint": "pnpm exec tsc --noEmit",
    "start": "expo start --dev-client"
  },
  "dependencies": {
    "@beezly/types": "workspace:*",
    "@expo/metro-runtime": "~5.0.4",
<<<<<<< HEAD
=======
    "@expo/vector-icons": "^14.1.0",
    "@react-navigation/native": "^7.1.14",
>>>>>>> db6fdba0
    "axios": "^1.7.9",
    "dotenv": "^16.0.3",
    "expo": "53.0.19",
    "expo-camera": "~16.1.11",
    "expo-constants": "~17.1.7",
    "expo-image-picker": "~16.1.4",
    "expo-linking": "~7.1.7",
    "expo-location": "~18.1.6",
    "expo-router": "5.1.3",
    "expo-status-bar": "~2.2.3",
    "expo-updates": "~0.28.17",
    "react": "19.0.0",
    "react-dom": "19.0.0",
    "react-native": "0.79.5",
    "react-native-dotenv": "^3.4.11",
    "react-native-gesture-handler": "^2.27.2",
    "react-native-get-random-values": "~1.11.0",
    "react-native-safe-area-context": "5.4.0",
    "react-native-screens": "~4.11.1",
    "react-native-svg": "15.11.2",
    "react-native-web": "^0.20.0",
    "uuid": "^11.1.0"
  },
  "devDependencies": {
    "@babel/core": "^7.25.2",
    "@types/react": "~19.0.10",
    "typescript": "~5.8.3"
  },
  "expo": {
    "doctor": {
      "reactNativeDirectoryCheck": {
        "listUnknownPackages": false
      }
    }
  },
  "private": true
}<|MERGE_RESOLUTION|>--- conflicted
+++ resolved
@@ -15,11 +15,8 @@
   "dependencies": {
     "@beezly/types": "workspace:*",
     "@expo/metro-runtime": "~5.0.4",
-<<<<<<< HEAD
-=======
     "@expo/vector-icons": "^14.1.0",
     "@react-navigation/native": "^7.1.14",
->>>>>>> db6fdba0
     "axios": "^1.7.9",
     "dotenv": "^16.0.3",
     "expo": "53.0.19",
