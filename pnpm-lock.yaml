lockfileVersion: '9.0'

settings:
  autoInstallPeers: true
  excludeLinksFromLockfile: false

importers:

  .:
    dependencies:
      '@supabase/supabase-js':
        specifier: ^2.50.3
        version: 2.50.3
    devDependencies:
      turbo:
        specifier: ^2.5.4
        version: 2.5.4

  apps/api:
    dependencies:
      '@nestjs/common':
        specifier: ^11.0.1
        version: 11.1.3(reflect-metadata@0.2.2)(rxjs@7.8.2)
      '@nestjs/core':
        specifier: ^11.0.1
        version: 11.1.3(@nestjs/common@11.1.3(reflect-metadata@0.2.2)(rxjs@7.8.2))(@nestjs/platform-express@11.1.3)(reflect-metadata@0.2.2)(rxjs@7.8.2)
      '@nestjs/platform-express':
        specifier: ^11.0.1
        version: 11.1.3(@nestjs/common@11.1.3(reflect-metadata@0.2.2)(rxjs@7.8.2))(@nestjs/core@11.1.3)
      reflect-metadata:
        specifier: ^0.2.2
        version: 0.2.2
      rxjs:
        specifier: ^7.8.1
        version: 7.8.2
    devDependencies:
      '@eslint/eslintrc':
        specifier: ^3.2.0
        version: 3.3.1
      '@eslint/js':
        specifier: ^9.18.0
        version: 9.30.1
      '@nestjs/cli':
        specifier: ^11.0.0
        version: 11.0.7(@swc/cli@0.6.0(@swc/core@1.12.9)(chokidar@4.0.3))(@swc/core@1.12.9)(@types/node@22.16.0)
      '@nestjs/schematics':
        specifier: ^11.0.0
        version: 11.0.5(chokidar@4.0.3)(typescript@5.8.3)
      '@nestjs/testing':
        specifier: ^11.0.1
        version: 11.1.3(@nestjs/common@11.1.3(reflect-metadata@0.2.2)(rxjs@7.8.2))(@nestjs/core@11.1.3)(@nestjs/platform-express@11.1.3)
      '@swc/cli':
        specifier: ^0.6.0
        version: 0.6.0(@swc/core@1.12.9)(chokidar@4.0.3)
      '@swc/core':
        specifier: ^1.10.7
        version: 1.12.9
      '@types/express':
        specifier: ^5.0.0
        version: 5.0.3
      '@types/jest':
        specifier: ^29.5.14
        version: 29.5.14
      '@types/node':
        specifier: ^22.10.7
        version: 22.16.0
      '@types/supertest':
        specifier: ^6.0.2
        version: 6.0.3
      eslint:
        specifier: ^9.18.0
        version: 9.30.1
      eslint-config-prettier:
        specifier: ^10.0.1
        version: 10.1.5(eslint@9.30.1)
      eslint-plugin-prettier:
        specifier: ^5.2.2
        version: 5.5.1(@types/eslint@9.6.1)(eslint-config-prettier@10.1.5(eslint@9.30.1))(eslint@9.30.1)(prettier@3.6.2)
      globals:
        specifier: ^16.0.0
        version: 16.3.0
      jest:
        specifier: ^29.7.0
        version: 29.7.0(@types/node@22.16.0)(ts-node@10.9.2(@swc/core@1.12.9)(@types/node@22.16.0)(typescript@5.8.3))
      prettier:
        specifier: ^3.4.2
        version: 3.6.2
      source-map-support:
        specifier: ^0.5.21
        version: 0.5.21
      supertest:
        specifier: ^7.0.0
        version: 7.1.1
      ts-jest:
        specifier: ^29.2.5
        version: 29.4.0(@babel/core@7.28.0)(@jest/transform@29.7.0)(@jest/types@29.6.3)(babel-jest@29.7.0(@babel/core@7.28.0))(jest-util@29.7.0)(jest@29.7.0(@types/node@22.16.0)(ts-node@10.9.2(@swc/core@1.12.9)(@types/node@22.16.0)(typescript@5.8.3)))(typescript@5.8.3)
      ts-loader:
        specifier: ^9.5.2
        version: 9.5.2(typescript@5.8.3)(webpack@5.99.6(@swc/core@1.12.9))
      ts-node:
        specifier: ^10.9.2
        version: 10.9.2(@swc/core@1.12.9)(@types/node@22.16.0)(typescript@5.8.3)
      tsconfig-paths:
        specifier: ^4.2.0
        version: 4.2.0
      typescript:
        specifier: ^5.7.3
        version: 5.8.3
      typescript-eslint:
        specifier: ^8.20.0
        version: 8.35.1(eslint@9.30.1)(typescript@5.8.3)

  apps/mobile:
    dependencies:
      expo:
        specifier: ~53.0.16
        version: 53.0.16(@babel/core@7.28.0)(react-native@0.79.5(@babel/core@7.28.0)(@types/react@19.0.14)(react@19.0.0))(react@19.0.0)
      expo-status-bar:
        specifier: ~2.2.3
        version: 2.2.3(react-native@0.79.5(@babel/core@7.28.0)(@types/react@19.0.14)(react@19.0.0))(react@19.0.0)
      react:
        specifier: 19.0.0
        version: 19.0.0
      react-native:
        specifier: 0.79.5
        version: 0.79.5(@babel/core@7.28.0)(@types/react@19.0.14)(react@19.0.0)
    devDependencies:
      '@babel/core':
        specifier: ^7.25.2
        version: 7.28.0
      '@types/react':
        specifier: ~19.0.10
        version: 19.0.14
      typescript:
        specifier: ~5.8.3
        version: 5.8.3

  apps/web:
    dependencies:
      next:
        specifier: 15.3.4
        version: 15.3.4(react-dom@19.0.0(react@19.0.0))(react@19.0.0)
      react:
        specifier: 19.0.0
        version: 19.0.0
      react-dom:
        specifier: 19.0.0
        version: 19.0.0(react@19.0.0)
    devDependencies:
      '@eslint/eslintrc':
        specifier: ^3
        version: 3.3.1
      '@types/node':
        specifier: ^20
        version: 20.19.4
      '@types/react':
        specifier: ^19
        version: 19.0.14
      '@types/react-dom':
        specifier: ^19
        version: 19.1.6(@types/react@19.0.14)
      eslint:
        specifier: ^9
        version: 9.30.1
      eslint-config-next:
        specifier: 15.3.4
        version: 15.3.4(eslint@9.30.1)(typescript@5.8.3)
      typescript:
        specifier: ^5
        version: 5.8.3

packages:

  '@0no-co/graphql.web@1.1.2':
    resolution: {integrity: sha512-N2NGsU5FLBhT8NZ+3l2YrzZSHITjNXNuDhC4iDiikv0IujaJ0Xc6xIxQZ/Ek3Cb+rgPjnLHYyJm11tInuJn+cw==}
    peerDependencies:
      graphql: ^14.0.0 || ^15.0.0 || ^16.0.0
    peerDependenciesMeta:
      graphql:
        optional: true

  '@ampproject/remapping@2.3.0':
    resolution: {integrity: sha512-30iZtAPgz+LTIYoeivqYo853f02jBYSd5uGnGpkFV0M3xOt9aN73erkgYAmZU43x4VfqcnLxW9Kpg3R5LC4YYw==}
    engines: {node: '>=6.0.0'}

  '@angular-devkit/core@19.2.6':
    resolution: {integrity: sha512-WFgiYhrDMq83UNaGRAneIM7CYYdBozD+yYA9BjoU8AgBLKtrvn6S8ZcjKAk5heoHtY/u8pEb0mwDTz9gxFmJZQ==}
    engines: {node: ^18.19.1 || ^20.11.1 || >=22.0.0, npm: ^6.11.0 || ^7.5.6 || >=8.0.0, yarn: '>= 1.13.0'}
    peerDependencies:
      chokidar: ^4.0.0
    peerDependenciesMeta:
      chokidar:
        optional: true

  '@angular-devkit/core@19.2.8':
    resolution: {integrity: sha512-kcxUHKf5Hi98r4gAvMP3ntJV8wuQ3/i6wuU9RcMP0UKUt2Rer5Ryis3MPqT92jvVVwg6lhrLIhXsFuWJMiYjXQ==}
    engines: {node: ^18.19.1 || ^20.11.1 || >=22.0.0, npm: ^6.11.0 || ^7.5.6 || >=8.0.0, yarn: '>= 1.13.0'}
    peerDependencies:
      chokidar: ^4.0.0
    peerDependenciesMeta:
      chokidar:
        optional: true

  '@angular-devkit/schematics-cli@19.2.8':
    resolution: {integrity: sha512-RFnlyu4Ld8I4xvu/eqrhjbQ6kQTr27w79omMiTbQcQZvP3E6oUyZdBjobyih4Np+1VVQrbdEeNz76daP2iUDig==}
    engines: {node: ^18.19.1 || ^20.11.1 || >=22.0.0, npm: ^6.11.0 || ^7.5.6 || >=8.0.0, yarn: '>= 1.13.0'}
    hasBin: true

  '@angular-devkit/schematics@19.2.6':
    resolution: {integrity: sha512-YTAxNnT++5eflx19OUHmOWu597/TbTel+QARiZCv1xQw99+X8DCKKOUXtqBRd53CAHlREDI33Rn/JLY3NYgMLQ==}
    engines: {node: ^18.19.1 || ^20.11.1 || >=22.0.0, npm: ^6.11.0 || ^7.5.6 || >=8.0.0, yarn: '>= 1.13.0'}

  '@angular-devkit/schematics@19.2.8':
    resolution: {integrity: sha512-QsmFuYdAyeCyg9WF/AJBhFXDUfCwmDFTEbsv5t5KPSP6slhk0GoLNZApniiFytU2siRlSxVNpve2uATyYuAYkQ==}
    engines: {node: ^18.19.1 || ^20.11.1 || >=22.0.0, npm: ^6.11.0 || ^7.5.6 || >=8.0.0, yarn: '>= 1.13.0'}

  '@babel/code-frame@7.10.4':
    resolution: {integrity: sha512-vG6SvB6oYEhvgisZNFRmRCUkLz11c7rp+tbNTynGqc6mS1d5ATd/sGyV6W0KZZnXRKMTzZDRgQT3Ou9jhpAfUg==}

  '@babel/code-frame@7.27.1':
    resolution: {integrity: sha512-cjQ7ZlQ0Mv3b47hABuTevyTuYN4i+loJKGeV9flcCgIK37cCXRh+L1bd3iBHlynerhQ7BhCkn2BPbQUL+rGqFg==}
    engines: {node: '>=6.9.0'}

  '@babel/compat-data@7.28.0':
    resolution: {integrity: sha512-60X7qkglvrap8mn1lh2ebxXdZYtUcpd7gsmy9kLaBJ4i/WdY8PqTSdxyA8qraikqKQK5C1KRBKXqznrVapyNaw==}
    engines: {node: '>=6.9.0'}

  '@babel/core@7.28.0':
    resolution: {integrity: sha512-UlLAnTPrFdNGoFtbSXwcGFQBtQZJCNjaN6hQNP3UPvuNXT1i82N26KL3dZeIpNalWywr9IuQuncaAfUaS1g6sQ==}
    engines: {node: '>=6.9.0'}

  '@babel/generator@7.28.0':
    resolution: {integrity: sha512-lJjzvrbEeWrhB4P3QBsH7tey117PjLZnDbLiQEKjQ/fNJTjuq4HSqgFA+UNSwZT8D7dxxbnuSBMsa1lrWzKlQg==}
    engines: {node: '>=6.9.0'}

  '@babel/helper-annotate-as-pure@7.27.3':
    resolution: {integrity: sha512-fXSwMQqitTGeHLBC08Eq5yXz2m37E4pJX1qAU1+2cNedz/ifv/bVXft90VeSav5nFO61EcNgwr0aJxbyPaWBPg==}
    engines: {node: '>=6.9.0'}

  '@babel/helper-compilation-targets@7.27.2':
    resolution: {integrity: sha512-2+1thGUUWWjLTYTHZWK1n8Yga0ijBz1XAhUXcKy81rd5g6yh7hGqMp45v7cadSbEHc9G3OTv45SyneRN3ps4DQ==}
    engines: {node: '>=6.9.0'}

  '@babel/helper-create-class-features-plugin@7.27.1':
    resolution: {integrity: sha512-QwGAmuvM17btKU5VqXfb+Giw4JcN0hjuufz3DYnpeVDvZLAObloM77bhMXiqry3Iio+Ai4phVRDwl6WU10+r5A==}
    engines: {node: '>=6.9.0'}
    peerDependencies:
      '@babel/core': ^7.0.0

  '@babel/helper-create-regexp-features-plugin@7.27.1':
    resolution: {integrity: sha512-uVDC72XVf8UbrH5qQTc18Agb8emwjTiZrQE11Nv3CuBEZmVvTwwE9CBUEvHku06gQCAyYf8Nv6ja1IN+6LMbxQ==}
    engines: {node: '>=6.9.0'}
    peerDependencies:
      '@babel/core': ^7.0.0

  '@babel/helper-define-polyfill-provider@0.6.5':
    resolution: {integrity: sha512-uJnGFcPsWQK8fvjgGP5LZUZZsYGIoPeRjSF5PGwrelYgq7Q15/Ft9NGFp1zglwgIv//W0uG4BevRuSJRyylZPg==}
    peerDependencies:
      '@babel/core': ^7.4.0 || ^8.0.0-0 <8.0.0

  '@babel/helper-globals@7.28.0':
    resolution: {integrity: sha512-+W6cISkXFa1jXsDEdYA8HeevQT/FULhxzR99pxphltZcVaugps53THCeiWA8SguxxpSp3gKPiuYfSWopkLQ4hw==}
    engines: {node: '>=6.9.0'}

  '@babel/helper-member-expression-to-functions@7.27.1':
    resolution: {integrity: sha512-E5chM8eWjTp/aNoVpcbfM7mLxu9XGLWYise2eBKGQomAk/Mb4XoxyqXTZbuTohbsl8EKqdlMhnDI2CCLfcs9wA==}
    engines: {node: '>=6.9.0'}

  '@babel/helper-module-imports@7.27.1':
    resolution: {integrity: sha512-0gSFWUPNXNopqtIPQvlD5WgXYI5GY2kP2cCvoT8kczjbfcfuIljTbcWrulD1CIPIX2gt1wghbDy08yE1p+/r3w==}
    engines: {node: '>=6.9.0'}

  '@babel/helper-module-transforms@7.27.3':
    resolution: {integrity: sha512-dSOvYwvyLsWBeIRyOeHXp5vPj5l1I011r52FM1+r1jCERv+aFXYk4whgQccYEGYxK2H3ZAIA8nuPkQ0HaUo3qg==}
    engines: {node: '>=6.9.0'}
    peerDependencies:
      '@babel/core': ^7.0.0

  '@babel/helper-optimise-call-expression@7.27.1':
    resolution: {integrity: sha512-URMGH08NzYFhubNSGJrpUEphGKQwMQYBySzat5cAByY1/YgIRkULnIy3tAMeszlL/so2HbeilYloUmSpd7GdVw==}
    engines: {node: '>=6.9.0'}

  '@babel/helper-plugin-utils@7.27.1':
    resolution: {integrity: sha512-1gn1Up5YXka3YYAHGKpbideQ5Yjf1tDa9qYcgysz+cNCXukyLl6DjPXhD3VRwSb8c0J9tA4b2+rHEZtc6R0tlw==}
    engines: {node: '>=6.9.0'}

  '@babel/helper-remap-async-to-generator@7.27.1':
    resolution: {integrity: sha512-7fiA521aVw8lSPeI4ZOD3vRFkoqkJcS+z4hFo82bFSH/2tNd6eJ5qCVMS5OzDmZh/kaHQeBaeyxK6wljcPtveA==}
    engines: {node: '>=6.9.0'}
    peerDependencies:
      '@babel/core': ^7.0.0

  '@babel/helper-replace-supers@7.27.1':
    resolution: {integrity: sha512-7EHz6qDZc8RYS5ElPoShMheWvEgERonFCs7IAonWLLUTXW59DP14bCZt89/GKyreYn8g3S83m21FelHKbeDCKA==}
    engines: {node: '>=6.9.0'}
    peerDependencies:
      '@babel/core': ^7.0.0

  '@babel/helper-skip-transparent-expression-wrappers@7.27.1':
    resolution: {integrity: sha512-Tub4ZKEXqbPjXgWLl2+3JpQAYBJ8+ikpQ2Ocj/q/r0LwE3UhENh7EUabyHjz2kCEsrRY83ew2DQdHluuiDQFzg==}
    engines: {node: '>=6.9.0'}

  '@babel/helper-string-parser@7.27.1':
    resolution: {integrity: sha512-qMlSxKbpRlAridDExk92nSobyDdpPijUq2DW6oDnUqd0iOGxmQjyqhMIihI9+zv4LPyZdRje2cavWPbCbWm3eA==}
    engines: {node: '>=6.9.0'}

  '@babel/helper-validator-identifier@7.27.1':
    resolution: {integrity: sha512-D2hP9eA+Sqx1kBZgzxZh0y1trbuU+JoDkiEwqhQ36nodYqJwyEIhPSdMNd7lOm/4io72luTPWH20Yda0xOuUow==}
    engines: {node: '>=6.9.0'}

  '@babel/helper-validator-option@7.27.1':
    resolution: {integrity: sha512-YvjJow9FxbhFFKDSuFnVCe2WxXk1zWc22fFePVNEaWJEu8IrZVlda6N0uHwzZrUM1il7NC9Mlp4MaJYbYd9JSg==}
    engines: {node: '>=6.9.0'}

  '@babel/helper-wrap-function@7.27.1':
    resolution: {integrity: sha512-NFJK2sHUvrjo8wAU/nQTWU890/zB2jj0qBcCbZbbf+005cAsv6tMjXz31fBign6M5ov1o0Bllu+9nbqkfsjjJQ==}
    engines: {node: '>=6.9.0'}

  '@babel/helpers@7.27.6':
    resolution: {integrity: sha512-muE8Tt8M22638HU31A3CgfSUciwz1fhATfoVai05aPXGor//CdWDCbnlY1yvBPo07njuVOCNGCSp/GTt12lIug==}
    engines: {node: '>=6.9.0'}

  '@babel/highlight@7.25.9':
    resolution: {integrity: sha512-llL88JShoCsth8fF8R4SJnIn+WLvR6ccFxu1H3FlMhDontdcmZWf2HgIZ7AIqV3Xcck1idlohrN4EUBQz6klbw==}
    engines: {node: '>=6.9.0'}

  '@babel/parser@7.28.0':
    resolution: {integrity: sha512-jVZGvOxOuNSsuQuLRTh13nU0AogFlw32w/MT+LV6D3sP5WdbW61E77RnkbaO2dUvmPAYrBDJXGn5gGS6tH4j8g==}
    engines: {node: '>=6.0.0'}
    hasBin: true

  '@babel/plugin-proposal-decorators@7.28.0':
    resolution: {integrity: sha512-zOiZqvANjWDUaUS9xMxbMcK/Zccztbe/6ikvUXaG9nsPH3w6qh5UaPGAnirI/WhIbZ8m3OHU0ReyPrknG+ZKeg==}
    engines: {node: '>=6.9.0'}
    peerDependencies:
      '@babel/core': ^7.0.0-0

  '@babel/plugin-proposal-export-default-from@7.27.1':
    resolution: {integrity: sha512-hjlsMBl1aJc5lp8MoCDEZCiYzlgdRAShOjAfRw6X+GlpLpUPU7c3XNLsKFZbQk/1cRzBlJ7CXg3xJAJMrFa1Uw==}
    engines: {node: '>=6.9.0'}
    peerDependencies:
      '@babel/core': ^7.0.0-0

  '@babel/plugin-syntax-async-generators@7.8.4':
    resolution: {integrity: sha512-tycmZxkGfZaxhMRbXlPXuVFpdWlXpir2W4AMhSJgRKzk/eDlIXOhb2LHWoLpDF7TEHylV5zNhykX6KAgHJmTNw==}
    peerDependencies:
      '@babel/core': ^7.0.0-0

  '@babel/plugin-syntax-bigint@7.8.3':
    resolution: {integrity: sha512-wnTnFlG+YxQm3vDxpGE57Pj0srRU4sHE/mDkt1qv2YJJSeUAec2ma4WLUnUPeKjyrfntVwe/N6dCXpU+zL3Npg==}
    peerDependencies:
      '@babel/core': ^7.0.0-0

  '@babel/plugin-syntax-class-properties@7.12.13':
    resolution: {integrity: sha512-fm4idjKla0YahUNgFNLCB0qySdsoPiZP3iQE3rky0mBUtMZ23yDJ9SJdg6dXTSDnulOVqiF3Hgr9nbXvXTQZYA==}
    peerDependencies:
      '@babel/core': ^7.0.0-0

  '@babel/plugin-syntax-class-static-block@7.14.5':
    resolution: {integrity: sha512-b+YyPmr6ldyNnM6sqYeMWE+bgJcJpO6yS4QD7ymxgH34GBPNDM/THBh8iunyvKIZztiwLH4CJZ0RxTk9emgpjw==}
    engines: {node: '>=6.9.0'}
    peerDependencies:
      '@babel/core': ^7.0.0-0

  '@babel/plugin-syntax-decorators@7.27.1':
    resolution: {integrity: sha512-YMq8Z87Lhl8EGkmb0MwYkt36QnxC+fzCgrl66ereamPlYToRpIk5nUjKUY3QKLWq8mwUB1BgbeXcTJhZOCDg5A==}
    engines: {node: '>=6.9.0'}
    peerDependencies:
      '@babel/core': ^7.0.0-0

  '@babel/plugin-syntax-dynamic-import@7.8.3':
    resolution: {integrity: sha512-5gdGbFon+PszYzqs83S3E5mpi7/y/8M9eC90MRTZfduQOYW76ig6SOSPNe41IG5LoP3FGBn2N0RjVDSQiS94kQ==}
    peerDependencies:
      '@babel/core': ^7.0.0-0

  '@babel/plugin-syntax-export-default-from@7.27.1':
    resolution: {integrity: sha512-eBC/3KSekshx19+N40MzjWqJd7KTEdOoLesAfa4IDFI8eRz5a47i5Oszus6zG/cwIXN63YhgLOMSSNJx49sENg==}
    engines: {node: '>=6.9.0'}
    peerDependencies:
      '@babel/core': ^7.0.0-0

  '@babel/plugin-syntax-flow@7.27.1':
    resolution: {integrity: sha512-p9OkPbZ5G7UT1MofwYFigGebnrzGJacoBSQM0/6bi/PUMVE+qlWDD/OalvQKbwgQzU6dl0xAv6r4X7Jme0RYxA==}
    engines: {node: '>=6.9.0'}
    peerDependencies:
      '@babel/core': ^7.0.0-0

  '@babel/plugin-syntax-import-attributes@7.27.1':
    resolution: {integrity: sha512-oFT0FrKHgF53f4vOsZGi2Hh3I35PfSmVs4IBFLFj4dnafP+hIWDLg3VyKmUHfLoLHlyxY4C7DGtmHuJgn+IGww==}
    engines: {node: '>=6.9.0'}
    peerDependencies:
      '@babel/core': ^7.0.0-0

  '@babel/plugin-syntax-import-meta@7.10.4':
    resolution: {integrity: sha512-Yqfm+XDx0+Prh3VSeEQCPU81yC+JWZ2pDPFSS4ZdpfZhp4MkFMaDC1UqseovEKwSUpnIL7+vK+Clp7bfh0iD7g==}
    peerDependencies:
      '@babel/core': ^7.0.0-0

  '@babel/plugin-syntax-json-strings@7.8.3':
    resolution: {integrity: sha512-lY6kdGpWHvjoe2vk4WrAapEuBR69EMxZl+RoGRhrFGNYVK8mOPAW8VfbT/ZgrFbXlDNiiaxQnAtgVCZ6jv30EA==}
    peerDependencies:
      '@babel/core': ^7.0.0-0

  '@babel/plugin-syntax-jsx@7.27.1':
    resolution: {integrity: sha512-y8YTNIeKoyhGd9O0Jiyzyyqk8gdjnumGTQPsz0xOZOQ2RmkVJeZ1vmmfIvFEKqucBG6axJGBZDE/7iI5suUI/w==}
    engines: {node: '>=6.9.0'}
    peerDependencies:
      '@babel/core': ^7.0.0-0

  '@babel/plugin-syntax-logical-assignment-operators@7.10.4':
    resolution: {integrity: sha512-d8waShlpFDinQ5MtvGU9xDAOzKH47+FFoney2baFIoMr952hKOLp1HR7VszoZvOsV/4+RRszNY7D17ba0te0ig==}
    peerDependencies:
      '@babel/core': ^7.0.0-0

  '@babel/plugin-syntax-nullish-coalescing-operator@7.8.3':
    resolution: {integrity: sha512-aSff4zPII1u2QD7y+F8oDsz19ew4IGEJg9SVW+bqwpwtfFleiQDMdzA/R+UlWDzfnHFCxxleFT0PMIrR36XLNQ==}
    peerDependencies:
      '@babel/core': ^7.0.0-0

  '@babel/plugin-syntax-numeric-separator@7.10.4':
    resolution: {integrity: sha512-9H6YdfkcK/uOnY/K7/aA2xpzaAgkQn37yzWUMRK7OaPOqOpGS1+n0H5hxT9AUw9EsSjPW8SVyMJwYRtWs3X3ug==}
    peerDependencies:
      '@babel/core': ^7.0.0-0

  '@babel/plugin-syntax-object-rest-spread@7.8.3':
    resolution: {integrity: sha512-XoqMijGZb9y3y2XskN+P1wUGiVwWZ5JmoDRwx5+3GmEplNyVM2s2Dg8ILFQm8rWM48orGy5YpI5Bl8U1y7ydlA==}
    peerDependencies:
      '@babel/core': ^7.0.0-0

  '@babel/plugin-syntax-optional-catch-binding@7.8.3':
    resolution: {integrity: sha512-6VPD0Pc1lpTqw0aKoeRTMiB+kWhAoT24PA+ksWSBrFtl5SIRVpZlwN3NNPQjehA2E/91FV3RjLWoVTglWcSV3Q==}
    peerDependencies:
      '@babel/core': ^7.0.0-0

  '@babel/plugin-syntax-optional-chaining@7.8.3':
    resolution: {integrity: sha512-KoK9ErH1MBlCPxV0VANkXW2/dw4vlbGDrFgz8bmUsBGYkFRcbRwMh6cIJubdPrkxRwuGdtCk0v/wPTKbQgBjkg==}
    peerDependencies:
      '@babel/core': ^7.0.0-0

  '@babel/plugin-syntax-private-property-in-object@7.14.5':
    resolution: {integrity: sha512-0wVnp9dxJ72ZUJDV27ZfbSj6iHLoytYZmh3rFcxNnvsJF3ktkzLDZPy/mA17HGsaQT3/DQsWYX1f1QGWkCoVUg==}
    engines: {node: '>=6.9.0'}
    peerDependencies:
      '@babel/core': ^7.0.0-0

  '@babel/plugin-syntax-top-level-await@7.14.5':
    resolution: {integrity: sha512-hx++upLv5U1rgYfwe1xBQUhRmU41NEvpUvrp8jkrSCdvGSnM5/qdRMtylJ6PG5OFkBaHkbTAKTnd3/YyESRHFw==}
    engines: {node: '>=6.9.0'}
    peerDependencies:
      '@babel/core': ^7.0.0-0

  '@babel/plugin-syntax-typescript@7.27.1':
    resolution: {integrity: sha512-xfYCBMxveHrRMnAWl1ZlPXOZjzkN82THFvLhQhFXFt81Z5HnN+EtUkZhv/zcKpmT3fzmWZB0ywiBrbC3vogbwQ==}
    engines: {node: '>=6.9.0'}
    peerDependencies:
      '@babel/core': ^7.0.0-0

  '@babel/plugin-transform-arrow-functions@7.27.1':
    resolution: {integrity: sha512-8Z4TGic6xW70FKThA5HYEKKyBpOOsucTOD1DjU3fZxDg+K3zBJcXMFnt/4yQiZnf5+MiOMSXQ9PaEK/Ilh1DeA==}
    engines: {node: '>=6.9.0'}
    peerDependencies:
      '@babel/core': ^7.0.0-0

  '@babel/plugin-transform-async-generator-functions@7.28.0':
    resolution: {integrity: sha512-BEOdvX4+M765icNPZeidyADIvQ1m1gmunXufXxvRESy/jNNyfovIqUyE7MVgGBjWktCoJlzvFA1To2O4ymIO3Q==}
    engines: {node: '>=6.9.0'}
    peerDependencies:
      '@babel/core': ^7.0.0-0

  '@babel/plugin-transform-async-to-generator@7.27.1':
    resolution: {integrity: sha512-NREkZsZVJS4xmTr8qzE5y8AfIPqsdQfRuUiLRTEzb7Qii8iFWCyDKaUV2c0rCuh4ljDZ98ALHP/PetiBV2nddA==}
    engines: {node: '>=6.9.0'}
    peerDependencies:
      '@babel/core': ^7.0.0-0

  '@babel/plugin-transform-block-scoping@7.28.0':
    resolution: {integrity: sha512-gKKnwjpdx5sER/wl0WN0efUBFzF/56YZO0RJrSYP4CljXnP31ByY7fol89AzomdlLNzI36AvOTmYHsnZTCkq8Q==}
    engines: {node: '>=6.9.0'}
    peerDependencies:
      '@babel/core': ^7.0.0-0

  '@babel/plugin-transform-class-properties@7.27.1':
    resolution: {integrity: sha512-D0VcalChDMtuRvJIu3U/fwWjf8ZMykz5iZsg77Nuj821vCKI3zCyRLwRdWbsuJ/uRwZhZ002QtCqIkwC/ZkvbA==}
    engines: {node: '>=6.9.0'}
    peerDependencies:
      '@babel/core': ^7.0.0-0

  '@babel/plugin-transform-classes@7.28.0':
    resolution: {integrity: sha512-IjM1IoJNw72AZFlj33Cu8X0q2XK/6AaVC3jQu+cgQ5lThWD5ajnuUAml80dqRmOhmPkTH8uAwnpMu9Rvj0LTRA==}
    engines: {node: '>=6.9.0'}
    peerDependencies:
      '@babel/core': ^7.0.0-0

  '@babel/plugin-transform-computed-properties@7.27.1':
    resolution: {integrity: sha512-lj9PGWvMTVksbWiDT2tW68zGS/cyo4AkZ/QTp0sQT0mjPopCmrSkzxeXkznjqBxzDI6TclZhOJbBmbBLjuOZUw==}
    engines: {node: '>=6.9.0'}
    peerDependencies:
      '@babel/core': ^7.0.0-0

  '@babel/plugin-transform-destructuring@7.28.0':
    resolution: {integrity: sha512-v1nrSMBiKcodhsyJ4Gf+Z0U/yawmJDBOTpEB3mcQY52r9RIyPneGyAS/yM6seP/8I+mWI3elOMtT5dB8GJVs+A==}
    engines: {node: '>=6.9.0'}
    peerDependencies:
      '@babel/core': ^7.0.0-0

  '@babel/plugin-transform-export-namespace-from@7.27.1':
    resolution: {integrity: sha512-tQvHWSZ3/jH2xuq/vZDy0jNn+ZdXJeM8gHvX4lnJmsc3+50yPlWdZXIc5ay+umX+2/tJIqHqiEqcJvxlmIvRvQ==}
    engines: {node: '>=6.9.0'}
    peerDependencies:
      '@babel/core': ^7.0.0-0

  '@babel/plugin-transform-flow-strip-types@7.27.1':
    resolution: {integrity: sha512-G5eDKsu50udECw7DL2AcsysXiQyB7Nfg521t2OAJ4tbfTJ27doHLeF/vlI1NZGlLdbb/v+ibvtL1YBQqYOwJGg==}
    engines: {node: '>=6.9.0'}
    peerDependencies:
      '@babel/core': ^7.0.0-0

  '@babel/plugin-transform-for-of@7.27.1':
    resolution: {integrity: sha512-BfbWFFEJFQzLCQ5N8VocnCtA8J1CLkNTe2Ms2wocj75dd6VpiqS5Z5quTYcUoo4Yq+DN0rtikODccuv7RU81sw==}
    engines: {node: '>=6.9.0'}
    peerDependencies:
      '@babel/core': ^7.0.0-0

  '@babel/plugin-transform-function-name@7.27.1':
    resolution: {integrity: sha512-1bQeydJF9Nr1eBCMMbC+hdwmRlsv5XYOMu03YSWFwNs0HsAmtSxxF1fyuYPqemVldVyFmlCU7w8UE14LupUSZQ==}
    engines: {node: '>=6.9.0'}
    peerDependencies:
      '@babel/core': ^7.0.0-0

  '@babel/plugin-transform-literals@7.27.1':
    resolution: {integrity: sha512-0HCFSepIpLTkLcsi86GG3mTUzxV5jpmbv97hTETW3yzrAij8aqlD36toB1D0daVFJM8NK6GvKO0gslVQmm+zZA==}
    engines: {node: '>=6.9.0'}
    peerDependencies:
      '@babel/core': ^7.0.0-0

  '@babel/plugin-transform-logical-assignment-operators@7.27.1':
    resolution: {integrity: sha512-SJvDs5dXxiae4FbSL1aBJlG4wvl594N6YEVVn9e3JGulwioy6z3oPjx/sQBO3Y4NwUu5HNix6KJ3wBZoewcdbw==}
    engines: {node: '>=6.9.0'}
    peerDependencies:
      '@babel/core': ^7.0.0-0

  '@babel/plugin-transform-modules-commonjs@7.27.1':
    resolution: {integrity: sha512-OJguuwlTYlN0gBZFRPqwOGNWssZjfIUdS7HMYtN8c1KmwpwHFBwTeFZrg9XZa+DFTitWOW5iTAG7tyCUPsCCyw==}
    engines: {node: '>=6.9.0'}
    peerDependencies:
      '@babel/core': ^7.0.0-0

  '@babel/plugin-transform-named-capturing-groups-regex@7.27.1':
    resolution: {integrity: sha512-SstR5JYy8ddZvD6MhV0tM/j16Qds4mIpJTOd1Yu9J9pJjH93bxHECF7pgtc28XvkzTD6Pxcm/0Z73Hvk7kb3Ng==}
    engines: {node: '>=6.9.0'}
    peerDependencies:
      '@babel/core': ^7.0.0

  '@babel/plugin-transform-nullish-coalescing-operator@7.27.1':
    resolution: {integrity: sha512-aGZh6xMo6q9vq1JGcw58lZ1Z0+i0xB2x0XaauNIUXd6O1xXc3RwoWEBlsTQrY4KQ9Jf0s5rgD6SiNkaUdJegTA==}
    engines: {node: '>=6.9.0'}
    peerDependencies:
      '@babel/core': ^7.0.0-0

  '@babel/plugin-transform-numeric-separator@7.27.1':
    resolution: {integrity: sha512-fdPKAcujuvEChxDBJ5c+0BTaS6revLV7CJL08e4m3de8qJfNIuCc2nc7XJYOjBoTMJeqSmwXJ0ypE14RCjLwaw==}
    engines: {node: '>=6.9.0'}
    peerDependencies:
      '@babel/core': ^7.0.0-0

  '@babel/plugin-transform-object-rest-spread@7.28.0':
    resolution: {integrity: sha512-9VNGikXxzu5eCiQjdE4IZn8sb9q7Xsk5EXLDBKUYg1e/Tve8/05+KJEtcxGxAgCY5t/BpKQM+JEL/yT4tvgiUA==}
    engines: {node: '>=6.9.0'}
    peerDependencies:
      '@babel/core': ^7.0.0-0

  '@babel/plugin-transform-optional-catch-binding@7.27.1':
    resolution: {integrity: sha512-txEAEKzYrHEX4xSZN4kJ+OfKXFVSWKB2ZxM9dpcE3wT7smwkNmXo5ORRlVzMVdJbD+Q8ILTgSD7959uj+3Dm3Q==}
    engines: {node: '>=6.9.0'}
    peerDependencies:
      '@babel/core': ^7.0.0-0

  '@babel/plugin-transform-optional-chaining@7.27.1':
    resolution: {integrity: sha512-BQmKPPIuc8EkZgNKsv0X4bPmOoayeu4F1YCwx2/CfmDSXDbp7GnzlUH+/ul5VGfRg1AoFPsrIThlEBj2xb4CAg==}
    engines: {node: '>=6.9.0'}
    peerDependencies:
      '@babel/core': ^7.0.0-0

  '@babel/plugin-transform-parameters@7.27.7':
    resolution: {integrity: sha512-qBkYTYCb76RRxUM6CcZA5KRu8K4SM8ajzVeUgVdMVO9NN9uI/GaVmBg/WKJJGnNokV9SY8FxNOVWGXzqzUidBg==}
    engines: {node: '>=6.9.0'}
    peerDependencies:
      '@babel/core': ^7.0.0-0

  '@babel/plugin-transform-private-methods@7.27.1':
    resolution: {integrity: sha512-10FVt+X55AjRAYI9BrdISN9/AQWHqldOeZDUoLyif1Kn05a56xVBXb8ZouL8pZ9jem8QpXaOt8TS7RHUIS+GPA==}
    engines: {node: '>=6.9.0'}
    peerDependencies:
      '@babel/core': ^7.0.0-0

  '@babel/plugin-transform-private-property-in-object@7.27.1':
    resolution: {integrity: sha512-5J+IhqTi1XPa0DXF83jYOaARrX+41gOewWbkPyjMNRDqgOCqdffGh8L3f/Ek5utaEBZExjSAzcyjmV9SSAWObQ==}
    engines: {node: '>=6.9.0'}
    peerDependencies:
      '@babel/core': ^7.0.0-0

  '@babel/plugin-transform-react-display-name@7.28.0':
    resolution: {integrity: sha512-D6Eujc2zMxKjfa4Zxl4GHMsmhKKZ9VpcqIchJLvwTxad9zWIYulwYItBovpDOoNLISpcZSXoDJ5gaGbQUDqViA==}
    engines: {node: '>=6.9.0'}
    peerDependencies:
      '@babel/core': ^7.0.0-0

  '@babel/plugin-transform-react-jsx-development@7.27.1':
    resolution: {integrity: sha512-ykDdF5yI4f1WrAolLqeF3hmYU12j9ntLQl/AOG1HAS21jxyg1Q0/J/tpREuYLfatGdGmXp/3yS0ZA76kOlVq9Q==}
    engines: {node: '>=6.9.0'}
    peerDependencies:
      '@babel/core': ^7.0.0-0

  '@babel/plugin-transform-react-jsx-self@7.27.1':
    resolution: {integrity: sha512-6UzkCs+ejGdZ5mFFC/OCUrv028ab2fp1znZmCZjAOBKiBK2jXD1O+BPSfX8X2qjJ75fZBMSnQn3Rq2mrBJK2mw==}
    engines: {node: '>=6.9.0'}
    peerDependencies:
      '@babel/core': ^7.0.0-0

  '@babel/plugin-transform-react-jsx-source@7.27.1':
    resolution: {integrity: sha512-zbwoTsBruTeKB9hSq73ha66iFeJHuaFkUbwvqElnygoNbj/jHRsSeokowZFN3CZ64IvEqcmmkVe89OPXc7ldAw==}
    engines: {node: '>=6.9.0'}
    peerDependencies:
      '@babel/core': ^7.0.0-0

  '@babel/plugin-transform-react-jsx@7.27.1':
    resolution: {integrity: sha512-2KH4LWGSrJIkVf5tSiBFYuXDAoWRq2MMwgivCf+93dd0GQi8RXLjKA/0EvRnVV5G0hrHczsquXuD01L8s6dmBw==}
    engines: {node: '>=6.9.0'}
    peerDependencies:
      '@babel/core': ^7.0.0-0

  '@babel/plugin-transform-react-pure-annotations@7.27.1':
    resolution: {integrity: sha512-JfuinvDOsD9FVMTHpzA/pBLisxpv1aSf+OIV8lgH3MuWrks19R27e6a6DipIg4aX1Zm9Wpb04p8wljfKrVSnPA==}
    engines: {node: '>=6.9.0'}
    peerDependencies:
      '@babel/core': ^7.0.0-0

  '@babel/plugin-transform-regenerator@7.28.0':
    resolution: {integrity: sha512-LOAozRVbqxEVjSKfhGnuLoE4Kz4Oc5UJzuvFUhSsQzdCdaAQu06mG8zDv2GFSerM62nImUZ7K92vxnQcLSDlCQ==}
    engines: {node: '>=6.9.0'}
    peerDependencies:
      '@babel/core': ^7.0.0-0

  '@babel/plugin-transform-runtime@7.28.0':
    resolution: {integrity: sha512-dGopk9nZrtCs2+nfIem25UuHyt5moSJamArzIoh9/vezUQPmYDOzjaHDCkAzuGJibCIkPup8rMT2+wYB6S73cA==}
    engines: {node: '>=6.9.0'}
    peerDependencies:
      '@babel/core': ^7.0.0-0

  '@babel/plugin-transform-shorthand-properties@7.27.1':
    resolution: {integrity: sha512-N/wH1vcn4oYawbJ13Y/FxcQrWk63jhfNa7jef0ih7PHSIHX2LB7GWE1rkPrOnka9kwMxb6hMl19p7lidA+EHmQ==}
    engines: {node: '>=6.9.0'}
    peerDependencies:
      '@babel/core': ^7.0.0-0

  '@babel/plugin-transform-spread@7.27.1':
    resolution: {integrity: sha512-kpb3HUqaILBJcRFVhFUs6Trdd4mkrzcGXss+6/mxUd273PfbWqSDHRzMT2234gIg2QYfAjvXLSquP1xECSg09Q==}
    engines: {node: '>=6.9.0'}
    peerDependencies:
      '@babel/core': ^7.0.0-0

  '@babel/plugin-transform-sticky-regex@7.27.1':
    resolution: {integrity: sha512-lhInBO5bi/Kowe2/aLdBAawijx+q1pQzicSgnkB6dUPc1+RC8QmJHKf2OjvU+NZWitguJHEaEmbV6VWEouT58g==}
    engines: {node: '>=6.9.0'}
    peerDependencies:
      '@babel/core': ^7.0.0-0

  '@babel/plugin-transform-typescript@7.28.0':
    resolution: {integrity: sha512-4AEiDEBPIZvLQaWlc9liCavE0xRM0dNca41WtBeM3jgFptfUOSG9z0uteLhq6+3rq+WB6jIvUwKDTpXEHPJ2Vg==}
    engines: {node: '>=6.9.0'}
    peerDependencies:
      '@babel/core': ^7.0.0-0

  '@babel/plugin-transform-unicode-regex@7.27.1':
    resolution: {integrity: sha512-xvINq24TRojDuyt6JGtHmkVkrfVV3FPT16uytxImLeBZqW3/H52yN+kM1MGuyPkIQxrzKwPHs5U/MP3qKyzkGw==}
    engines: {node: '>=6.9.0'}
    peerDependencies:
      '@babel/core': ^7.0.0-0

  '@babel/preset-react@7.27.1':
    resolution: {integrity: sha512-oJHWh2gLhU9dW9HHr42q0cI0/iHHXTLGe39qvpAZZzagHy0MzYLCnCVV0symeRvzmjHyVU7mw2K06E6u/JwbhA==}
    engines: {node: '>=6.9.0'}
    peerDependencies:
      '@babel/core': ^7.0.0-0

  '@babel/preset-typescript@7.27.1':
    resolution: {integrity: sha512-l7WfQfX0WK4M0v2RudjuQK4u99BS6yLHYEmdtVPP7lKV013zr9DygFuWNlnbvQ9LR+LS0Egz/XAvGx5U9MX0fQ==}
    engines: {node: '>=6.9.0'}
    peerDependencies:
      '@babel/core': ^7.0.0-0

  '@babel/runtime@7.27.6':
    resolution: {integrity: sha512-vbavdySgbTTrmFE+EsiqUTzlOr5bzlnJtUv9PynGCAKvfQqjIXbvFdumPM/GxMDfyuGMJaJAU6TO4zc1Jf1i8Q==}
    engines: {node: '>=6.9.0'}

  '@babel/template@7.27.2':
    resolution: {integrity: sha512-LPDZ85aEJyYSd18/DkjNh4/y1ntkE5KwUHWTiqgRxruuZL2F1yuHligVHLvcHY2vMHXttKFpJn6LwfI7cw7ODw==}
    engines: {node: '>=6.9.0'}

  '@babel/traverse@7.28.0':
    resolution: {integrity: sha512-mGe7UK5wWyh0bKRfupsUchrQGqvDbZDbKJw+kcRGSmdHVYrv+ltd0pnpDTVpiTqnaBru9iEvA8pz8W46v0Amwg==}
    engines: {node: '>=6.9.0'}

  '@babel/types@7.28.0':
    resolution: {integrity: sha512-jYnje+JyZG5YThjHiF28oT4SIZLnYOcSBb6+SDaFIyzDVSkXQmQQYclJ2R+YxcdmK0AX6x1E5OQNtuh3jHDrUg==}
    engines: {node: '>=6.9.0'}

  '@bcoe/v8-coverage@0.2.3':
    resolution: {integrity: sha512-0hYQ8SB4Db5zvZB4axdMHGwEaQjkZzFjQiN9LVYvIFB2nSUHW9tYpxWriPrWDASIxiaXax83REcLxuSdnGPZtw==}

  '@colors/colors@1.5.0':
    resolution: {integrity: sha512-ooWCrlZP11i8GImSjTHYHLkvFDP48nS4+204nGb1RiX/WXYHmJA2III9/e2DWVabCESdW7hBAEzHRqUn9OUVvQ==}
    engines: {node: '>=0.1.90'}

  '@cspotcode/source-map-support@0.8.1':
    resolution: {integrity: sha512-IchNf6dN4tHoMFIn/7OE8LWZ19Y6q/67Bmf6vnGREv8RSbBVb9LPJxEcnwrcwX6ixSvaiGoomAUvu4YSxXrVgw==}
    engines: {node: '>=12'}

  '@emnapi/core@1.4.3':
    resolution: {integrity: sha512-4m62DuCE07lw01soJwPiBGC0nAww0Q+RY70VZ+n49yDIO13yyinhbWCeNnaob0lakDtWQzSdtNWzJeOJt2ma+g==}

  '@emnapi/runtime@1.4.3':
    resolution: {integrity: sha512-pBPWdu6MLKROBX05wSNKcNb++m5Er+KQ9QkB+WVM+pW2Kx9hoSrVTnu3BdkI5eBLZoKu/J6mW/B6i6bJB2ytXQ==}

  '@emnapi/wasi-threads@1.0.2':
    resolution: {integrity: sha512-5n3nTJblwRi8LlXkJ9eBzu+kZR8Yxcc7ubakyQTFzPMtIhFpUBRbsnc2Dv88IZDIbCDlBiWrknhB4Lsz7mg6BA==}

  '@eslint-community/eslint-utils@4.7.0':
    resolution: {integrity: sha512-dyybb3AcajC7uha6CvhdVRJqaKyn7w2YKqKyAN37NKYgZT36w+iRb0Dymmc5qEJ549c/S31cMMSFd75bteCpCw==}
    engines: {node: ^12.22.0 || ^14.17.0 || >=16.0.0}
    peerDependencies:
      eslint: ^6.0.0 || ^7.0.0 || >=8.0.0

  '@eslint-community/regexpp@4.12.1':
    resolution: {integrity: sha512-CCZCDJuduB9OUkFkY2IgppNZMi2lBQgD2qzwXkEia16cge2pijY/aXi96CJMquDMn3nJdlPV1A5KrJEXwfLNzQ==}
    engines: {node: ^12.0.0 || ^14.0.0 || >=16.0.0}

  '@eslint/config-array@0.21.0':
    resolution: {integrity: sha512-ENIdc4iLu0d93HeYirvKmrzshzofPw6VkZRKQGe9Nv46ZnWUzcF1xV01dcvEg/1wXUR61OmmlSfyeyO7EvjLxQ==}
    engines: {node: ^18.18.0 || ^20.9.0 || >=21.1.0}

  '@eslint/config-helpers@0.3.0':
    resolution: {integrity: sha512-ViuymvFmcJi04qdZeDc2whTHryouGcDlaxPqarTD0ZE10ISpxGUVZGZDx4w01upyIynL3iu6IXH2bS1NhclQMw==}
    engines: {node: ^18.18.0 || ^20.9.0 || >=21.1.0}

  '@eslint/core@0.14.0':
    resolution: {integrity: sha512-qIbV0/JZr7iSDjqAc60IqbLdsj9GDt16xQtWD+B78d/HAlvysGdZZ6rpJHGAc2T0FQx1X6thsSPdnoiGKdNtdg==}
    engines: {node: ^18.18.0 || ^20.9.0 || >=21.1.0}

  '@eslint/core@0.15.1':
    resolution: {integrity: sha512-bkOp+iumZCCbt1K1CmWf0R9pM5yKpDv+ZXtvSyQpudrI9kuFLp+bM2WOPXImuD/ceQuaa8f5pj93Y7zyECIGNA==}
    engines: {node: ^18.18.0 || ^20.9.0 || >=21.1.0}

  '@eslint/eslintrc@3.3.1':
    resolution: {integrity: sha512-gtF186CXhIl1p4pJNGZw8Yc6RlshoePRvE0X91oPGb3vZ8pM3qOS9W9NGPat9LziaBV7XrJWGylNQXkGcnM3IQ==}
    engines: {node: ^18.18.0 || ^20.9.0 || >=21.1.0}

  '@eslint/js@9.30.1':
    resolution: {integrity: sha512-zXhuECFlyep42KZUhWjfvsmXGX39W8K8LFb8AWXM9gSV9dQB+MrJGLKvW6Zw0Ggnbpw0VHTtrhFXYe3Gym18jg==}
    engines: {node: ^18.18.0 || ^20.9.0 || >=21.1.0}

  '@eslint/object-schema@2.1.6':
    resolution: {integrity: sha512-RBMg5FRL0I0gs51M/guSAj5/e14VQ4tpZnQNWwuDT66P14I43ItmPfIZRhO9fUVIPOAQXU47atlywZ/czoqFPA==}
    engines: {node: ^18.18.0 || ^20.9.0 || >=21.1.0}

  '@eslint/plugin-kit@0.3.3':
    resolution: {integrity: sha512-1+WqvgNMhmlAambTvT3KPtCl/Ibr68VldY2XY40SL1CE0ZXiakFR/cbTspaF5HsnpDMvcYYoJHfl4980NBjGag==}
    engines: {node: ^18.18.0 || ^20.9.0 || >=21.1.0}

  '@expo/cli@0.24.17':
    resolution: {integrity: sha512-1Rz8EU6v7/gyMSLkRxXqoO6Tzkvkk4vR6DT49lfXElpHqWIu+wtgSpCxw5UfEfZKh6sK3Goswxb3g9LVtL/bCw==}
    hasBin: true

  '@expo/code-signing-certificates@0.0.5':
    resolution: {integrity: sha512-BNhXkY1bblxKZpltzAx98G2Egj9g1Q+JRcvR7E99DOj862FTCX+ZPsAUtPTr7aHxwtrL7+fL3r0JSmM9kBm+Bw==}

  '@expo/config-plugins@10.0.3':
    resolution: {integrity: sha512-fjCckkde67pSDf48x7wRuPsgQVIqlDwN7NlOk9/DFgQ1hCH0L5pGqoSmikA1vtAyiA83MOTpkGl3F3wyATyUog==}

  '@expo/config-plugins@10.1.0':
    resolution: {integrity: sha512-u83yPJl1tfm8l+grzmwURgCAgeEX0mnMZfBcEonoIR1tpba61+j13FDEbdXq2hVuheki4CeFzoA5mnYnQl9opA==}

  '@expo/config-types@53.0.4':
    resolution: {integrity: sha512-0s+9vFx83WIToEr0Iwy4CcmiUXa5BgwBmEjylBB2eojX5XAMm9mJvw9KpjAb8m7zq2G0Q6bRbeufkzgbipuNQg==}

  '@expo/config@11.0.11':
    resolution: {integrity: sha512-jUPFrayUhSCHrDu8bc69oQ/wBST2HmozbIiCi4vBQ2Mh+UQSCg4e4EwzjDz9K0MNU+YMS+YWS76SvdGVlCWKaw==}

  '@expo/devcert@1.2.0':
    resolution: {integrity: sha512-Uilcv3xGELD5t/b0eM4cxBFEKQRIivB3v7i+VhWLV/gL98aw810unLKKJbGAxAIhY6Ipyz8ChWibFsKFXYwstA==}

  '@expo/env@1.0.6':
    resolution: {integrity: sha512-aokrM+EYgyaJNmyo8QhphP3egVi0E7/4PiAx+riW1k39wu26POCg5NBdOSBHoYGmq1NXbhpFepIFDWVaCw1UeA==}

  '@expo/fingerprint@0.13.3':
    resolution: {integrity: sha512-Ziore8lpUzTvZaZigcol0op3muvEiBpwNn8M500qij/RvVFLEOH5sNadEBKwEmzdpUC5ij3eJzkr9b7Gr7///g==}
    hasBin: true

  '@expo/image-utils@0.7.5':
    resolution: {integrity: sha512-92sk+dplZHlZuv4jAWmGBOqWf70hcb0zoObmjQRgxvZbKWXlQ6ifANaOUhoeJKgNWSB9BrLoW6v/mUyrDUdK+A==}

  '@expo/json-file@9.1.4':
    resolution: {integrity: sha512-7Bv86X27fPERGhw8aJEZvRcH9sk+9BenDnEmrI3ZpywKodYSBgc8lX9Y32faNVQ/p0YbDK9zdJ0BfAKNAOyi0A==}

  '@expo/metro-config@0.20.16':
    resolution: {integrity: sha512-qsCQqYCGYR1t2KNDoPESxMbuvrkljsdQBblfJoOsRB/9TC+1OtmYsbIUuXZDFm1/mgYA42j4dAQqP/mck5ouuw==}

  '@expo/osascript@2.2.4':
    resolution: {integrity: sha512-Q+Oyj+1pdRiHHpev9YjqfMZzByFH8UhKvSszxa0acTveijjDhQgWrq4e9T/cchBHi0GWZpGczWyiyJkk1wM1dg==}
    engines: {node: '>=12'}

  '@expo/package-manager@1.8.5':
    resolution: {integrity: sha512-C9dl6GLUtzeY80g5wxOnZ/tEdAlSlCh8h6vTJkuTM9dPtdpQwg40w0/Gx4ONKeegExYLlGDw7dilL+xrxz/d+w==}

  '@expo/plist@0.3.4':
    resolution: {integrity: sha512-MhBLaUJNe9FQDDU2xhSNS4SAolr6K2wuyi4+A79vYuXLkAoICsbTwcGEQJN5jPY6D9izO/jsXh5k0h+mIWQMdw==}

  '@expo/prebuild-config@9.0.9':
    resolution: {integrity: sha512-uGt5K6FGDhK12WJXcgcm3Cirakt4llil99rLxFx/WgQQdE5BK58O0irrhKz5kwhXmWCco0CRSUdAoddq1JK91w==}

  '@expo/sdk-runtime-versions@1.0.0':
    resolution: {integrity: sha512-Doz2bfiPndXYFPMRwPyGa1k5QaKDVpY806UJj570epIiMzWaYyCtobasyfC++qfIXVb5Ocy7r3tP9d62hAQ7IQ==}

  '@expo/spawn-async@1.7.2':
    resolution: {integrity: sha512-QdWi16+CHB9JYP7gma19OVVg0BFkvU8zNj9GjWorYI8Iv8FUxjOCcYRuAmX4s/h91e4e7BPsskc8cSrZYho9Ew==}
    engines: {node: '>=12'}

  '@expo/sudo-prompt@9.3.2':
    resolution: {integrity: sha512-HHQigo3rQWKMDzYDLkubN5WQOYXJJE2eNqIQC2axC2iO3mHdwnIR7FgZVvHWtBwAdzBgAP0ECp8KqS8TiMKvgw==}

  '@expo/vector-icons@14.1.0':
    resolution: {integrity: sha512-7T09UE9h8QDTsUeMGymB4i+iqvtEeaO5VvUjryFB4tugDTG/bkzViWA74hm5pfjjDEhYMXWaX112mcvhccmIwQ==}
    peerDependencies:
      expo-font: '*'
      react: '*'
      react-native: '*'

  '@expo/ws-tunnel@1.0.6':
    resolution: {integrity: sha512-nDRbLmSrJar7abvUjp3smDwH8HcbZcoOEa5jVPUv9/9CajgmWw20JNRwTuBRzWIWIkEJDkz20GoNA+tSwUqk0Q==}

  '@expo/xcpretty@4.3.2':
    resolution: {integrity: sha512-ReZxZ8pdnoI3tP/dNnJdnmAk7uLT4FjsKDGW7YeDdvdOMz2XCQSmSCM9IWlrXuWtMF9zeSB6WJtEhCQ41gQOfw==}
    hasBin: true

  '@humanfs/core@0.19.1':
    resolution: {integrity: sha512-5DyQ4+1JEUzejeK1JGICcideyfUbGixgS9jNgex5nqkW+cY7WZhxBigmieN5Qnw9ZosSNVC9KQKyb+GUaGyKUA==}
    engines: {node: '>=18.18.0'}

  '@humanfs/node@0.16.6':
    resolution: {integrity: sha512-YuI2ZHQL78Q5HbhDiBA1X4LmYdXCKCMQIfw0pw7piHJwyREFebJUvrQN4cMssyES6x+vfUbx1CIpaQUKYdQZOw==}
    engines: {node: '>=18.18.0'}

  '@humanwhocodes/module-importer@1.0.1':
    resolution: {integrity: sha512-bxveV4V8v5Yb4ncFTT3rPSgZBOpCkjfK0y4oVVVJwIuDVBRMDXrPyXRL988i5ap9m9bnyEEjWfm5WkBmtffLfA==}
    engines: {node: '>=12.22'}

  '@humanwhocodes/retry@0.3.1':
    resolution: {integrity: sha512-JBxkERygn7Bv/GbN5Rv8Ul6LVknS+5Bp6RgDC/O8gEBU/yeH5Ui5C/OlWrTb6qct7LjjfT6Re2NxB0ln0yYybA==}
    engines: {node: '>=18.18'}

  '@humanwhocodes/retry@0.4.3':
    resolution: {integrity: sha512-bV0Tgo9K4hfPCek+aMAn81RppFKv2ySDQeMoSZuvTASywNTnVJCArCZE2FWqpvIatKu7VMRLWlR1EazvVhDyhQ==}
    engines: {node: '>=18.18'}

  '@img/sharp-darwin-arm64@0.34.2':
    resolution: {integrity: sha512-OfXHZPppddivUJnqyKoi5YVeHRkkNE2zUFT2gbpKxp/JZCFYEYubnMg+gOp6lWfasPrTS+KPosKqdI+ELYVDtg==}
    engines: {node: ^18.17.0 || ^20.3.0 || >=21.0.0}
    cpu: [arm64]
    os: [darwin]

  '@img/sharp-darwin-x64@0.34.2':
    resolution: {integrity: sha512-dYvWqmjU9VxqXmjEtjmvHnGqF8GrVjM2Epj9rJ6BUIXvk8slvNDJbhGFvIoXzkDhrJC2jUxNLz/GUjjvSzfw+g==}
    engines: {node: ^18.17.0 || ^20.3.0 || >=21.0.0}
    cpu: [x64]
    os: [darwin]

  '@img/sharp-libvips-darwin-arm64@1.1.0':
    resolution: {integrity: sha512-HZ/JUmPwrJSoM4DIQPv/BfNh9yrOA8tlBbqbLz4JZ5uew2+o22Ik+tHQJcih7QJuSa0zo5coHTfD5J8inqj9DA==}
    cpu: [arm64]
    os: [darwin]

  '@img/sharp-libvips-darwin-x64@1.1.0':
    resolution: {integrity: sha512-Xzc2ToEmHN+hfvsl9wja0RlnXEgpKNmftriQp6XzY/RaSfwD9th+MSh0WQKzUreLKKINb3afirxW7A0fz2YWuQ==}
    cpu: [x64]
    os: [darwin]

  '@img/sharp-libvips-linux-arm64@1.1.0':
    resolution: {integrity: sha512-IVfGJa7gjChDET1dK9SekxFFdflarnUB8PwW8aGwEoF3oAsSDuNUTYS+SKDOyOJxQyDC1aPFMuRYLoDInyV9Ew==}
    cpu: [arm64]
    os: [linux]

  '@img/sharp-libvips-linux-arm@1.1.0':
    resolution: {integrity: sha512-s8BAd0lwUIvYCJyRdFqvsj+BJIpDBSxs6ivrOPm/R7piTs5UIwY5OjXrP2bqXC9/moGsyRa37eYWYCOGVXxVrA==}
    cpu: [arm]
    os: [linux]

  '@img/sharp-libvips-linux-ppc64@1.1.0':
    resolution: {integrity: sha512-tiXxFZFbhnkWE2LA8oQj7KYR+bWBkiV2nilRldT7bqoEZ4HiDOcePr9wVDAZPi/Id5fT1oY9iGnDq20cwUz8lQ==}
    cpu: [ppc64]
    os: [linux]

  '@img/sharp-libvips-linux-s390x@1.1.0':
    resolution: {integrity: sha512-xukSwvhguw7COyzvmjydRb3x/09+21HykyapcZchiCUkTThEQEOMtBj9UhkaBRLuBrgLFzQ2wbxdeCCJW/jgJA==}
    cpu: [s390x]
    os: [linux]

  '@img/sharp-libvips-linux-x64@1.1.0':
    resolution: {integrity: sha512-yRj2+reB8iMg9W5sULM3S74jVS7zqSzHG3Ol/twnAAkAhnGQnpjj6e4ayUz7V+FpKypwgs82xbRdYtchTTUB+Q==}
    cpu: [x64]
    os: [linux]

  '@img/sharp-libvips-linuxmusl-arm64@1.1.0':
    resolution: {integrity: sha512-jYZdG+whg0MDK+q2COKbYidaqW/WTz0cc1E+tMAusiDygrM4ypmSCjOJPmFTvHHJ8j/6cAGyeDWZOsK06tP33w==}
    cpu: [arm64]
    os: [linux]

  '@img/sharp-libvips-linuxmusl-x64@1.1.0':
    resolution: {integrity: sha512-wK7SBdwrAiycjXdkPnGCPLjYb9lD4l6Ze2gSdAGVZrEL05AOUJESWU2lhlC+Ffn5/G+VKuSm6zzbQSzFX/P65A==}
    cpu: [x64]
    os: [linux]

  '@img/sharp-linux-arm64@0.34.2':
    resolution: {integrity: sha512-D8n8wgWmPDakc83LORcfJepdOSN6MvWNzzz2ux0MnIbOqdieRZwVYY32zxVx+IFUT8er5KPcyU3XXsn+GzG/0Q==}
    engines: {node: ^18.17.0 || ^20.3.0 || >=21.0.0}
    cpu: [arm64]
    os: [linux]

  '@img/sharp-linux-arm@0.34.2':
    resolution: {integrity: sha512-0DZzkvuEOqQUP9mo2kjjKNok5AmnOr1jB2XYjkaoNRwpAYMDzRmAqUIa1nRi58S2WswqSfPOWLNOr0FDT3H5RQ==}
    engines: {node: ^18.17.0 || ^20.3.0 || >=21.0.0}
    cpu: [arm]
    os: [linux]

  '@img/sharp-linux-s390x@0.34.2':
    resolution: {integrity: sha512-EGZ1xwhBI7dNISwxjChqBGELCWMGDvmxZXKjQRuqMrakhO8QoMgqCrdjnAqJq/CScxfRn+Bb7suXBElKQpPDiw==}
    engines: {node: ^18.17.0 || ^20.3.0 || >=21.0.0}
    cpu: [s390x]
    os: [linux]

  '@img/sharp-linux-x64@0.34.2':
    resolution: {integrity: sha512-sD7J+h5nFLMMmOXYH4DD9UtSNBD05tWSSdWAcEyzqW8Cn5UxXvsHAxmxSesYUsTOBmUnjtxghKDl15EvfqLFbQ==}
    engines: {node: ^18.17.0 || ^20.3.0 || >=21.0.0}
    cpu: [x64]
    os: [linux]

  '@img/sharp-linuxmusl-arm64@0.34.2':
    resolution: {integrity: sha512-NEE2vQ6wcxYav1/A22OOxoSOGiKnNmDzCYFOZ949xFmrWZOVII1Bp3NqVVpvj+3UeHMFyN5eP/V5hzViQ5CZNA==}
    engines: {node: ^18.17.0 || ^20.3.0 || >=21.0.0}
    cpu: [arm64]
    os: [linux]

  '@img/sharp-linuxmusl-x64@0.34.2':
    resolution: {integrity: sha512-DOYMrDm5E6/8bm/yQLCWyuDJwUnlevR8xtF8bs+gjZ7cyUNYXiSf/E8Kp0Ss5xasIaXSHzb888V1BE4i1hFhAA==}
    engines: {node: ^18.17.0 || ^20.3.0 || >=21.0.0}
    cpu: [x64]
    os: [linux]

  '@img/sharp-wasm32@0.34.2':
    resolution: {integrity: sha512-/VI4mdlJ9zkaq53MbIG6rZY+QRN3MLbR6usYlgITEzi4Rpx5S6LFKsycOQjkOGmqTNmkIdLjEvooFKwww6OpdQ==}
    engines: {node: ^18.17.0 || ^20.3.0 || >=21.0.0}
    cpu: [wasm32]

  '@img/sharp-win32-arm64@0.34.2':
    resolution: {integrity: sha512-cfP/r9FdS63VA5k0xiqaNaEoGxBg9k7uE+RQGzuK9fHt7jib4zAVVseR9LsE4gJcNWgT6APKMNnCcnyOtmSEUQ==}
    engines: {node: ^18.17.0 || ^20.3.0 || >=21.0.0}
    cpu: [arm64]
    os: [win32]

  '@img/sharp-win32-ia32@0.34.2':
    resolution: {integrity: sha512-QLjGGvAbj0X/FXl8n1WbtQ6iVBpWU7JO94u/P2M4a8CFYsvQi4GW2mRy/JqkRx0qpBzaOdKJKw8uc930EX2AHw==}
    engines: {node: ^18.17.0 || ^20.3.0 || >=21.0.0}
    cpu: [ia32]
    os: [win32]

  '@img/sharp-win32-x64@0.34.2':
    resolution: {integrity: sha512-aUdT6zEYtDKCaxkofmmJDJYGCf0+pJg3eU9/oBuqvEeoB9dKI6ZLc/1iLJCTuJQDO4ptntAlkUmHgGjyuobZbw==}
    engines: {node: ^18.17.0 || ^20.3.0 || >=21.0.0}
    cpu: [x64]
    os: [win32]

  '@inquirer/checkbox@4.1.9':
    resolution: {integrity: sha512-DBJBkzI5Wx4jFaYm221LHvAhpKYkhVS0k9plqHwaHhofGNxvYB7J3Bz8w+bFJ05zaMb0sZNHo4KdmENQFlNTuQ==}
    engines: {node: '>=18'}
    peerDependencies:
      '@types/node': '>=18'
    peerDependenciesMeta:
      '@types/node':
        optional: true

  '@inquirer/confirm@5.1.13':
    resolution: {integrity: sha512-EkCtvp67ICIVVzjsquUiVSd+V5HRGOGQfsqA4E4vMWhYnB7InUL0pa0TIWt1i+OfP16Gkds8CdIu6yGZwOM1Yw==}
    engines: {node: '>=18'}
    peerDependencies:
      '@types/node': '>=18'
    peerDependenciesMeta:
      '@types/node':
        optional: true

  '@inquirer/core@10.1.14':
    resolution: {integrity: sha512-Ma+ZpOJPewtIYl6HZHZckeX1STvDnHTCB2GVINNUlSEn2Am6LddWwfPkIGY0IUFVjUUrr/93XlBwTK6mfLjf0A==}
    engines: {node: '>=18'}
    peerDependencies:
      '@types/node': '>=18'
    peerDependenciesMeta:
      '@types/node':
        optional: true

  '@inquirer/editor@4.2.14':
    resolution: {integrity: sha512-yd2qtLl4QIIax9DTMZ1ZN2pFrrj+yL3kgIWxm34SS6uwCr0sIhsNyudUjAo5q3TqI03xx4SEBkUJqZuAInp9uA==}
    engines: {node: '>=18'}
    peerDependencies:
      '@types/node': '>=18'
    peerDependenciesMeta:
      '@types/node':
        optional: true

  '@inquirer/expand@4.0.16':
    resolution: {integrity: sha512-oiDqafWzMtofeJyyGkb1CTPaxUkjIcSxePHHQCfif8t3HV9pHcw1Kgdw3/uGpDvaFfeTluwQtWiqzPVjAqS3zA==}
    engines: {node: '>=18'}
    peerDependencies:
      '@types/node': '>=18'
    peerDependenciesMeta:
      '@types/node':
        optional: true

  '@inquirer/figures@1.0.12':
    resolution: {integrity: sha512-MJttijd8rMFcKJC8NYmprWr6hD3r9Gd9qUC0XwPNwoEPWSMVJwA2MlXxF+nhZZNMY+HXsWa+o7KY2emWYIn0jQ==}
    engines: {node: '>=18'}

  '@inquirer/input@4.2.0':
    resolution: {integrity: sha512-opqpHPB1NjAmDISi3uvZOTrjEEU5CWVu/HBkDby8t93+6UxYX0Z7Ps0Ltjm5sZiEbWenjubwUkivAEYQmy9xHw==}
    engines: {node: '>=18'}
    peerDependencies:
      '@types/node': '>=18'
    peerDependenciesMeta:
      '@types/node':
        optional: true

  '@inquirer/number@3.0.16':
    resolution: {integrity: sha512-kMrXAaKGavBEoBYUCgualbwA9jWUx2TjMA46ek+pEKy38+LFpL9QHlTd8PO2kWPUgI/KB+qi02o4y2rwXbzr3Q==}
    engines: {node: '>=18'}
    peerDependencies:
      '@types/node': '>=18'
    peerDependenciesMeta:
      '@types/node':
        optional: true

  '@inquirer/password@4.0.16':
    resolution: {integrity: sha512-g8BVNBj5Zeb5/Y3cSN+hDUL7CsIFDIuVxb9EPty3lkxBaYpjL5BNRKSYOF9yOLe+JOcKFd+TSVeADQ4iSY7rbg==}
    engines: {node: '>=18'}
    peerDependencies:
      '@types/node': '>=18'
    peerDependenciesMeta:
      '@types/node':
        optional: true

  '@inquirer/prompts@7.3.2':
    resolution: {integrity: sha512-G1ytyOoHh5BphmEBxSwALin3n1KGNYB6yImbICcRQdzXfOGbuJ9Jske/Of5Sebk339NSGGNfUshnzK8YWkTPsQ==}
    engines: {node: '>=18'}
    peerDependencies:
      '@types/node': '>=18'
    peerDependenciesMeta:
      '@types/node':
        optional: true

  '@inquirer/prompts@7.4.1':
    resolution: {integrity: sha512-UlmM5FVOZF0gpoe1PT/jN4vk8JmpIWBlMvTL8M+hlvPmzN89K6z03+IFmyeu/oFCenwdwHDr2gky7nIGSEVvlA==}
    engines: {node: '>=18'}
    peerDependencies:
      '@types/node': '>=18'
    peerDependenciesMeta:
      '@types/node':
        optional: true

  '@inquirer/rawlist@4.1.4':
    resolution: {integrity: sha512-5GGvxVpXXMmfZNtvWw4IsHpR7RzqAR624xtkPd1NxxlV5M+pShMqzL4oRddRkg8rVEOK9fKdJp1jjVML2Lr7TQ==}
    engines: {node: '>=18'}
    peerDependencies:
      '@types/node': '>=18'
    peerDependenciesMeta:
      '@types/node':
        optional: true

  '@inquirer/search@3.0.16':
    resolution: {integrity: sha512-POCmXo+j97kTGU6aeRjsPyuCpQQfKcMXdeTMw708ZMtWrj5aykZvlUxH4Qgz3+Y1L/cAVZsSpA+UgZCu2GMOMg==}
    engines: {node: '>=18'}
    peerDependencies:
      '@types/node': '>=18'
    peerDependenciesMeta:
      '@types/node':
        optional: true

  '@inquirer/select@4.2.4':
    resolution: {integrity: sha512-unTppUcTjmnbl/q+h8XeQDhAqIOmwWYWNyiiP2e3orXrg6tOaa5DHXja9PChCSbChOsktyKgOieRZFnajzxoBg==}
    engines: {node: '>=18'}
    peerDependencies:
      '@types/node': '>=18'
    peerDependenciesMeta:
      '@types/node':
        optional: true

  '@inquirer/type@3.0.7':
    resolution: {integrity: sha512-PfunHQcjwnju84L+ycmcMKB/pTPIngjUJvfnRhKY6FKPuYXlM4aQCb/nIdTFR6BEhMjFvngzvng/vBAJMZpLSA==}
    engines: {node: '>=18'}
    peerDependencies:
      '@types/node': '>=18'
    peerDependenciesMeta:
      '@types/node':
        optional: true

  '@isaacs/balanced-match@4.0.1':
    resolution: {integrity: sha512-yzMTt9lEb8Gv7zRioUilSglI0c0smZ9k5D65677DLWLtWJaXIS3CqcGyUFByYKlnUj6TkjLVs54fBl6+TiGQDQ==}
    engines: {node: 20 || >=22}

  '@isaacs/brace-expansion@5.0.0':
    resolution: {integrity: sha512-ZT55BDLV0yv0RBm2czMiZ+SqCGO7AvmOM3G/w2xhVPH+te0aKgFjmBvGlL1dH+ql2tgGO3MVrbb3jCKyvpgnxA==}
    engines: {node: 20 || >=22}

  '@isaacs/cliui@8.0.2':
    resolution: {integrity: sha512-O8jcjabXaleOG9DQ0+ARXWZBTfnP4WNAqzuiJK7ll44AmxGKv/J2M4TPjxjY3znBCfvBXFzucm1twdyFybFqEA==}
    engines: {node: '>=12'}

  '@isaacs/fs-minipass@4.0.1':
    resolution: {integrity: sha512-wgm9Ehl2jpeqP3zw/7mo3kRHFp5MEDhqAdwy1fTGkHAwnkGOVsgpvQhL8B5n1qlb01jV3n/bI0ZfZp5lWA1k4w==}
    engines: {node: '>=18.0.0'}

  '@isaacs/ttlcache@1.4.1':
    resolution: {integrity: sha512-RQgQ4uQ+pLbqXfOmieB91ejmLwvSgv9nLx6sT6sD83s7umBypgg+OIBOBbEUiJXrfpnp9j0mRhYYdzp9uqq3lA==}
    engines: {node: '>=12'}

  '@istanbuljs/load-nyc-config@1.1.0':
    resolution: {integrity: sha512-VjeHSlIzpv/NyD3N0YuHfXOPDIixcA1q2ZV98wsMqcYlPmv2n3Yb2lYP9XMElnaFVXg5A7YLTeLu6V84uQDjmQ==}
    engines: {node: '>=8'}

  '@istanbuljs/schema@0.1.3':
    resolution: {integrity: sha512-ZXRY4jNvVgSVQ8DL3LTcakaAtXwTVUxE81hslsyD2AtoXW/wVob10HkOJ1X/pAlcI7D+2YoZKg5do8G/w6RYgA==}
    engines: {node: '>=8'}

  '@jest/console@29.7.0':
    resolution: {integrity: sha512-5Ni4CU7XHQi32IJ398EEP4RrB8eV09sXP2ROqD4bksHrnTree52PsxvX8tpL8LvTZ3pFzXyPbNQReSN41CAhOg==}
    engines: {node: ^14.15.0 || ^16.10.0 || >=18.0.0}

  '@jest/core@29.7.0':
    resolution: {integrity: sha512-n7aeXWKMnGtDA48y8TLWJPJmLmmZ642Ceo78cYWEpiD7FzDgmNDV/GCVRorPABdXLJZ/9wzzgZAlHjXjxDHGsg==}
    engines: {node: ^14.15.0 || ^16.10.0 || >=18.0.0}
    peerDependencies:
      node-notifier: ^8.0.1 || ^9.0.0 || ^10.0.0
    peerDependenciesMeta:
      node-notifier:
        optional: true

  '@jest/create-cache-key-function@29.7.0':
    resolution: {integrity: sha512-4QqS3LY5PBmTRHj9sAg1HLoPzqAI0uOX6wI/TRqHIcOxlFidy6YEmCQJk6FSZjNLGCeubDMfmkWL+qaLKhSGQA==}
    engines: {node: ^14.15.0 || ^16.10.0 || >=18.0.0}

  '@jest/environment@29.7.0':
    resolution: {integrity: sha512-aQIfHDq33ExsN4jP1NWGXhxgQ/wixs60gDiKO+XVMd8Mn0NWPWgc34ZQDTb2jKaUWQ7MuwoitXAsN2XVXNMpAw==}
    engines: {node: ^14.15.0 || ^16.10.0 || >=18.0.0}

  '@jest/expect-utils@29.7.0':
    resolution: {integrity: sha512-GlsNBWiFQFCVi9QVSx7f5AgMeLxe9YCCs5PuP2O2LdjDAA8Jh9eX7lA1Jq/xdXw3Wb3hyvlFNfZIfcRetSzYcA==}
    engines: {node: ^14.15.0 || ^16.10.0 || >=18.0.0}

  '@jest/expect@29.7.0':
    resolution: {integrity: sha512-8uMeAMycttpva3P1lBHB8VciS9V0XAr3GymPpipdyQXbBcuhkLQOSe8E/p92RyAdToS6ZD1tFkX+CkhoECE0dQ==}
    engines: {node: ^14.15.0 || ^16.10.0 || >=18.0.0}

  '@jest/fake-timers@29.7.0':
    resolution: {integrity: sha512-q4DH1Ha4TTFPdxLsqDXK1d3+ioSL7yL5oCMJZgDYm6i+6CygW5E5xVr/D1HdsGxjt1ZWSfUAs9OxSB/BNelWrQ==}
    engines: {node: ^14.15.0 || ^16.10.0 || >=18.0.0}

  '@jest/globals@29.7.0':
    resolution: {integrity: sha512-mpiz3dutLbkW2MNFubUGUEVLkTGiqW6yLVTA+JbP6fI6J5iL9Y0Nlg8k95pcF8ctKwCS7WVxteBs29hhfAotzQ==}
    engines: {node: ^14.15.0 || ^16.10.0 || >=18.0.0}

  '@jest/reporters@29.7.0':
    resolution: {integrity: sha512-DApq0KJbJOEzAFYjHADNNxAE3KbhxQB1y5Kplb5Waqw6zVbuWatSnMjE5gs8FUgEPmNsnZA3NCWl9NG0ia04Pg==}
    engines: {node: ^14.15.0 || ^16.10.0 || >=18.0.0}
    peerDependencies:
      node-notifier: ^8.0.1 || ^9.0.0 || ^10.0.0
    peerDependenciesMeta:
      node-notifier:
        optional: true

  '@jest/schemas@29.6.3':
    resolution: {integrity: sha512-mo5j5X+jIZmJQveBKeS/clAueipV7KgiX1vMgCxam1RNYiqE1w62n0/tJJnHtjW8ZHcQco5gY85jA3mi0L+nSA==}
    engines: {node: ^14.15.0 || ^16.10.0 || >=18.0.0}

  '@jest/source-map@29.6.3':
    resolution: {integrity: sha512-MHjT95QuipcPrpLM+8JMSzFx6eHp5Bm+4XeFDJlwsvVBjmKNiIAvasGK2fxz2WbGRlnvqehFbh07MMa7n3YJnw==}
    engines: {node: ^14.15.0 || ^16.10.0 || >=18.0.0}

  '@jest/test-result@29.7.0':
    resolution: {integrity: sha512-Fdx+tv6x1zlkJPcWXmMDAG2HBnaR9XPSd5aDWQVsfrZmLVT3lU1cwyxLgRmXR9yrq4NBoEm9BMsfgFzTQAbJYA==}
    engines: {node: ^14.15.0 || ^16.10.0 || >=18.0.0}

  '@jest/test-sequencer@29.7.0':
    resolution: {integrity: sha512-GQwJ5WZVrKnOJuiYiAF52UNUJXgTZx1NHjFSEB0qEMmSZKAkdMoIzw/Cj6x6NF4AvV23AUqDpFzQkN/eYCYTxw==}
    engines: {node: ^14.15.0 || ^16.10.0 || >=18.0.0}

  '@jest/transform@29.7.0':
    resolution: {integrity: sha512-ok/BTPFzFKVMwO5eOHRrvnBVHdRy9IrsrW1GpMaQ9MCnilNLXQKmAX8s1YXDFaai9xJpac2ySzV0YeRRECr2Vw==}
    engines: {node: ^14.15.0 || ^16.10.0 || >=18.0.0}

  '@jest/types@29.6.3':
    resolution: {integrity: sha512-u3UPsIilWKOM3F9CXtrG8LEJmNxwoCQC/XVj4IKYXvvpx7QIi/Kg1LI5uDmDpKlac62NUtX7eLjRh+jVZcLOzw==}
    engines: {node: ^14.15.0 || ^16.10.0 || >=18.0.0}

  '@jridgewell/gen-mapping@0.3.12':
    resolution: {integrity: sha512-OuLGC46TjB5BbN1dH8JULVVZY4WTdkF7tV9Ys6wLL1rubZnCMstOhNHueU5bLCrnRuDhKPDM4g6sw4Bel5Gzqg==}

  '@jridgewell/resolve-uri@3.1.2':
    resolution: {integrity: sha512-bRISgCIjP20/tbWSPWMEi54QVPRZExkuD9lJL+UIxUKtwVJA8wW1Trb1jMs1RFXo1CBTNZ/5hpC9QvmKWdopKw==}
    engines: {node: '>=6.0.0'}

  '@jridgewell/source-map@0.3.10':
    resolution: {integrity: sha512-0pPkgz9dY+bijgistcTTJ5mR+ocqRXLuhXHYdzoMmmoJ2C9S46RCm2GMUbatPEUK9Yjy26IrAy8D/M00lLkv+Q==}

  '@jridgewell/sourcemap-codec@1.5.4':
    resolution: {integrity: sha512-VT2+G1VQs/9oz078bLrYbecdZKs912zQlkelYpuf+SXF+QvZDYJlbx/LSx+meSAwdDFnF8FVXW92AVjjkVmgFw==}

  '@jridgewell/trace-mapping@0.3.29':
    resolution: {integrity: sha512-uw6guiW/gcAGPDhLmd77/6lW8QLeiV5RUTsAX46Db6oLhGaVj4lhnPwb184s1bkc8kdVg/+h988dro8GRDpmYQ==}

  '@jridgewell/trace-mapping@0.3.9':
    resolution: {integrity: sha512-3Belt6tdc8bPgAtbcmdtNJlirVoTmEb5e2gC94PnkwEW9jI6CAHUeoG85tjWP5WquqfavoMtMwiG4P926ZKKuQ==}

  '@lukeed/csprng@1.1.0':
    resolution: {integrity: sha512-Z7C/xXCiGWsg0KuKsHTKJxbWhpI3Vs5GwLfOean7MGyVFGqdRgBbAjOCh6u4bbjPc/8MJ2pZmK/0DLdCbivLDA==}
    engines: {node: '>=8'}

  '@napi-rs/nice-android-arm-eabi@1.0.1':
    resolution: {integrity: sha512-5qpvOu5IGwDo7MEKVqqyAxF90I6aLj4n07OzpARdgDRfz8UbBztTByBp0RC59r3J1Ij8uzYi6jI7r5Lws7nn6w==}
    engines: {node: '>= 10'}
    cpu: [arm]
    os: [android]

  '@napi-rs/nice-android-arm64@1.0.1':
    resolution: {integrity: sha512-GqvXL0P8fZ+mQqG1g0o4AO9hJjQaeYG84FRfZaYjyJtZZZcMjXW5TwkL8Y8UApheJgyE13TQ4YNUssQaTgTyvA==}
    engines: {node: '>= 10'}
    cpu: [arm64]
    os: [android]

  '@napi-rs/nice-darwin-arm64@1.0.1':
    resolution: {integrity: sha512-91k3HEqUl2fsrz/sKkuEkscj6EAj3/eZNCLqzD2AA0TtVbkQi8nqxZCZDMkfklULmxLkMxuUdKe7RvG/T6s2AA==}
    engines: {node: '>= 10'}
    cpu: [arm64]
    os: [darwin]

  '@napi-rs/nice-darwin-x64@1.0.1':
    resolution: {integrity: sha512-jXnMleYSIR/+TAN/p5u+NkCA7yidgswx5ftqzXdD5wgy/hNR92oerTXHc0jrlBisbd7DpzoaGY4cFD7Sm5GlgQ==}
    engines: {node: '>= 10'}
    cpu: [x64]
    os: [darwin]

  '@napi-rs/nice-freebsd-x64@1.0.1':
    resolution: {integrity: sha512-j+iJ/ezONXRQsVIB/FJfwjeQXX7A2tf3gEXs4WUGFrJjpe/z2KB7sOv6zpkm08PofF36C9S7wTNuzHZ/Iiccfw==}
    engines: {node: '>= 10'}
    cpu: [x64]
    os: [freebsd]

  '@napi-rs/nice-linux-arm-gnueabihf@1.0.1':
    resolution: {integrity: sha512-G8RgJ8FYXYkkSGQwywAUh84m946UTn6l03/vmEXBYNJxQJcD+I3B3k5jmjFG/OPiU8DfvxutOP8bi+F89MCV7Q==}
    engines: {node: '>= 10'}
    cpu: [arm]
    os: [linux]

  '@napi-rs/nice-linux-arm64-gnu@1.0.1':
    resolution: {integrity: sha512-IMDak59/W5JSab1oZvmNbrms3mHqcreaCeClUjwlwDr0m3BoR09ZiN8cKFBzuSlXgRdZ4PNqCYNeGQv7YMTjuA==}
    engines: {node: '>= 10'}
    cpu: [arm64]
    os: [linux]

  '@napi-rs/nice-linux-arm64-musl@1.0.1':
    resolution: {integrity: sha512-wG8fa2VKuWM4CfjOjjRX9YLIbysSVV1S3Kgm2Fnc67ap/soHBeYZa6AGMeR5BJAylYRjnoVOzV19Cmkco3QEPw==}
    engines: {node: '>= 10'}
    cpu: [arm64]
    os: [linux]

  '@napi-rs/nice-linux-ppc64-gnu@1.0.1':
    resolution: {integrity: sha512-lxQ9WrBf0IlNTCA9oS2jg/iAjQyTI6JHzABV664LLrLA/SIdD+I1i3Mjf7TsnoUbgopBcCuDztVLfJ0q9ubf6Q==}
    engines: {node: '>= 10'}
    cpu: [ppc64]
    os: [linux]

  '@napi-rs/nice-linux-riscv64-gnu@1.0.1':
    resolution: {integrity: sha512-3xs69dO8WSWBb13KBVex+yvxmUeEsdWexxibqskzoKaWx9AIqkMbWmE2npkazJoopPKX2ULKd8Fm9veEn0g4Ig==}
    engines: {node: '>= 10'}
    cpu: [riscv64]
    os: [linux]

  '@napi-rs/nice-linux-s390x-gnu@1.0.1':
    resolution: {integrity: sha512-lMFI3i9rlW7hgToyAzTaEybQYGbQHDrpRkg+1gJWEpH0PLAQoZ8jiY0IzakLfNWnVda1eTYYlxxFYzW8Rqczkg==}
    engines: {node: '>= 10'}
    cpu: [s390x]
    os: [linux]

  '@napi-rs/nice-linux-x64-gnu@1.0.1':
    resolution: {integrity: sha512-XQAJs7DRN2GpLN6Fb+ZdGFeYZDdGl2Fn3TmFlqEL5JorgWKrQGRUrpGKbgZ25UeZPILuTKJ+OowG2avN8mThBA==}
    engines: {node: '>= 10'}
    cpu: [x64]
    os: [linux]

  '@napi-rs/nice-linux-x64-musl@1.0.1':
    resolution: {integrity: sha512-/rodHpRSgiI9o1faq9SZOp/o2QkKQg7T+DK0R5AkbnI/YxvAIEHf2cngjYzLMQSQgUhxym+LFr+UGZx4vK4QdQ==}
    engines: {node: '>= 10'}
    cpu: [x64]
    os: [linux]

  '@napi-rs/nice-win32-arm64-msvc@1.0.1':
    resolution: {integrity: sha512-rEcz9vZymaCB3OqEXoHnp9YViLct8ugF+6uO5McifTedjq4QMQs3DHz35xBEGhH3gJWEsXMUbzazkz5KNM5YUg==}
    engines: {node: '>= 10'}
    cpu: [arm64]
    os: [win32]

  '@napi-rs/nice-win32-ia32-msvc@1.0.1':
    resolution: {integrity: sha512-t7eBAyPUrWL8su3gDxw9xxxqNwZzAqKo0Szv3IjVQd1GpXXVkb6vBBQUuxfIYaXMzZLwlxRQ7uzM2vdUE9ULGw==}
    engines: {node: '>= 10'}
    cpu: [ia32]
    os: [win32]

  '@napi-rs/nice-win32-x64-msvc@1.0.1':
    resolution: {integrity: sha512-JlF+uDcatt3St2ntBG8H02F1mM45i5SF9W+bIKiReVE6wiy3o16oBP/yxt+RZ+N6LbCImJXJ6bXNO2kn9AXicg==}
    engines: {node: '>= 10'}
    cpu: [x64]
    os: [win32]

  '@napi-rs/nice@1.0.1':
    resolution: {integrity: sha512-zM0mVWSXE0a0h9aKACLwKmD6nHcRiKrPpCfvaKqG1CqDEyjEawId0ocXxVzPMCAm6kkWr2P025msfxXEnt8UGQ==}
    engines: {node: '>= 10'}

  '@napi-rs/wasm-runtime@0.2.11':
    resolution: {integrity: sha512-9DPkXtvHydrcOsopiYpUgPHpmj0HWZKMUnL2dZqpvC42lsratuBG06V5ipyno0fUek5VlFsNQ+AcFATSrJXgMA==}

  '@nestjs/cli@11.0.7':
    resolution: {integrity: sha512-svrP8j1R0/lQVJ8ZI3BlDtuZxmkvVJokUJSB04sr6uibunk2wHeVDDVLZvYBUorCdGU/RHJl1IufhqUBM91vAQ==}
    engines: {node: '>= 20.11'}
    hasBin: true
    peerDependencies:
      '@swc/cli': ^0.1.62 || ^0.3.0 || ^0.4.0 || ^0.5.0 || ^0.6.0 || ^0.7.0
      '@swc/core': ^1.3.62
    peerDependenciesMeta:
      '@swc/cli':
        optional: true
      '@swc/core':
        optional: true

  '@nestjs/common@11.1.3':
    resolution: {integrity: sha512-ogEK+GriWodIwCw6buQ1rpcH4Kx+G7YQ9EwuPySI3rS05pSdtQ++UhucjusSI9apNidv+QURBztJkRecwwJQXg==}
    peerDependencies:
      class-transformer: '>=0.4.1'
      class-validator: '>=0.13.2'
      reflect-metadata: ^0.1.12 || ^0.2.0
      rxjs: ^7.1.0
    peerDependenciesMeta:
      class-transformer:
        optional: true
      class-validator:
        optional: true

  '@nestjs/core@11.1.3':
    resolution: {integrity: sha512-5lTni0TCh8x7bXETRD57pQFnKnEg1T6M+VLE7wAmyQRIecKQU+2inRGZD+A4v2DC1I04eA0WffP0GKLxjOKlzw==}
    engines: {node: '>= 20'}
    peerDependencies:
      '@nestjs/common': ^11.0.0
      '@nestjs/microservices': ^11.0.0
      '@nestjs/platform-express': ^11.0.0
      '@nestjs/websockets': ^11.0.0
      reflect-metadata: ^0.1.12 || ^0.2.0
      rxjs: ^7.1.0
    peerDependenciesMeta:
      '@nestjs/microservices':
        optional: true
      '@nestjs/platform-express':
        optional: true
      '@nestjs/websockets':
        optional: true

  '@nestjs/platform-express@11.1.3':
    resolution: {integrity: sha512-hEDNMlaPiBO72fxxX/CuRQL3MEhKRc/sIYGVoXjrnw6hTxZdezvvM6A95UaLsYknfmcZZa/CdG1SMBZOu9agHQ==}
    peerDependencies:
      '@nestjs/common': ^11.0.0
      '@nestjs/core': ^11.0.0

  '@nestjs/schematics@11.0.5':
    resolution: {integrity: sha512-T50SCNyqCZ/fDssaOD7meBKLZ87ebRLaJqZTJPvJKjlib1VYhMOCwXYsr7bjMPmuPgiQHOwvppz77xN/m6GM7A==}
    peerDependencies:
      typescript: '>=4.8.2'

  '@nestjs/testing@11.1.3':
    resolution: {integrity: sha512-CeXG6/eEqgFIkPkmU00y18Dd3DLOIDFhPItzJK1SWckKo6IhcnfoRJzGx75bmuvUMjb51j6An96S/+MJ2ty9jA==}
    peerDependencies:
      '@nestjs/common': ^11.0.0
      '@nestjs/core': ^11.0.0
      '@nestjs/microservices': ^11.0.0
      '@nestjs/platform-express': ^11.0.0
    peerDependenciesMeta:
      '@nestjs/microservices':
        optional: true
      '@nestjs/platform-express':
        optional: true

  '@next/env@15.3.4':
    resolution: {integrity: sha512-ZkdYzBseS6UjYzz6ylVKPOK+//zLWvD6Ta+vpoye8cW11AjiQjGYVibF0xuvT4L0iJfAPfZLFidaEzAOywyOAQ==}

  '@next/eslint-plugin-next@15.3.4':
    resolution: {integrity: sha512-lBxYdj7TI8phbJcLSAqDt57nIcobEign5NYIKCiy0hXQhrUbTqLqOaSDi568U6vFg4hJfBdZYsG4iP/uKhCqgg==}

  '@next/swc-darwin-arm64@15.3.4':
    resolution: {integrity: sha512-z0qIYTONmPRbwHWvpyrFXJd5F9YWLCsw3Sjrzj2ZvMYy9NPQMPZ1NjOJh4ojr4oQzcGYwgJKfidzehaNa1BpEg==}
    engines: {node: '>= 10'}
    cpu: [arm64]
    os: [darwin]

  '@next/swc-darwin-x64@15.3.4':
    resolution: {integrity: sha512-Z0FYJM8lritw5Wq+vpHYuCIzIlEMjewG2aRkc3Hi2rcbULknYL/xqfpBL23jQnCSrDUGAo/AEv0Z+s2bff9Zkw==}
    engines: {node: '>= 10'}
    cpu: [x64]
    os: [darwin]

  '@next/swc-linux-arm64-gnu@15.3.4':
    resolution: {integrity: sha512-l8ZQOCCg7adwmsnFm8m5q9eIPAHdaB2F3cxhufYtVo84pymwKuWfpYTKcUiFcutJdp9xGHC+F1Uq3xnFU1B/7g==}
    engines: {node: '>= 10'}
    cpu: [arm64]
    os: [linux]

  '@next/swc-linux-arm64-musl@15.3.4':
    resolution: {integrity: sha512-wFyZ7X470YJQtpKot4xCY3gpdn8lE9nTlldG07/kJYexCUpX1piX+MBfZdvulo+t1yADFVEuzFfVHfklfEx8kw==}
    engines: {node: '>= 10'}
    cpu: [arm64]
    os: [linux]

  '@next/swc-linux-x64-gnu@15.3.4':
    resolution: {integrity: sha512-gEbH9rv9o7I12qPyvZNVTyP/PWKqOp8clvnoYZQiX800KkqsaJZuOXkWgMa7ANCCh/oEN2ZQheh3yH8/kWPSEg==}
    engines: {node: '>= 10'}
    cpu: [x64]
    os: [linux]

  '@next/swc-linux-x64-musl@15.3.4':
    resolution: {integrity: sha512-Cf8sr0ufuC/nu/yQ76AnarbSAXcwG/wj+1xFPNbyNo8ltA6kw5d5YqO8kQuwVIxk13SBdtgXrNyom3ZosHAy4A==}
    engines: {node: '>= 10'}
    cpu: [x64]
    os: [linux]

  '@next/swc-win32-arm64-msvc@15.3.4':
    resolution: {integrity: sha512-ay5+qADDN3rwRbRpEhTOreOn1OyJIXS60tg9WMYTWCy3fB6rGoyjLVxc4dR9PYjEdR2iDYsaF5h03NA+XuYPQQ==}
    engines: {node: '>= 10'}
    cpu: [arm64]
    os: [win32]

  '@next/swc-win32-x64-msvc@15.3.4':
    resolution: {integrity: sha512-4kDt31Bc9DGyYs41FTL1/kNpDeHyha2TC0j5sRRoKCyrhNcfZ/nRQkAUlF27mETwm8QyHqIjHJitfcza2Iykfg==}
    engines: {node: '>= 10'}
    cpu: [x64]
    os: [win32]

  '@noble/hashes@1.8.0':
    resolution: {integrity: sha512-jCs9ldd7NwzpgXDIf6P3+NrHh9/sD6CQdxHyjQI+h/6rDNo88ypBxxz45UDuZHz9r3tNz7N/VInSVoVdtXEI4A==}
    engines: {node: ^14.21.3 || >=16}

  '@nodelib/fs.scandir@2.1.5':
    resolution: {integrity: sha512-vq24Bq3ym5HEQm2NKCr3yXDwjc7vTsEThRDnkp2DK9p1uqLR+DHurm/NOTo0KG7HYHU7eppKZj3MyqYuMBf62g==}
    engines: {node: '>= 8'}

  '@nodelib/fs.stat@2.0.5':
    resolution: {integrity: sha512-RkhPPp2zrqDAQA/2jNhnztcPAlv64XdhIp7a7454A5ovI7Bukxgt7MX7udwAu3zg1DcpPU0rz3VV1SeaqvY4+A==}
    engines: {node: '>= 8'}

  '@nodelib/fs.walk@1.2.8':
    resolution: {integrity: sha512-oGB+UxlgWcgQkgwo8GcEGwemoTFt3FIO9ababBmaGwXIoBKZ+GTy0pP185beGg7Llih/NSHSV2XAs1lnznocSg==}
    engines: {node: '>= 8'}

  '@nolyfill/is-core-module@1.0.39':
    resolution: {integrity: sha512-nn5ozdjYQpUCZlWGuxcJY/KpxkWQs4DcbMCmKojjyrYDEAGy4Ce19NN4v5MduafTwJlbKc99UA8YhSVqq9yPZA==}
    engines: {node: '>=12.4.0'}

  '@nuxt/opencollective@0.4.1':
    resolution: {integrity: sha512-GXD3wy50qYbxCJ652bDrDzgMr3NFEkIS374+IgFQKkCvk9yiYcLvX2XDYr7UyQxf4wK0e+yqDYRubZ0DtOxnmQ==}
    engines: {node: ^14.18.0 || >=16.10.0, npm: '>=5.10.0'}
    hasBin: true

  '@paralleldrive/cuid2@2.2.2':
    resolution: {integrity: sha512-ZOBkgDwEdoYVlSeRbYYXs0S9MejQofiVYoTbKzy/6GQa39/q5tQU2IX46+shYnUkpEl3wc+J6wRlar7r2EK2xA==}

  '@pkgjs/parseargs@0.11.0':
    resolution: {integrity: sha512-+1VkjdD0QBLPodGrJUeqarH8VAIvQODIbwh9XpP5Syisf7YoQgsJKPNFoqqLQlu+VQ/tVSshMR6loPMn8U+dPg==}
    engines: {node: '>=14'}

  '@pkgr/core@0.2.7':
    resolution: {integrity: sha512-YLT9Zo3oNPJoBjBc4q8G2mjU4tqIbf5CEOORbUUr48dCD9q3umJ3IPlVqOqDakPfd2HuwccBaqlGhN4Gmr5OWg==}
    engines: {node: ^12.20.0 || ^14.18.0 || >=16.0.0}

  '@react-native/assets-registry@0.79.5':
    resolution: {integrity: sha512-N4Kt1cKxO5zgM/BLiyzuuDNquZPiIgfktEQ6TqJ/4nKA8zr4e8KJgU6Tb2eleihDO4E24HmkvGc73naybKRz/w==}
    engines: {node: '>=18'}

  '@react-native/babel-plugin-codegen@0.79.5':
    resolution: {integrity: sha512-Rt/imdfqXihD/sn0xnV4flxxb1aLLjPtMF1QleQjEhJsTUPpH4TFlfOpoCvsrXoDl4OIcB1k4FVM24Ez92zf5w==}
    engines: {node: '>=18'}

  '@react-native/babel-preset@0.79.5':
    resolution: {integrity: sha512-GDUYIWslMLbdJHEgKNfrOzXk8EDKxKzbwmBXUugoiSlr6TyepVZsj3GZDLEFarOcTwH1EXXHJsixihk8DCRQDA==}
    engines: {node: '>=18'}
    peerDependencies:
      '@babel/core': '*'

  '@react-native/codegen@0.79.5':
    resolution: {integrity: sha512-FO5U1R525A1IFpJjy+KVznEinAgcs3u7IbnbRJUG9IH/MBXi2lEU2LtN+JarJ81MCfW4V2p0pg6t/3RGHFRrlQ==}
    engines: {node: '>=18'}
    peerDependencies:
      '@babel/core': '*'

  '@react-native/community-cli-plugin@0.79.5':
    resolution: {integrity: sha512-ApLO1ARS8JnQglqS3JAHk0jrvB+zNW3dvNJyXPZPoygBpZVbf8sjvqeBiaEYpn8ETbFWddebC4HoQelDndnrrA==}
    engines: {node: '>=18'}
    peerDependencies:
      '@react-native-community/cli': '*'
    peerDependenciesMeta:
      '@react-native-community/cli':
        optional: true

  '@react-native/debugger-frontend@0.79.5':
    resolution: {integrity: sha512-WQ49TRpCwhgUYo5/n+6GGykXmnumpOkl4Lr2l2o2buWU9qPOwoiBqJAtmWEXsAug4ciw3eLiVfthn5ufs0VB0A==}
    engines: {node: '>=18'}

  '@react-native/dev-middleware@0.79.5':
    resolution: {integrity: sha512-U7r9M/SEktOCP/0uS6jXMHmYjj4ESfYCkNAenBjFjjsRWekiHE+U/vRMeO+fG9gq4UCcBAUISClkQCowlftYBw==}
    engines: {node: '>=18'}

  '@react-native/gradle-plugin@0.79.5':
    resolution: {integrity: sha512-K3QhfFNKiWKF3HsCZCEoWwJPSMcPJQaeqOmzFP4RL8L3nkpgUwn74PfSCcKHxooVpS6bMvJFQOz7ggUZtNVT+A==}
    engines: {node: '>=18'}

  '@react-native/js-polyfills@0.79.5':
    resolution: {integrity: sha512-a2wsFlIhvd9ZqCD5KPRsbCQmbZi6KxhRN++jrqG0FUTEV5vY7MvjjUqDILwJd2ZBZsf7uiDuClCcKqA+EEdbvw==}
    engines: {node: '>=18'}

  '@react-native/normalize-colors@0.79.5':
    resolution: {integrity: sha512-nGXMNMclZgzLUxijQQ38Dm3IAEhgxuySAWQHnljFtfB0JdaMwpe0Ox9H7Tp2OgrEA+EMEv+Od9ElKlHwGKmmvQ==}

  '@react-native/virtualized-lists@0.79.5':
    resolution: {integrity: sha512-EUPM2rfGNO4cbI3olAbhPkIt3q7MapwCwAJBzUfWlZ/pu0PRNOnMQ1IvaXTf3TpeozXV52K1OdprLEI/kI5eUA==}
    engines: {node: '>=18'}
    peerDependencies:
      '@types/react': ^19.0.0
      react: '*'
      react-native: '*'
    peerDependenciesMeta:
      '@types/react':
        optional: true

  '@rtsao/scc@1.1.0':
    resolution: {integrity: sha512-zt6OdqaDoOnJ1ZYsCYGt9YmWzDXl4vQdKTyJev62gFhRGKdx7mcT54V9KIjg+d2wi9EXsPvAPKe7i7WjfVWB8g==}

  '@rushstack/eslint-patch@1.12.0':
    resolution: {integrity: sha512-5EwMtOqvJMMa3HbmxLlF74e+3/HhwBTMcvt3nqVJgGCozO6hzIPOBlwm8mGVNR9SN2IJpxSnlxczyDjcn7qIyw==}

  '@sec-ant/readable-stream@0.4.1':
    resolution: {integrity: sha512-831qok9r2t8AlxLko40y2ebgSDhenenCatLVeW/uBtnHPyhHOvG0C7TvfgecV+wHzIm5KUICgzmVpWS+IMEAeg==}

  '@sinclair/typebox@0.27.8':
    resolution: {integrity: sha512-+Fj43pSMwJs4KRrH/938Uf+uAELIgVBmQzg/q1YG10djyfA3TnrU8N8XzqCh/okZdszqBQTZf96idMfE5lnwTA==}

  '@sindresorhus/is@5.6.0':
    resolution: {integrity: sha512-TV7t8GKYaJWsn00tFDqBw8+Uqmr8A0fRU1tvTQhyZzGv0sJCGRQL3JGMI3ucuKo3XIZdUP+Lx7/gh2t3lewy7g==}
    engines: {node: '>=14.16'}

  '@sinonjs/commons@3.0.1':
    resolution: {integrity: sha512-K3mCHKQ9sVh8o1C9cxkwxaOmXoAMlDxC1mYyHrjqOWEcBjYr76t96zL2zlj5dUGZ3HSw240X1qgH3Mjf1yJWpQ==}

  '@sinonjs/fake-timers@10.3.0':
    resolution: {integrity: sha512-V4BG07kuYSUkTCSBHG8G8TNhM+F19jXFWnQtzj+we8DrkpSBCee9Z3Ms8yiGer/dlmhe35/Xdgyo3/0rQKg7YA==}

  '@supabase/auth-js@2.70.0':
    resolution: {integrity: sha512-BaAK/tOAZFJtzF1sE3gJ2FwTjLf4ky3PSvcvLGEgEmO4BSBkwWKu8l67rLLIBZPDnCyV7Owk2uPyKHa0kj5QGg==}

  '@supabase/functions-js@2.4.5':
    resolution: {integrity: sha512-v5GSqb9zbosquTo6gBwIiq7W9eQ7rE5QazsK/ezNiQXdCbY+bH8D9qEaBIkhVvX4ZRW5rP03gEfw5yw9tiq4EQ==}

  '@supabase/node-fetch@2.6.15':
    resolution: {integrity: sha512-1ibVeYUacxWYi9i0cf5efil6adJ9WRyZBLivgjs+AUpewx1F3xPi7gLgaASI2SmIQxPoCEjAsLAzKPgMJVgOUQ==}
    engines: {node: 4.x || >=6.0.0}

  '@supabase/postgrest-js@1.19.4':
    resolution: {integrity: sha512-O4soKqKtZIW3olqmbXXbKugUtByD2jPa8kL2m2c1oozAO11uCcGrRhkZL0kVxjBLrXHE0mdSkFsMj7jDSfyNpw==}

  '@supabase/realtime-js@2.11.15':
    resolution: {integrity: sha512-HQKRnwAqdVqJW/P9TjKVK+/ETpW4yQ8tyDPPtRMKOH4Uh3vQD74vmj353CYs8+YwVBKubeUOOEpI9CT8mT4obw==}

  '@supabase/storage-js@2.7.1':
    resolution: {integrity: sha512-asYHcyDR1fKqrMpytAS1zjyEfvxuOIp1CIXX7ji4lHHcJKqyk+sLl/Vxgm4sN6u8zvuUtae9e4kDxQP2qrwWBA==}

  '@supabase/supabase-js@2.50.3':
    resolution: {integrity: sha512-Ld42AbfSXKnbCE2ObRvrGC5wj9OrfTOzswQZg0OcGQGx+QqcWYN/IqsLqrt4gCFrD57URbNRfGESSWzchzKAuQ==}

  '@swc/cli@0.6.0':
    resolution: {integrity: sha512-Q5FsI3Cw0fGMXhmsg7c08i4EmXCrcl+WnAxb6LYOLHw4JFFC3yzmx9LaXZ7QMbA+JZXbigU2TirI7RAfO0Qlnw==}
    engines: {node: '>= 16.14.0'}
    hasBin: true
    peerDependencies:
      '@swc/core': ^1.2.66
      chokidar: ^4.0.1
    peerDependenciesMeta:
      chokidar:
        optional: true

  '@swc/core-darwin-arm64@1.12.9':
    resolution: {integrity: sha512-GACFEp4nD6V+TZNR2JwbMZRHB+Yyvp14FrcmB6UCUYmhuNWjkxi+CLnEvdbuiKyQYv0zA+TRpCHZ+whEs6gwfA==}
    engines: {node: '>=10'}
    cpu: [arm64]
    os: [darwin]

  '@swc/core-darwin-x64@1.12.9':
    resolution: {integrity: sha512-hv2kls7Ilkm2EpeJz+I9MCil7pGS3z55ZAgZfxklEuYsxpICycxeH+RNRv4EraggN44ms+FWCjtZFu0LGg2V3g==}
    engines: {node: '>=10'}
    cpu: [x64]
    os: [darwin]

  '@swc/core-linux-arm-gnueabihf@1.12.9':
    resolution: {integrity: sha512-od9tDPiG+wMU9wKtd6y3nYJdNqgDOyLdgRRcrj1/hrbHoUPOM8wZQZdwQYGarw63iLXGgsw7t5HAF9Yc51ilFA==}
    engines: {node: '>=10'}
    cpu: [arm]
    os: [linux]

  '@swc/core-linux-arm64-gnu@1.12.9':
    resolution: {integrity: sha512-6qx1ka9LHcLzxIgn2Mros+CZLkHK2TawlXzi/h7DJeNnzi8F1Hw0Yzjp8WimxNCg6s2n+o3jnmin1oXB7gg8rw==}
    engines: {node: '>=10'}
    cpu: [arm64]
    os: [linux]

  '@swc/core-linux-arm64-musl@1.12.9':
    resolution: {integrity: sha512-yghFZWKPVVGbUdqiD7ft23G0JX6YFGDJPz9YbLLAwGuKZ9th3/jlWoQDAw1Naci31LQhVC+oIji6ozihSuwB2A==}
    engines: {node: '>=10'}
    cpu: [arm64]
    os: [linux]

  '@swc/core-linux-x64-gnu@1.12.9':
    resolution: {integrity: sha512-SFUxyhWLZRNL8QmgGNqdi2Q43PNyFVkRZ2zIif30SOGFSxnxcf2JNeSeBgKIGVgaLSuk6xFVVCtJ3KIeaStgRg==}
    engines: {node: '>=10'}
    cpu: [x64]
    os: [linux]

  '@swc/core-linux-x64-musl@1.12.9':
    resolution: {integrity: sha512-9FB0wM+6idCGTI20YsBNBg9xSWtkDBymnpaTCsZM3qDc0l4uOpJMqbfWhQvp17x7r/ulZfb2QY8RDvQmCL6AcQ==}
    engines: {node: '>=10'}
    cpu: [x64]
    os: [linux]

  '@swc/core-win32-arm64-msvc@1.12.9':
    resolution: {integrity: sha512-zHOusMVbOH9ik5RtRrMiGzLpKwxrPXgXkBm3SbUCa65HAdjV33NZ0/R9Rv1uPESALtEl2tzMYLUxYA5ECFDFhA==}
    engines: {node: '>=10'}
    cpu: [arm64]
    os: [win32]

  '@swc/core-win32-ia32-msvc@1.12.9':
    resolution: {integrity: sha512-aWZf0PqE0ot7tCuhAjRkDFf41AzzSQO0x2xRfTbnhpROp57BRJ/N5eee1VULO/UA2PIJRG7GKQky5bSGBYlFug==}
    engines: {node: '>=10'}
    cpu: [ia32]
    os: [win32]

  '@swc/core-win32-x64-msvc@1.12.9':
    resolution: {integrity: sha512-C25fYftXOras3P3anSUeXXIpxmEkdAcsIL9yrr0j1xepTZ/yKwpnQ6g3coj8UXdeJy4GTVlR6+Ow/QiBgZQNOg==}
    engines: {node: '>=10'}
    cpu: [x64]
    os: [win32]

  '@swc/core@1.12.9':
    resolution: {integrity: sha512-O+LfT2JlVMsIMWG9x+rdxg8GzpzeGtCZQfXV7cKc1PjIKUkLFf1QJ7okuseA4f/9vncu37dQ2ZcRrPKy0Ndd5g==}
    engines: {node: '>=10'}
    peerDependencies:
      '@swc/helpers': '>=0.5.17'
    peerDependenciesMeta:
      '@swc/helpers':
        optional: true

  '@swc/counter@0.1.3':
    resolution: {integrity: sha512-e2BR4lsJkkRlKZ/qCHPw9ZaSxc0MVUd7gtbtaB7aMvHeJVYe8sOB8DBZkP2DtISHGSku9sCK6T6cnY0CtXrOCQ==}

  '@swc/helpers@0.5.15':
    resolution: {integrity: sha512-JQ5TuMi45Owi4/BIMAJBoSQoOJu12oOk/gADqlcUL9JEdHB8vyjUSsxqeNXnmXHjYKMi2WcYtezGEEhqUI/E2g==}

  '@swc/types@0.1.23':
    resolution: {integrity: sha512-u1iIVZV9Q0jxY+yM2vw/hZGDNudsN85bBpTqzAQ9rzkxW9D+e3aEM4Han+ow518gSewkXgjmEK0BD79ZcNVgPw==}

  '@szmarczak/http-timer@5.0.1':
    resolution: {integrity: sha512-+PmQX0PiAYPMeVYe237LJAYvOMYW1j2rH5YROyS3b4CTVJum34HfRvKvAzozHAQG0TnHNdUfY9nCeUyRAs//cw==}
    engines: {node: '>=14.16'}

  '@tokenizer/inflate@0.2.7':
    resolution: {integrity: sha512-MADQgmZT1eKjp06jpI2yozxaU9uVs4GzzgSL+uEq7bVcJ9V1ZXQkeGNql1fsSI0gMy1vhvNTNbUqrx+pZfJVmg==}
    engines: {node: '>=18'}

  '@tokenizer/token@0.3.0':
    resolution: {integrity: sha512-OvjF+z51L3ov0OyAU0duzsYuvO01PH7x4t6DJx+guahgTnBHkhJdG7soQeTSFLWN3efnHyibZ4Z8l2EuWwJN3A==}

  '@tsconfig/node10@1.0.11':
    resolution: {integrity: sha512-DcRjDCujK/kCk/cUe8Xz8ZSpm8mS3mNNpta+jGCA6USEDfktlNvm1+IuZ9eTcDbNk41BHwpHHeW+N1lKCz4zOw==}

  '@tsconfig/node12@1.0.11':
    resolution: {integrity: sha512-cqefuRsh12pWyGsIoBKJA9luFu3mRxCA+ORZvA4ktLSzIuCUtWVxGIuXigEwO5/ywWFMZ2QEGKWvkZG1zDMTag==}

  '@tsconfig/node14@1.0.3':
    resolution: {integrity: sha512-ysT8mhdixWK6Hw3i1V2AeRqZ5WfXg1G43mqoYlM2nc6388Fq5jcXyr5mRsqViLx/GJYdoL0bfXD8nmF+Zn/Iow==}

  '@tsconfig/node16@1.0.4':
    resolution: {integrity: sha512-vxhUy4J8lyeyinH7Azl1pdd43GJhZH/tP2weN8TntQblOY+A0XbT8DJk1/oCPuOOyg/Ja757rG0CgHcWC8OfMA==}

  '@tybys/wasm-util@0.9.0':
    resolution: {integrity: sha512-6+7nlbMVX/PVDCwaIQ8nTOPveOcFLSt8GcXdx8hD0bt39uWxYT88uXzqTd4fTvqta7oeUJqudepapKNt2DYJFw==}

  '@types/babel__core@7.20.5':
    resolution: {integrity: sha512-qoQprZvz5wQFJwMDqeseRXWv3rqMvhgpbXFfVyWhbx9X47POIA6i/+dXefEmZKoAgOaTdaIgNSMqMIU61yRyzA==}

  '@types/babel__generator@7.27.0':
    resolution: {integrity: sha512-ufFd2Xi92OAVPYsy+P4n7/U7e68fex0+Ee8gSG9KX7eo084CWiQ4sdxktvdl0bOPupXtVJPY19zk6EwWqUQ8lg==}

  '@types/babel__template@7.4.4':
    resolution: {integrity: sha512-h/NUaSyG5EyxBIp8YRxo4RMe2/qQgvyowRwVMzhYhBCONbW8PUsg4lkFMrhgZhUe5z3L3MiLDuvyJ/CaPa2A8A==}

  '@types/babel__traverse@7.20.7':
    resolution: {integrity: sha512-dkO5fhS7+/oos4ciWxyEyjWe48zmG6wbCheo/G2ZnHx4fs3EU6YC6UM8rk56gAjNJ9P3MTH2jo5jb92/K6wbng==}

  '@types/body-parser@1.19.6':
    resolution: {integrity: sha512-HLFeCYgz89uk22N5Qg3dvGvsv46B8GLvKKo1zKG4NybA8U2DiEO3w9lqGg29t/tfLRJpJ6iQxnVw4OnB7MoM9g==}

  '@types/connect@3.4.38':
    resolution: {integrity: sha512-K6uROf1LD88uDQqJCktA4yzL1YYAK6NgfsI0v/mTgyPKWsX1CnJ0XPSDhViejru1GcRkLWb8RlzFYJRqGUbaug==}

  '@types/cookiejar@2.1.5':
    resolution: {integrity: sha512-he+DHOWReW0nghN24E1WUqM0efK4kI9oTqDm6XmK8ZPe2djZ90BSNdGnIyCLzCPw7/pogPlGbzI2wHGGmi4O/Q==}

  '@types/eslint-scope@3.7.7':
    resolution: {integrity: sha512-MzMFlSLBqNF2gcHWO0G1vP/YQyfvrxZ0bF+u7mzUdZ1/xK4A4sru+nraZz5i3iEIk1l1uyicaDVTB4QbbEkAYg==}

  '@types/eslint@9.6.1':
    resolution: {integrity: sha512-FXx2pKgId/WyYo2jXw63kk7/+TY7u7AziEJxJAnSFzHlqTAS3Ync6SvgYAN/k4/PQpnnVuzoMuVnByKK2qp0ag==}

  '@types/estree@1.0.8':
    resolution: {integrity: sha512-dWHzHa2WqEXI/O1E9OjrocMTKJl2mSrEolh1Iomrv6U+JuNwaHXsXx9bLu5gG7BUWFIN0skIQJQ/L1rIex4X6w==}

  '@types/express-serve-static-core@5.0.6':
    resolution: {integrity: sha512-3xhRnjJPkULekpSzgtoNYYcTWgEZkp4myc+Saevii5JPnHNvHMRlBSHDbs7Bh1iPPoVTERHEZXyhyLbMEsExsA==}

  '@types/express@5.0.3':
    resolution: {integrity: sha512-wGA0NX93b19/dZC1J18tKWVIYWyyF2ZjT9vin/NRu0qzzvfVzWjs04iq2rQ3H65vCTQYlRqs3YHfY7zjdV+9Kw==}

  '@types/graceful-fs@4.1.9':
    resolution: {integrity: sha512-olP3sd1qOEe5dXTSaFvQG+02VdRXcdytWLAZsAq1PecU8uqQAhkrnbli7DagjtXKW/Bl7YJbUsa8MPcuc8LHEQ==}

  '@types/http-cache-semantics@4.0.4':
    resolution: {integrity: sha512-1m0bIFVc7eJWyve9S0RnuRgcQqF/Xd5QsUZAZeQFr1Q3/p9JWoQQEqmVy+DPTNpGXwhgIetAoYF8JSc33q29QA==}

  '@types/http-errors@2.0.5':
    resolution: {integrity: sha512-r8Tayk8HJnX0FztbZN7oVqGccWgw98T/0neJphO91KkmOzug1KkofZURD4UaD5uH8AqcFLfdPErnBod0u71/qg==}

  '@types/istanbul-lib-coverage@2.0.6':
    resolution: {integrity: sha512-2QF/t/auWm0lsy8XtKVPG19v3sSOQlJe/YHZgfjb/KBBHOGSV+J2q/S671rcq9uTBrLAXmZpqJiaQbMT+zNU1w==}

  '@types/istanbul-lib-report@3.0.3':
    resolution: {integrity: sha512-NQn7AHQnk/RSLOxrBbGyJM/aVQ+pjj5HCgasFxc0K/KhoATfQ/47AyUl15I2yBUpihjmas+a+VJBOqecrFH+uA==}

  '@types/istanbul-reports@3.0.4':
    resolution: {integrity: sha512-pk2B1NWalF9toCRu6gjBzR69syFjP4Od8WRAX+0mmf9lAjCRicLOWc+ZrxZHx/0XRjotgkF9t6iaMJ+aXcOdZQ==}

  '@types/jest@29.5.14':
    resolution: {integrity: sha512-ZN+4sdnLUbo8EVvVc2ao0GFW6oVrQRPn4K2lglySj7APvSrgzxHiNNK99us4WDMi57xxA2yggblIAMNhXOotLQ==}

  '@types/json-schema@7.0.15':
    resolution: {integrity: sha512-5+fP8P8MFNC+AyZCDxrB2pkZFPGzqQWUzpSeuuVLvm8VMcorNYavBqoFcxK8bQz4Qsbn4oUEEem4wDLfcysGHA==}

  '@types/json5@0.0.29':
    resolution: {integrity: sha512-dRLjCWHYg4oaA77cxO64oO+7JwCwnIzkZPdrrC71jQmQtlhM556pwKo5bUzqvZndkVbeFLIIi+9TC40JNF5hNQ==}

  '@types/methods@1.1.4':
    resolution: {integrity: sha512-ymXWVrDiCxTBE3+RIrrP533E70eA+9qu7zdWoHuOmGujkYtzf4HQF96b8nwHLqhuf4ykX61IGRIB38CC6/sImQ==}

  '@types/mime@1.3.5':
    resolution: {integrity: sha512-/pyBZWSLD2n0dcHE3hq8s8ZvcETHtEuF+3E7XVt0Ig2nvsVQXdghHVcEkIWjy9A0wKfTn97a/PSDYohKIlnP/w==}

  '@types/node@20.19.4':
    resolution: {integrity: sha512-OP+We5WV8Xnbuvw0zC2m4qfB/BJvjyCwtNjhHdJxV1639SGSKrLmJkc3fMnp2Qy8nJyHp8RO6umxELN/dS1/EA==}

  '@types/node@22.16.0':
    resolution: {integrity: sha512-B2egV9wALML1JCpv3VQoQ+yesQKAmNMBIAY7OteVrikcOcAkWm+dGL6qpeCktPjAv6N1JLnhbNiqS35UpFyBsQ==}

  '@types/phoenix@1.6.6':
    resolution: {integrity: sha512-PIzZZlEppgrpoT2QgbnDU+MMzuR6BbCjllj0bM70lWoejMeNJAxCchxnv7J3XFkI8MpygtRpzXrIlmWUBclP5A==}

  '@types/qs@6.14.0':
    resolution: {integrity: sha512-eOunJqu0K1923aExK6y8p6fsihYEn/BYuQ4g0CxAAgFc4b/ZLN4CrsRZ55srTdqoiLzU2B2evC+apEIxprEzkQ==}

  '@types/range-parser@1.2.7':
    resolution: {integrity: sha512-hKormJbkJqzQGhziax5PItDUTMAM9uE2XXQmM37dyd4hVM+5aVl7oVxMVUiVQn2oCQFN/LKCZdvSM0pFRqbSmQ==}

  '@types/react-dom@19.1.6':
    resolution: {integrity: sha512-4hOiT/dwO8Ko0gV1m/TJZYk3y0KBnY9vzDh7W+DH17b2HFSOGgdj33dhihPeuy3l0q23+4e+hoXHV6hCC4dCXw==}
    peerDependencies:
      '@types/react': ^19.0.0

  '@types/react@19.0.14':
    resolution: {integrity: sha512-ixLZ7zG7j1fM0DijL9hDArwhwcCb4vqmePgwtV0GfnkHRSCUEv4LvzarcTdhoqgyMznUx/EhoTUv31CKZzkQlw==}

  '@types/send@0.17.5':
    resolution: {integrity: sha512-z6F2D3cOStZvuk2SaP6YrwkNO65iTZcwA2ZkSABegdkAh/lf+Aa/YQndZVfmEXT5vgAp6zv06VQ3ejSVjAny4w==}

  '@types/serve-static@1.15.8':
    resolution: {integrity: sha512-roei0UY3LhpOJvjbIP6ZZFngyLKl5dskOtDhxY5THRSpO+ZI+nzJ+m5yUMzGrp89YRa7lvknKkMYjqQFGwA7Sg==}

  '@types/stack-utils@2.0.3':
    resolution: {integrity: sha512-9aEbYZ3TbYMznPdcdr3SmIrLXwC/AKZXQeCf9Pgao5CKb8CyHuEX5jzWPTkvregvhRJHcpRO6BFoGW9ycaOkYw==}

  '@types/superagent@8.1.9':
    resolution: {integrity: sha512-pTVjI73witn+9ILmoJdajHGW2jkSaOzhiFYF1Rd3EQ94kymLqB9PjD9ISg7WaALC7+dCHT0FGe9T2LktLq/3GQ==}

  '@types/supertest@6.0.3':
    resolution: {integrity: sha512-8WzXq62EXFhJ7QsH3Ocb/iKQ/Ty9ZVWnVzoTKc9tyyFRRF3a74Tk2+TLFgaFFw364Ere+npzHKEJ6ga2LzIL7w==}

  '@types/ws@8.18.1':
    resolution: {integrity: sha512-ThVF6DCVhA8kUGy+aazFQ4kXQ7E1Ty7A3ypFOe0IcJV8O/M511G99AW24irKrW56Wt44yG9+ij8FaqoBGkuBXg==}

  '@types/yargs-parser@21.0.3':
    resolution: {integrity: sha512-I4q9QU9MQv4oEOz4tAHJtNz1cwuLxn2F3xcc2iV5WdqLPpUnj30aUuxt1mAxYTG+oe8CZMV/+6rU4S4gRDzqtQ==}

  '@types/yargs@17.0.33':
    resolution: {integrity: sha512-WpxBCKWPLr4xSsHgz511rFJAM+wS28w2zEO1QDNY5zM/S8ok70NNfztH0xwhqKyaK0OHCbN98LDAZuy1ctxDkA==}

  '@typescript-eslint/eslint-plugin@8.35.1':
    resolution: {integrity: sha512-9XNTlo7P7RJxbVeICaIIIEipqxLKguyh+3UbXuT2XQuFp6d8VOeDEGuz5IiX0dgZo8CiI6aOFLg4e8cF71SFVg==}
    engines: {node: ^18.18.0 || ^20.9.0 || >=21.1.0}
    peerDependencies:
      '@typescript-eslint/parser': ^8.35.1
      eslint: ^8.57.0 || ^9.0.0
      typescript: '>=4.8.4 <5.9.0'

  '@typescript-eslint/parser@8.35.1':
    resolution: {integrity: sha512-3MyiDfrfLeK06bi/g9DqJxP5pV74LNv4rFTyvGDmT3x2p1yp1lOd+qYZfiRPIOf/oON+WRZR5wxxuF85qOar+w==}
    engines: {node: ^18.18.0 || ^20.9.0 || >=21.1.0}
    peerDependencies:
      eslint: ^8.57.0 || ^9.0.0
      typescript: '>=4.8.4 <5.9.0'

  '@typescript-eslint/project-service@8.35.1':
    resolution: {integrity: sha512-VYxn/5LOpVxADAuP3NrnxxHYfzVtQzLKeldIhDhzC8UHaiQvYlXvKuVho1qLduFbJjjy5U5bkGwa3rUGUb1Q6Q==}
    engines: {node: ^18.18.0 || ^20.9.0 || >=21.1.0}
    peerDependencies:
      typescript: '>=4.8.4 <5.9.0'

  '@typescript-eslint/scope-manager@8.35.1':
    resolution: {integrity: sha512-s/Bpd4i7ht2934nG+UoSPlYXd08KYz3bmjLEb7Ye1UVob0d1ENiT3lY8bsCmik4RqfSbPw9xJJHbugpPpP5JUg==}
    engines: {node: ^18.18.0 || ^20.9.0 || >=21.1.0}

  '@typescript-eslint/tsconfig-utils@8.35.1':
    resolution: {integrity: sha512-K5/U9VmT9dTHoNowWZpz+/TObS3xqC5h0xAIjXPw+MNcKV9qg6eSatEnmeAwkjHijhACH0/N7bkhKvbt1+DXWQ==}
    engines: {node: ^18.18.0 || ^20.9.0 || >=21.1.0}
    peerDependencies:
      typescript: '>=4.8.4 <5.9.0'

  '@typescript-eslint/type-utils@8.35.1':
    resolution: {integrity: sha512-HOrUBlfVRz5W2LIKpXzZoy6VTZzMu2n8q9C2V/cFngIC5U1nStJgv0tMV4sZPzdf4wQm9/ToWUFPMN9Vq9VJQQ==}
    engines: {node: ^18.18.0 || ^20.9.0 || >=21.1.0}
    peerDependencies:
      eslint: ^8.57.0 || ^9.0.0
      typescript: '>=4.8.4 <5.9.0'

  '@typescript-eslint/types@8.35.1':
    resolution: {integrity: sha512-q/O04vVnKHfrrhNAscndAn1tuQhIkwqnaW+eu5waD5IPts2eX1dgJxgqcPx5BX109/qAz7IG6VrEPTOYKCNfRQ==}
    engines: {node: ^18.18.0 || ^20.9.0 || >=21.1.0}

  '@typescript-eslint/typescript-estree@8.35.1':
    resolution: {integrity: sha512-Vvpuvj4tBxIka7cPs6Y1uvM7gJgdF5Uu9F+mBJBPY4MhvjrjWGK4H0lVgLJd/8PWZ23FTqsaJaLEkBCFUk8Y9g==}
    engines: {node: ^18.18.0 || ^20.9.0 || >=21.1.0}
    peerDependencies:
      typescript: '>=4.8.4 <5.9.0'

  '@typescript-eslint/utils@8.35.1':
    resolution: {integrity: sha512-lhnwatFmOFcazAsUm3ZnZFpXSxiwoa1Lj50HphnDe1Et01NF4+hrdXONSUHIcbVu2eFb1bAf+5yjXkGVkXBKAQ==}
    engines: {node: ^18.18.0 || ^20.9.0 || >=21.1.0}
    peerDependencies:
      eslint: ^8.57.0 || ^9.0.0
      typescript: '>=4.8.4 <5.9.0'

  '@typescript-eslint/visitor-keys@8.35.1':
    resolution: {integrity: sha512-VRwixir4zBWCSTP/ljEo091lbpypz57PoeAQ9imjG+vbeof9LplljsL1mos4ccG6H9IjfrVGM359RozUnuFhpw==}
    engines: {node: ^18.18.0 || ^20.9.0 || >=21.1.0}

  '@unrs/resolver-binding-android-arm-eabi@1.10.1':
    resolution: {integrity: sha512-zohDKXT1Ok0yhbVGff4YAg9HUs5ietG5GpvJBPFSApZnGe7uf2cd26DRhKZbn0Be6xHUZrSzP+RAgMmzyc71EA==}
    cpu: [arm]
    os: [android]

  '@unrs/resolver-binding-android-arm64@1.10.1':
    resolution: {integrity: sha512-tAN6k5UrTd4nicpA7s2PbjR/jagpDzAmvXFjbpTazUe5FRsFxVcBlS1F5Lzp5jtWU6bdiqRhSvd4X8rdpCffeA==}
    cpu: [arm64]
    os: [android]

  '@unrs/resolver-binding-darwin-arm64@1.10.1':
    resolution: {integrity: sha512-+FCsag8WkauI4dQ50XumCXdfvDCZEpMUnvZDsKMxfOisnEklpDFXc6ThY0WqybBYZbiwR5tWcFaZmI0G6b4vrg==}
    cpu: [arm64]
    os: [darwin]

  '@unrs/resolver-binding-darwin-x64@1.10.1':
    resolution: {integrity: sha512-qYKGGm5wk71ONcXTMZ0+J11qQeOAPz3nw6VtqrBUUELRyXFyvK8cHhHsLBFR4GHnilc2pgY1HTB2TvdW9wO26Q==}
    cpu: [x64]
    os: [darwin]

  '@unrs/resolver-binding-freebsd-x64@1.10.1':
    resolution: {integrity: sha512-hOHMAhbvIQ63gkpgeNsXcWPSyvXH7ZEyeg254hY0Lp/hX8NdW+FsUWq73g9946Pc/BrcVI/I3C1cmZ4RCX9bNw==}
    cpu: [x64]
    os: [freebsd]

  '@unrs/resolver-binding-linux-arm-gnueabihf@1.10.1':
    resolution: {integrity: sha512-6ds7+zzHJgTDmpe0gmFcOTvSUhG5oZukkt+cCsSb3k4Uiz2yEQB4iCRITX2hBwSW+p8gAieAfecITjgqCkswXw==}
    cpu: [arm]
    os: [linux]

  '@unrs/resolver-binding-linux-arm-musleabihf@1.10.1':
    resolution: {integrity: sha512-P7A0G2/jW00diNJyFeq4W9/nxovD62Ay8CMP4UK9OymC7qO7rG1a8Upad68/bdfpIOn7KSp7Aj/6lEW3yyznAA==}
    cpu: [arm]
    os: [linux]

  '@unrs/resolver-binding-linux-arm64-gnu@1.10.1':
    resolution: {integrity: sha512-Cg6xzdkrpltcTPO4At+A79zkC7gPDQIgosJmVV8M104ImB6KZi1MrNXgDYIAfkhUYjPzjNooEDFRAwwPadS7ZA==}
    cpu: [arm64]
    os: [linux]

  '@unrs/resolver-binding-linux-arm64-musl@1.10.1':
    resolution: {integrity: sha512-aNeg99bVkXa4lt+oZbjNRPC8ZpjJTKxijg/wILrJdzNyAymO2UC/HUK1UfDjt6T7U5p/mK24T3CYOi3/+YEQSA==}
    cpu: [arm64]
    os: [linux]

  '@unrs/resolver-binding-linux-ppc64-gnu@1.10.1':
    resolution: {integrity: sha512-ylz5ojeXrkPrtnzVhpCO+YegG63/aKhkoTlY8PfMfBfLaUG8v6m6iqrL7sBUKdVBgOB4kSTUPt9efQdA/Y3Z/w==}
    cpu: [ppc64]
    os: [linux]

  '@unrs/resolver-binding-linux-riscv64-gnu@1.10.1':
    resolution: {integrity: sha512-xcWyhmJfXXOxK7lvE4+rLwBq+on83svlc0AIypfe6x4sMJR+S4oD7n9OynaQShfj2SufPw2KJAotnsNb+4nN2g==}
    cpu: [riscv64]
    os: [linux]

  '@unrs/resolver-binding-linux-riscv64-musl@1.10.1':
    resolution: {integrity: sha512-mW9JZAdOCyorgi1eLJr4gX7xS67WNG9XNPYj5P8VuttK72XNsmdw9yhOO4tDANMgiLXFiSFaiL1gEpoNtRPw/A==}
    cpu: [riscv64]
    os: [linux]

  '@unrs/resolver-binding-linux-s390x-gnu@1.10.1':
    resolution: {integrity: sha512-NZGKhBy6xkJ0k09cWNZz4DnhBcGlhDd3W+j7EYoNvf5TSwj2K6kbmfqTWITEgkvjsMUjm1wsrc4IJaH6VtjyHQ==}
    cpu: [s390x]
    os: [linux]

  '@unrs/resolver-binding-linux-x64-gnu@1.10.1':
    resolution: {integrity: sha512-VsjgckJ0gNMw7p0d8In6uPYr+s0p16yrT2rvG4v2jUpEMYkpnfnCiALa9SWshbvlGjKQ98Q2x19agm3iFk8w8Q==}
    cpu: [x64]
    os: [linux]

  '@unrs/resolver-binding-linux-x64-musl@1.10.1':
    resolution: {integrity: sha512-idMnajMeejnaFi0Mx9UTLSYFDAOTfAEP7VjXNgxKApso3Eu2Njs0p2V95nNIyFi4oQVGFmIuCkoznAXtF/Zbmw==}
    cpu: [x64]
    os: [linux]

  '@unrs/resolver-binding-wasm32-wasi@1.10.1':
    resolution: {integrity: sha512-7jyhjIRNFjzlr8x5pth6Oi9hv3a7ubcVYm2GBFinkBQKcFhw4nIs5BtauSNtDW1dPIGrxF0ciynCZqzxMrYMsg==}
    engines: {node: '>=14.0.0'}
    cpu: [wasm32]

  '@unrs/resolver-binding-win32-arm64-msvc@1.10.1':
    resolution: {integrity: sha512-TY79+N+Gkoo7E99K+zmsKNeiuNJYlclZJtKqsHSls8We2iGhgxtletVsiBYie93MSTDRDMI8pkBZJlIJSZPrdA==}
    cpu: [arm64]
    os: [win32]

  '@unrs/resolver-binding-win32-ia32-msvc@1.10.1':
    resolution: {integrity: sha512-BAJN5PEPlEV+1m8+PCtFoKm3LQ1P57B4Z+0+efU0NzmCaGk7pUaOxuPgl+m3eufVeeNBKiPDltG0sSB9qEfCxw==}
    cpu: [ia32]
    os: [win32]

  '@unrs/resolver-binding-win32-x64-msvc@1.10.1':
    resolution: {integrity: sha512-2v3erKKmmCyIVvvhI2nF15qEbdBpISTq44m9pyd5gfIJB1PN94oePTLWEd82XUbIbvKhv76xTSeUQSCOGesLeg==}
    cpu: [x64]
    os: [win32]

  '@urql/core@5.2.0':
    resolution: {integrity: sha512-/n0ieD0mvvDnVAXEQgX/7qJiVcvYvNkOHeBvkwtylfjydar123caCXcl58PXFY11oU1oquJocVXHxLAbtv4x1A==}

  '@urql/exchange-retry@1.3.2':
    resolution: {integrity: sha512-TQMCz2pFJMfpNxmSfX1VSfTjwUIFx/mL+p1bnfM1xjjdla7Z+KnGMW/EhFbpckp3LyWAH4PgOsMwOMnIN+MBFg==}
    peerDependencies:
      '@urql/core': ^5.0.0

  '@webassemblyjs/ast@1.14.1':
    resolution: {integrity: sha512-nuBEDgQfm1ccRp/8bCQrx1frohyufl4JlbMMZ4P1wpeOfDhF6FQkxZJ1b/e+PLwr6X1Nhw6OLme5usuBWYBvuQ==}

  '@webassemblyjs/floating-point-hex-parser@1.13.2':
    resolution: {integrity: sha512-6oXyTOzbKxGH4steLbLNOu71Oj+C8Lg34n6CqRvqfS2O71BxY6ByfMDRhBytzknj9yGUPVJ1qIKhRlAwO1AovA==}

  '@webassemblyjs/helper-api-error@1.13.2':
    resolution: {integrity: sha512-U56GMYxy4ZQCbDZd6JuvvNV/WFildOjsaWD3Tzzvmw/mas3cXzRJPMjP83JqEsgSbyrmaGjBfDtV7KDXV9UzFQ==}

  '@webassemblyjs/helper-buffer@1.14.1':
    resolution: {integrity: sha512-jyH7wtcHiKssDtFPRB+iQdxlDf96m0E39yb0k5uJVhFGleZFoNw1c4aeIcVUPPbXUVJ94wwnMOAqUHyzoEPVMA==}

  '@webassemblyjs/helper-numbers@1.13.2':
    resolution: {integrity: sha512-FE8aCmS5Q6eQYcV3gI35O4J789wlQA+7JrqTTpJqn5emA4U2hvwJmvFRC0HODS+3Ye6WioDklgd6scJ3+PLnEA==}

  '@webassemblyjs/helper-wasm-bytecode@1.13.2':
    resolution: {integrity: sha512-3QbLKy93F0EAIXLh0ogEVR6rOubA9AoZ+WRYhNbFyuB70j3dRdwH9g+qXhLAO0kiYGlg3TxDV+I4rQTr/YNXkA==}

  '@webassemblyjs/helper-wasm-section@1.14.1':
    resolution: {integrity: sha512-ds5mXEqTJ6oxRoqjhWDU83OgzAYjwsCV8Lo/N+oRsNDmx/ZDpqalmrtgOMkHwxsG0iI//3BwWAErYRHtgn0dZw==}

  '@webassemblyjs/ieee754@1.13.2':
    resolution: {integrity: sha512-4LtOzh58S/5lX4ITKxnAK2USuNEvpdVV9AlgGQb8rJDHaLeHciwG4zlGr0j/SNWlr7x3vO1lDEsuePvtcDNCkw==}

  '@webassemblyjs/leb128@1.13.2':
    resolution: {integrity: sha512-Lde1oNoIdzVzdkNEAWZ1dZ5orIbff80YPdHx20mrHwHrVNNTjNr8E3xz9BdpcGqRQbAEa+fkrCb+fRFTl/6sQw==}

  '@webassemblyjs/utf8@1.13.2':
    resolution: {integrity: sha512-3NQWGjKTASY1xV5m7Hr0iPeXD9+RDobLll3T9d2AO+g3my8xy5peVyjSag4I50mR1bBSN/Ct12lo+R9tJk0NZQ==}

  '@webassemblyjs/wasm-edit@1.14.1':
    resolution: {integrity: sha512-RNJUIQH/J8iA/1NzlE4N7KtyZNHi3w7at7hDjvRNm5rcUXa00z1vRz3glZoULfJ5mpvYhLybmVcwcjGrC1pRrQ==}

  '@webassemblyjs/wasm-gen@1.14.1':
    resolution: {integrity: sha512-AmomSIjP8ZbfGQhumkNvgC33AY7qtMCXnN6bL2u2Js4gVCg8fp735aEiMSBbDR7UQIj90n4wKAFUSEd0QN2Ukg==}

  '@webassemblyjs/wasm-opt@1.14.1':
    resolution: {integrity: sha512-PTcKLUNvBqnY2U6E5bdOQcSM+oVP/PmrDY9NzowJjislEjwP/C4an2303MCVS2Mg9d3AJpIGdUFIQQWbPds0Sw==}

  '@webassemblyjs/wasm-parser@1.14.1':
    resolution: {integrity: sha512-JLBl+KZ0R5qB7mCnud/yyX08jWFw5MsoalJ1pQ4EdFlgj9VdXKGuENGsiCIjegI1W7p91rUlcB/LB5yRJKNTcQ==}

  '@webassemblyjs/wast-printer@1.14.1':
    resolution: {integrity: sha512-kPSSXE6De1XOR820C90RIo2ogvZG+c3KiHzqUoO/F34Y2shGzesfqv7o57xrxovZJH/MetF5UjroJ/R/3isoiw==}

  '@xhmikosr/archive-type@7.0.0':
    resolution: {integrity: sha512-sIm84ZneCOJuiy3PpWR5bxkx3HaNt1pqaN+vncUBZIlPZCq8ASZH+hBVdu5H8znR7qYC6sKwx+ie2Q7qztJTxA==}
    engines: {node: ^14.14.0 || >=16.0.0}

  '@xhmikosr/bin-check@7.0.3':
    resolution: {integrity: sha512-4UnCLCs8DB+itHJVkqFp9Zjg+w/205/J2j2wNBsCEAm/BuBmtua2hhUOdAMQE47b1c7P9Xmddj0p+X1XVsfHsA==}
    engines: {node: '>=18'}

  '@xhmikosr/bin-wrapper@13.0.5':
    resolution: {integrity: sha512-DT2SAuHDeOw0G5bs7wZbQTbf4hd8pJ14tO0i4cWhRkIJfgRdKmMfkDilpaJ8uZyPA0NVRwasCNAmMJcWA67osw==}
    engines: {node: '>=18'}

  '@xhmikosr/decompress-tar@8.0.1':
    resolution: {integrity: sha512-dpEgs0cQKJ2xpIaGSO0hrzz3Kt8TQHYdizHsgDtLorWajuHJqxzot9Hbi0huRxJuAGG2qiHSQkwyvHHQtlE+fg==}
    engines: {node: '>=18'}

  '@xhmikosr/decompress-tarbz2@8.0.2':
    resolution: {integrity: sha512-p5A2r/AVynTQSsF34Pig6olt9CvRj6J5ikIhzUd3b57pUXyFDGtmBstcw+xXza0QFUh93zJsmY3zGeNDlR2AQQ==}
    engines: {node: '>=18'}

  '@xhmikosr/decompress-targz@8.0.1':
    resolution: {integrity: sha512-mvy5AIDIZjQ2IagMI/wvauEiSNHhu/g65qpdM4EVoYHUJBAmkQWqcPJa8Xzi1aKVTmOA5xLJeDk7dqSjlHq8Mg==}
    engines: {node: '>=18'}

  '@xhmikosr/decompress-unzip@7.0.0':
    resolution: {integrity: sha512-GQMpzIpWTsNr6UZbISawsGI0hJ4KA/mz5nFq+cEoPs12UybAqZWKbyIaZZyLbJebKl5FkLpsGBkrplJdjvUoSQ==}
    engines: {node: '>=18'}

  '@xhmikosr/decompress@10.0.1':
    resolution: {integrity: sha512-6uHnEEt5jv9ro0CDzqWlFgPycdE+H+kbJnwyxgZregIMLQ7unQSCNVsYG255FoqU8cP46DyggI7F7LohzEl8Ag==}
    engines: {node: '>=18'}

  '@xhmikosr/downloader@15.0.1':
    resolution: {integrity: sha512-fiuFHf3Dt6pkX8HQrVBsK0uXtkgkVlhrZEh8b7VgoDqFf+zrgFBPyrwCqE/3nDwn3hLeNz+BsrS7q3mu13Lp1g==}
    engines: {node: '>=18'}

  '@xhmikosr/os-filter-obj@3.0.0':
    resolution: {integrity: sha512-siPY6BD5dQ2SZPl3I0OZBHL27ZqZvLEosObsZRQ1NUB8qcxegwt0T9eKtV96JMFQpIz1elhkzqOg4c/Ri6Dp9A==}
    engines: {node: ^14.14.0 || >=16.0.0}

  '@xmldom/xmldom@0.8.10':
    resolution: {integrity: sha512-2WALfTl4xo2SkGCYRt6rDTFfk9R1czmBvUQy12gK2KuRKIpWEhcbbzy8EZXtz/jkRqHX8bFEc6FC1HjX4TUWYw==}
    engines: {node: '>=10.0.0'}

  '@xtuc/ieee754@1.2.0':
    resolution: {integrity: sha512-DX8nKgqcGwsc0eJSqYt5lwP4DH5FlHnmuWWBRy7X0NcaGR0ZtuyeESgMwTYVEtxmsNGY+qit4QYT/MIYTOTPeA==}

  '@xtuc/long@4.2.2':
    resolution: {integrity: sha512-NuHqBY1PB/D8xU6s/thBgOAiAP7HOYDQ32+BFZILJ8ivkUkAHQnWfn6WhL79Owj1qmUnoN/YPhktdIoucipkAQ==}

  abort-controller@3.0.0:
    resolution: {integrity: sha512-h8lQ8tacZYnR3vNQTgibj+tODHI5/+l06Au2Pcriv/Gmet0eaj4TwWH41sO9wnHDiQsEj19q0drzdWdeAHtweg==}
    engines: {node: '>=6.5'}

  accepts@1.3.8:
    resolution: {integrity: sha512-PYAthTa2m2VKxuvSD3DPC/Gy+U+sOA1LAuT8mkmRuvw+NACSaeXEQ+NHcVF7rONl6qcaxV3Uuemwawk+7+SJLw==}
    engines: {node: '>= 0.6'}

  accepts@2.0.0:
    resolution: {integrity: sha512-5cvg6CtKwfgdmVqY1WIiXKc3Q1bkRqGLi+2W/6ao+6Y7gu/RCwRuAhGEzh5B4KlszSuTLgZYuqFqo5bImjNKng==}
    engines: {node: '>= 0.6'}

  acorn-jsx@5.3.2:
    resolution: {integrity: sha512-rq9s+JNhf0IChjtDXxllJ7g41oZk5SlXtp0LHwyA5cejwn7vKmKp4pPri6YEePv2PU65sAsegbXtIinmDFDXgQ==}
    peerDependencies:
      acorn: ^6.0.0 || ^7.0.0 || ^8.0.0

  acorn-walk@8.3.4:
    resolution: {integrity: sha512-ueEepnujpqee2o5aIYnvHU6C0A42MNdsIDeqy5BydrkuC5R1ZuUFnm27EeFJGoEHJQgn3uleRvmTXaJgfXbt4g==}
    engines: {node: '>=0.4.0'}

  acorn@8.15.0:
    resolution: {integrity: sha512-NZyJarBfL7nWwIq+FDL6Zp/yHEhePMNnnJ0y3qfieCrmNvYct8uvtiV41UvlSe6apAfk0fY1FbWx+NwfmpvtTg==}
    engines: {node: '>=0.4.0'}
    hasBin: true

  agent-base@7.1.3:
    resolution: {integrity: sha512-jRR5wdylq8CkOe6hei19GGZnxM6rBGwFl3Bg0YItGDimvjGtAvdZk4Pu6Cl4u4Igsws4a1fd1Vq3ezrhn4KmFw==}
    engines: {node: '>= 14'}

  ajv-formats@2.1.1:
    resolution: {integrity: sha512-Wx0Kx52hxE7C18hkMEggYlEifqWZtYaRgouJor+WMdPnQyEK13vgEWyVNup7SoeeoLMsr4kf5h6dOW11I15MUA==}
    peerDependencies:
      ajv: ^8.0.0
    peerDependenciesMeta:
      ajv:
        optional: true

  ajv-formats@3.0.1:
    resolution: {integrity: sha512-8iUql50EUR+uUcdRQ3HDqa6EVyo3docL8g5WJ3FNcWmu62IbkGUue/pEyLBW8VGKKucTPgqeks4fIU1DA4yowQ==}
    peerDependencies:
      ajv: ^8.0.0
    peerDependenciesMeta:
      ajv:
        optional: true

  ajv-keywords@3.5.2:
    resolution: {integrity: sha512-5p6WTN0DdTGVQk6VjcEju19IgaHudalcfabD7yhDGeA6bcQnmL+CpveLJq/3hvfwd1aof6L386Ougkx6RfyMIQ==}
    peerDependencies:
      ajv: ^6.9.1

  ajv-keywords@5.1.0:
    resolution: {integrity: sha512-YCS/JNFAUyr5vAuhk1DWm1CBxRHW9LbJ2ozWeemrIqpbsqKjHVxYPyi5GC0rjZIT5JxJ3virVTS8wk4i/Z+krw==}
    peerDependencies:
      ajv: ^8.8.2

  ajv@6.12.6:
    resolution: {integrity: sha512-j3fVLgvTo527anyYyJOGTYJbG+vnnQYvE0m5mmkc1TK+nxAppkCLMIL0aZ4dblVCNoGShhm+kzE4ZUykBoMg4g==}

  ajv@8.17.1:
    resolution: {integrity: sha512-B/gBuNg5SiMTrPkC+A2+cW0RszwxYmn6VYxB/inlBStS5nx6xHIt/ehKRhIMhqusl7a8LjQoZnjCs5vhwxOQ1g==}

  anser@1.4.10:
    resolution: {integrity: sha512-hCv9AqTQ8ycjpSd3upOJd7vFwW1JaoYQ7tpham03GJ1ca8/65rqn0RpaWpItOAd6ylW9wAw6luXYPJIyPFVOww==}

  ansi-colors@4.1.3:
    resolution: {integrity: sha512-/6w/C21Pm1A7aZitlI5Ni/2J6FFQN8i1Cvz3kHABAAbw93v/NlvKdVOqz7CCWz/3iv/JplRSEEZ83XION15ovw==}
    engines: {node: '>=6'}

  ansi-escapes@4.3.2:
    resolution: {integrity: sha512-gKXj5ALrKWQLsYG9jlTRmR/xKluxHV+Z9QEwNIgCfM1/uwPMCuzVVnh5mwTd+OuBZcwSIMbqssNWRm1lE51QaQ==}
    engines: {node: '>=8'}

  ansi-regex@4.1.1:
    resolution: {integrity: sha512-ILlv4k/3f6vfQ4OoP2AGvirOktlQ98ZEL1k9FaQjxa3L1abBgbuTDAdPOpvbGncC0BTVQrl+OM8xZGK6tWXt7g==}
    engines: {node: '>=6'}

  ansi-regex@5.0.1:
    resolution: {integrity: sha512-quJQXlTSUGL2LH9SUXo8VwsY4soanhgo6LNSm84E1LBcE8s3O0wpdiRzyR9z/ZZJMlMWv37qOOb9pdJlMUEKFQ==}
    engines: {node: '>=8'}

  ansi-regex@6.1.0:
    resolution: {integrity: sha512-7HSX4QQb4CspciLpVFwyRe79O3xsIZDDLER21kERQ71oaPodF8jL725AgJMFAYbooIqolJoRLuM81SpeUkpkvA==}
    engines: {node: '>=12'}

  ansi-styles@3.2.1:
    resolution: {integrity: sha512-VT0ZI6kZRdTh8YyJw3SMbYm/u+NqfsAxEpWO0Pf9sq8/e94WxxOpPKx9FR1FlyCtOVDNOQ+8ntlqFxiRc+r5qA==}
    engines: {node: '>=4'}

  ansi-styles@4.3.0:
    resolution: {integrity: sha512-zbB9rCJAT1rbjiVDb2hqKFHNYLxgtk8NURxZ3IZwD3F6NtxbXZQCnnSi1Lkx+IDohdPlFp222wVALIheZJQSEg==}
    engines: {node: '>=8'}

  ansi-styles@5.2.0:
    resolution: {integrity: sha512-Cxwpt2SfTzTtXcfOlzGEee8O+c+MmUgGrNiBcXnuWxuFJHe6a5Hz7qwhwe5OgaSYI0IJvkLqWX1ASG+cJOkEiA==}
    engines: {node: '>=10'}

  ansi-styles@6.2.1:
    resolution: {integrity: sha512-bN798gFfQX+viw3R7yrGWRqnrN2oRkEkUjjl4JNn4E8GxxbjtG3FbrEIIY3l8/hrwUwIeCZvi4QuOTP4MErVug==}
    engines: {node: '>=12'}

  ansis@3.17.0:
    resolution: {integrity: sha512-0qWUglt9JEqLFr3w1I1pbrChn1grhaiAR2ocX1PP/flRmxgtwTzPFFFnfIlD6aMOLQZgSuCRlidD70lvx8yhzg==}
    engines: {node: '>=14'}

  any-promise@1.3.0:
    resolution: {integrity: sha512-7UvmKalWRt1wgjL1RrGxoSJW/0QZFIegpeGvZG9kjp8vrRu55XTHbwnqq2GpXm9uLbcuhxm3IqX9OB4MZR1b2A==}

  anymatch@3.1.3:
    resolution: {integrity: sha512-KMReFUr0B4t+D+OBkjR3KYqvocp2XaSzO55UcB6mgQMd3KbcE+mWTyvVV7D/zsdEbNnV6acZUutkiHQXvTr1Rw==}
    engines: {node: '>= 8'}

  append-field@1.0.0:
    resolution: {integrity: sha512-klpgFSWLW1ZEs8svjfb7g4qWY0YS5imI82dTg+QahUvJ8YqAY0P10Uk8tTyh9ZGuYEZEMaeJYCF5BFuX552hsw==}

  arch@3.0.0:
    resolution: {integrity: sha512-AmIAC+Wtm2AU8lGfTtHsw0Y9Qtftx2YXEEtiBP10xFUtMOA+sHHx6OAddyL52mUKh1vsXQ6/w1mVDptZCyUt4Q==}

  arg@4.1.3:
    resolution: {integrity: sha512-58S9QDqG0Xx27YwPSt9fJxivjYl432YCwfDMfZ+71RAqUrZef7LrKQZ3LHLOwCS4FLNBplP533Zx895SeOCHvA==}

  arg@5.0.2:
    resolution: {integrity: sha512-PYjyFOLKQ9y57JvQ6QLo8dAgNqswh8M1RMJYdQduT6xbWSgK36P/Z/v+p888pM69jMMfS8Xd8F6I1kQ/I9HUGg==}

  argparse@1.0.10:
    resolution: {integrity: sha512-o5Roy6tNG4SL/FOkCAN6RzjiakZS25RLYFrcMttJqbdd8BWrnA+fGz57iN5Pb06pvBGvl5gQ0B48dJlslXvoTg==}

  argparse@2.0.1:
    resolution: {integrity: sha512-8+9WqebbFzpX9OR+Wa6O29asIogeRMzcGtAINdpMHHyAg10f05aSFVBbcEqGf/PXw1EjAZ+q2/bEBg3DvurK3Q==}

  aria-query@5.3.2:
    resolution: {integrity: sha512-COROpnaoap1E2F000S62r6A60uHZnmlvomhfyT2DlTcrY1OrBKn2UhH7qn5wTC9zMvD0AY7csdPSNwKP+7WiQw==}
    engines: {node: '>= 0.4'}

  array-buffer-byte-length@1.0.2:
    resolution: {integrity: sha512-LHE+8BuR7RYGDKvnrmcuSq3tDcKv9OFEXQt/HpbZhY7V6h0zlUXutnAD82GiFx9rdieCMjkvtcsPqBwgUl1Iiw==}
    engines: {node: '>= 0.4'}

  array-includes@3.1.9:
    resolution: {integrity: sha512-FmeCCAenzH0KH381SPT5FZmiA/TmpndpcaShhfgEN9eCVjnFBqq3l1xrI42y8+PPLI6hypzou4GXw00WHmPBLQ==}
    engines: {node: '>= 0.4'}

  array-timsort@1.0.3:
    resolution: {integrity: sha512-/+3GRL7dDAGEfM6TseQk/U+mi18TU2Ms9I3UlLdUMhz2hbvGNTKdj9xniwXfUqgYhHxRx0+8UnKkvlNwVU+cWQ==}

  array.prototype.findlast@1.2.5:
    resolution: {integrity: sha512-CVvd6FHg1Z3POpBLxO6E6zr+rSKEQ9L6rZHAaY7lLfhKsWYUBBOuMs0e9o24oopj6H+geRCX0YJ+TJLBK2eHyQ==}
    engines: {node: '>= 0.4'}

  array.prototype.findlastindex@1.2.6:
    resolution: {integrity: sha512-F/TKATkzseUExPlfvmwQKGITM3DGTK+vkAsCZoDc5daVygbJBnjEUCbgkAvVFsgfXfX4YIqZ/27G3k3tdXrTxQ==}
    engines: {node: '>= 0.4'}

  array.prototype.flat@1.3.3:
    resolution: {integrity: sha512-rwG/ja1neyLqCuGZ5YYrznA62D4mZXg0i1cIskIUKSiqF3Cje9/wXAls9B9s1Wa2fomMsIv8czB8jZcPmxCXFg==}
    engines: {node: '>= 0.4'}

  array.prototype.flatmap@1.3.3:
    resolution: {integrity: sha512-Y7Wt51eKJSyi80hFrJCePGGNo5ktJCslFuboqJsbf57CCPcm5zztluPlc4/aD8sWsKvlwatezpV4U1efk8kpjg==}
    engines: {node: '>= 0.4'}

  array.prototype.tosorted@1.1.4:
    resolution: {integrity: sha512-p6Fx8B7b7ZhL/gmUsAy0D15WhvDccw3mnGNbZpi3pmeJdxtWsj2jEaI4Y6oo3XiHfzuSgPwKc04MYt6KgvC/wA==}
    engines: {node: '>= 0.4'}

  arraybuffer.prototype.slice@1.0.4:
    resolution: {integrity: sha512-BNoCY6SXXPQ7gF2opIP4GBE+Xw7U+pHMYKuzjgCN3GwiaIR09UUeKfheyIry77QtrCBlC0KK0q5/TER/tYh3PQ==}
    engines: {node: '>= 0.4'}

  asap@2.0.6:
    resolution: {integrity: sha512-BSHWgDSAiKs50o2Re8ppvp3seVHXSRM44cdSsT9FfNEUUZLOGWVCsiWaRPWM1Znn+mqZ1OfVZ3z3DWEzSp7hRA==}

  ast-types-flow@0.0.8:
    resolution: {integrity: sha512-OH/2E5Fg20h2aPrbe+QL8JZQFko0YZaF+j4mnQ7BGhfavO7OpSLa8a0y9sBwomHdSbkhTS8TQNayBfnW5DwbvQ==}

  async-function@1.0.0:
    resolution: {integrity: sha512-hsU18Ae8CDTR6Kgu9DYf0EbCr/a5iGL0rytQDobUcdpYOKokk8LEjVphnXkDkgpi0wYVsqrXuP0bZxJaTqdgoA==}
    engines: {node: '>= 0.4'}

  async-limiter@1.0.1:
    resolution: {integrity: sha512-csOlWGAcRFJaI6m+F2WKdnMKr4HhdhFVBk0H/QbJFMCr+uO2kwohwXQPxw/9OCxp05r5ghVBFSyioixx3gfkNQ==}

  async@3.2.6:
    resolution: {integrity: sha512-htCUDlxyyCLMgaM3xXg0C0LW2xqfuQ6p05pCEIsXuyQ+a1koYKTuBMzRNwmybfLgvJDMd0r1LTn4+E0Ti6C2AA==}

  asynckit@0.4.0:
    resolution: {integrity: sha512-Oei9OH4tRh0YqU3GxhX79dM/mwVgvbZJaSNaRk+bshkj0S5cfHcgYakreBjrHwatXKbz+IoIdYLxrKim2MjW0Q==}

  available-typed-arrays@1.0.7:
    resolution: {integrity: sha512-wvUjBtSGN7+7SjNpq/9M2Tg350UZD3q62IFZLbRAR1bSMlCo1ZaeW+BJ+D090e4hIIZLBcTDWe4Mh4jvUDajzQ==}
    engines: {node: '>= 0.4'}

  axe-core@4.10.3:
    resolution: {integrity: sha512-Xm7bpRXnDSX2YE2YFfBk2FnF0ep6tmG7xPh8iHee8MIcrgq762Nkce856dYtJYLkuIoYZvGfTs/PbZhideTcEg==}
    engines: {node: '>=4'}

  axobject-query@4.1.0:
    resolution: {integrity: sha512-qIj0G9wZbMGNLjLmg1PT6v2mE9AH2zlnADJD/2tC6E00hgmhUOfEB6greHPAfLRSufHqROIUTkw6E+M3lH0PTQ==}
    engines: {node: '>= 0.4'}

  b4a@1.6.7:
    resolution: {integrity: sha512-OnAYlL5b7LEkALw87fUVafQw5rVR9RjwGd4KUwNQ6DrrNmaVaUCgLipfVlzrPQ4tWOR9P0IXGNOx50jYCCdSJg==}

  babel-jest@29.7.0:
    resolution: {integrity: sha512-BrvGY3xZSwEcCzKvKsCi2GgHqDqsYkOP4/by5xCgIwGXQxIEh+8ew3gmrE1y7XRR6LHZIj6yLYnUi/mm2KXKBg==}
    engines: {node: ^14.15.0 || ^16.10.0 || >=18.0.0}
    peerDependencies:
      '@babel/core': ^7.8.0

  babel-plugin-istanbul@6.1.1:
    resolution: {integrity: sha512-Y1IQok9821cC9onCx5otgFfRm7Lm+I+wwxOx738M/WLPZ9Q42m4IG5W0FNX8WLL2gYMZo3JkuXIH2DOpWM+qwA==}
    engines: {node: '>=8'}

  babel-plugin-jest-hoist@29.6.3:
    resolution: {integrity: sha512-ESAc/RJvGTFEzRwOTT4+lNDk/GNHMkKbNzsvT0qKRfDyyYTskxB5rnU2njIDYVxXCBHHEI1c0YwHob3WaYujOg==}
    engines: {node: ^14.15.0 || ^16.10.0 || >=18.0.0}

  babel-plugin-polyfill-corejs2@0.4.14:
    resolution: {integrity: sha512-Co2Y9wX854ts6U8gAAPXfn0GmAyctHuK8n0Yhfjd6t30g7yvKjspvvOo9yG+z52PZRgFErt7Ka2pYnXCjLKEpg==}
    peerDependencies:
      '@babel/core': ^7.4.0 || ^8.0.0-0 <8.0.0

  babel-plugin-polyfill-corejs3@0.13.0:
    resolution: {integrity: sha512-U+GNwMdSFgzVmfhNm8GJUX88AadB3uo9KpJqS3FaqNIPKgySuvMb+bHPsOmmuWyIcuqZj/pzt1RUIUZns4y2+A==}
    peerDependencies:
      '@babel/core': ^7.4.0 || ^8.0.0-0 <8.0.0

  babel-plugin-polyfill-regenerator@0.6.5:
    resolution: {integrity: sha512-ISqQ2frbiNU9vIJkzg7dlPpznPZ4jOiUQ1uSmB0fEHeowtN3COYRsXr/xexn64NpU13P06jc/L5TgiJXOgrbEg==}
    peerDependencies:
      '@babel/core': ^7.4.0 || ^8.0.0-0 <8.0.0

  babel-plugin-react-native-web@0.19.13:
    resolution: {integrity: sha512-4hHoto6xaN23LCyZgL9LJZc3olmAxd7b6jDzlZnKXAh4rRAbZRKNBJoOOdp46OBqgy+K0t0guTj5/mhA8inymQ==}

  babel-plugin-syntax-hermes-parser@0.25.1:
    resolution: {integrity: sha512-IVNpGzboFLfXZUAwkLFcI/bnqVbwky0jP3eBno4HKtqvQJAHBLdgxiG6lQ4to0+Q/YCN3PO0od5NZwIKyY4REQ==}

  babel-plugin-transform-flow-enums@0.0.2:
    resolution: {integrity: sha512-g4aaCrDDOsWjbm0PUUeVnkcVd6AKJsVc/MbnPhEotEpkeJQP6b8nzewohQi7+QS8UyPehOhGWn0nOwjvWpmMvQ==}

  babel-preset-current-node-syntax@1.1.0:
    resolution: {integrity: sha512-ldYss8SbBlWva1bs28q78Ju5Zq1F+8BrqBZZ0VFhLBvhh6lCpC2o3gDJi/5DRLs9FgYZCnmPYIVFU4lRXCkyUw==}
    peerDependencies:
      '@babel/core': ^7.0.0

  babel-preset-expo@13.2.2:
    resolution: {integrity: sha512-mfKDEConzFEtNbfsY+VH+YXFbTj0VjOPN8A6NtWh8hFIXJHEa6J032gWysVMHgwlUhE1wbpX3ncJohmEuYWUsg==}
    peerDependencies:
      babel-plugin-react-compiler: ^19.0.0-beta-e993439-20250405
    peerDependenciesMeta:
      babel-plugin-react-compiler:
        optional: true

  babel-preset-jest@29.6.3:
    resolution: {integrity: sha512-0B3bhxR6snWXJZtR/RliHTDPRgn1sNHOR0yVtq/IiQFyuOVjFS+wuio/R4gSNkyYmKmJB4wGZv2NZanmKmTnNA==}
    engines: {node: ^14.15.0 || ^16.10.0 || >=18.0.0}
    peerDependencies:
      '@babel/core': ^7.0.0

  balanced-match@1.0.2:
    resolution: {integrity: sha512-3oSeUO0TMV67hN1AmbXsK4yaqU7tjiHlbxRDZOpH0KW9+CeX4bRAaX0Anxt0tx2MrpRpWwQaPwIlISEJhYU5Pw==}

  bare-events@2.5.4:
    resolution: {integrity: sha512-+gFfDkR8pj4/TrWCGUGWmJIkBwuxPS5F+a5yWjOHQt2hHvNZd5YLzadjmDUtFmMM4y429bnKLa8bYBMHcYdnQA==}

  base64-js@1.5.1:
    resolution: {integrity: sha512-AKpaYlHn8t4SVbOHCy+b5+KKgvR4vrsD8vbvrbiQJps7fKDTkjkDry6ji0rUJjC0kzbNePLwzxq8iypo41qeWA==}

  better-opn@3.0.2:
    resolution: {integrity: sha512-aVNobHnJqLiUelTaHat9DZ1qM2w0C0Eym4LPI/3JxOnSokGVdsl1T1kN7TFvsEAD8G47A6VKQ0TVHqbBnYMJlQ==}
    engines: {node: '>=12.0.0'}

  big-integer@1.6.52:
    resolution: {integrity: sha512-QxD8cf2eVqJOOz63z6JIN9BzvVs/dlySa5HGSBH5xtR8dPteIRQnBxxKqkNTiT6jbDTF6jAfrd4oMcND9RGbQg==}
    engines: {node: '>=0.6'}

  bin-version-check@5.1.0:
    resolution: {integrity: sha512-bYsvMqJ8yNGILLz1KP9zKLzQ6YpljV3ln1gqhuLkUtyfGi3qXKGuK2p+U4NAvjVFzDFiBBtOpCOSFNuYYEGZ5g==}
    engines: {node: '>=12'}

  bin-version@6.0.0:
    resolution: {integrity: sha512-nk5wEsP4RiKjG+vF+uG8lFsEn4d7Y6FVDamzzftSunXOoOcOOkzcWdKVlGgFFwlUQCj63SgnUkLLGF8v7lufhw==}
    engines: {node: '>=12'}

  bl@4.1.0:
    resolution: {integrity: sha512-1W07cM9gS6DcLperZfFSj+bWLtaPGSOHWhPiGzXmvVJbRLdG82sH/Kn8EtW1VqWVA54AKf2h5k5BbnIbwF3h6w==}

  body-parser@2.2.0:
    resolution: {integrity: sha512-02qvAaxv8tp7fBa/mw1ga98OGm+eCbqzJOKoRt70sLmfEEi+jyBYVTDGfCL/k06/4EMk/z01gCe7HoCH/f2LTg==}
    engines: {node: '>=18'}

  bplist-creator@0.1.0:
    resolution: {integrity: sha512-sXaHZicyEEmY86WyueLTQesbeoH/mquvarJaQNbjuOQO+7gbFcDEWqKmcWA4cOTLzFlfgvkiVxolk1k5bBIpmg==}

  bplist-parser@0.3.1:
    resolution: {integrity: sha512-PyJxiNtA5T2PlLIeBot4lbp7rj4OadzjnMZD/G5zuBNt8ei/yCU7+wW0h2bag9vr8c+/WuRWmSxbqAl9hL1rBA==}
    engines: {node: '>= 5.10.0'}

  bplist-parser@0.3.2:
    resolution: {integrity: sha512-apC2+fspHGI3mMKj+dGevkGo/tCqVB8jMb6i+OX+E29p0Iposz07fABkRIfVUPNd5A5VbuOz1bZbnmkKLYF+wQ==}
    engines: {node: '>= 5.10.0'}

  brace-expansion@1.1.12:
    resolution: {integrity: sha512-9T9UjW3r0UW5c1Q7GTwllptXwhvYmEzFhzMfZ9H7FQWt+uZePjZPjBP/W1ZEyZ1twGWom5/56TF4lPcqjnDHcg==}

  brace-expansion@2.0.2:
    resolution: {integrity: sha512-Jt0vHyM+jmUBqojB7E1NIYadt0vI0Qxjxd2TErW94wDz+E2LAm5vKMXXwg6ZZBTHPuUlDgQHKXvjGBdfcF1ZDQ==}

  braces@3.0.3:
    resolution: {integrity: sha512-yQbXgO/OSZVD2IsiLlro+7Hf6Q18EJrKSEsdoMzKePKXct3gvD8oLcOQdIzGupr5Fj+EDe8gO/lxc1BzfMpxvA==}
    engines: {node: '>=8'}

  browserslist@4.25.1:
    resolution: {integrity: sha512-KGj0KoOMXLpSNkkEI6Z6mShmQy0bc1I+T7K9N81k4WWMrfz+6fQ6es80B/YLAeRoKvjYE1YSHHOW1qe9xIVzHw==}
    engines: {node: ^6 || ^7 || ^8 || ^9 || ^10 || ^11 || ^12 || >=13.7}
    hasBin: true

  bs-logger@0.2.6:
    resolution: {integrity: sha512-pd8DCoxmbgc7hyPKOvxtqNcjYoOsABPQdcCUjGp3d42VR2CX1ORhk2A87oqqu5R1kk+76nsxZupkmyd+MVtCog==}
    engines: {node: '>= 6'}

  bser@2.1.1:
    resolution: {integrity: sha512-gQxTNE/GAfIIrmHLUE3oJyp5FO6HRBfhjnw4/wMmA63ZGDJnWBmgY/lyQBpnDUkGmAhbSe39tx2d/iTOAfglwQ==}

  buffer-crc32@0.2.13:
    resolution: {integrity: sha512-VO9Ht/+p3SN7SKWqcrgEzjGbRSJYTx+Q1pTQC0wrWqHx0vpJraQ6GtHx8tvcg1rlK1byhU5gccxgOgj7B0TDkQ==}

  buffer-from@1.1.2:
    resolution: {integrity: sha512-E+XQCRwSbaaiChtv6k6Dwgc+bx+Bs6vuKJHHl5kox/BaKbhiXzqQOwK4cO22yElGp2OCmjwVhT3HmxgyPGnJfQ==}

  buffer@5.7.1:
    resolution: {integrity: sha512-EHcyIPBQ4BSGlvjB16k5KgAJ27CIsHY/2JBmCRReo48y9rQ3MaUzWX3KVlBa4U7MyX02HdVj0K7C3WaB3ju7FQ==}

  busboy@1.6.0:
    resolution: {integrity: sha512-8SFQbg/0hQ9xy3UNTB0YEnsNBbWfhf7RtnzpL7TkBiTBRfrQ9Fxcnz7VJsleJpyp6rVLvXiuORqjlHi5q+PYuA==}
    engines: {node: '>=10.16.0'}

  bytes@3.1.2:
    resolution: {integrity: sha512-/Nf7TyzTx6S3yRJObOAV7956r8cr2+Oj8AC5dt8wSP3BQAoeX58NoHyCU8P8zGkNXStjTSi6fzO6F0pBdcYbEg==}
    engines: {node: '>= 0.8'}

  cacheable-lookup@7.0.0:
    resolution: {integrity: sha512-+qJyx4xiKra8mZrcwhjMRMUhD5NR1R8esPkzIYxX96JiecFoxAXFuz/GpR3+ev4PE1WamHip78wV0vcmPQtp8w==}
    engines: {node: '>=14.16'}

  cacheable-request@10.2.14:
    resolution: {integrity: sha512-zkDT5WAF4hSSoUgyfg5tFIxz8XQK+25W/TLVojJTMKBaxevLBBtLxgqguAuVQB8PVW79FVjHcU+GJ9tVbDZ9mQ==}
    engines: {node: '>=14.16'}

  call-bind-apply-helpers@1.0.2:
    resolution: {integrity: sha512-Sp1ablJ0ivDkSzjcaJdxEunN5/XvksFJ2sMBFfq6x0ryhQV/2b/KwFe21cMpmHtPOSij8K99/wSfoEuTObmuMQ==}
    engines: {node: '>= 0.4'}

  call-bind@1.0.8:
    resolution: {integrity: sha512-oKlSFMcMwpUg2ednkhQ454wfWiU/ul3CkJe/PEHcTKuiX6RpbehUiFMXu13HalGZxfUwCQzZG747YXBn1im9ww==}
    engines: {node: '>= 0.4'}

  call-bound@1.0.4:
    resolution: {integrity: sha512-+ys997U96po4Kx/ABpBCqhA9EuxJaQWDQg7295H4hBphv3IZg0boBKuwYpt4YXp6MZ5AmZQnU/tyMTlRpaSejg==}
    engines: {node: '>= 0.4'}

  caller-callsite@2.0.0:
    resolution: {integrity: sha512-JuG3qI4QOftFsZyOn1qq87fq5grLIyk1JYd5lJmdA+fG7aQ9pA/i3JIJGcO3q0MrRcHlOt1U+ZeHW8Dq9axALQ==}
    engines: {node: '>=4'}

  caller-path@2.0.0:
    resolution: {integrity: sha512-MCL3sf6nCSXOwCTzvPKhN18TU7AHTvdtam8DAogxcrJ8Rjfbbg7Lgng64H9Iy+vUV6VGFClN/TyxBkAebLRR4A==}
    engines: {node: '>=4'}

  callsites@2.0.0:
    resolution: {integrity: sha512-ksWePWBloaWPxJYQ8TL0JHvtci6G5QTKwQ95RcWAa/lzoAKuAOflGdAK92hpHXjkwb8zLxoLNUoNYZgVsaJzvQ==}
    engines: {node: '>=4'}

  callsites@3.1.0:
    resolution: {integrity: sha512-P8BjAsXvZS+VIDUI11hHCQEv74YT67YUi5JJFNWIqL235sBmjX4+qx9Muvls5ivyNENctx46xQLQ3aTuE7ssaQ==}
    engines: {node: '>=6'}

  camelcase@5.3.1:
    resolution: {integrity: sha512-L28STB170nwWS63UjtlEOE3dldQApaJXZkOI1uMFfzf3rRuPegHaHesyee+YxQ+W6SvRDQV6UrdOdRiR153wJg==}
    engines: {node: '>=6'}

  camelcase@6.3.0:
    resolution: {integrity: sha512-Gmy6FhYlCY7uOElZUSbxo2UCDH8owEk996gkbrpsgGtrJLM3J7jGxl9Ic7Qwwj4ivOE5AWZWRMecDdF7hqGjFA==}
    engines: {node: '>=10'}

  caniuse-lite@1.0.30001726:
    resolution: {integrity: sha512-VQAUIUzBiZ/UnlM28fSp2CRF3ivUn1BWEvxMcVTNwpw91Py1pGbPIyIKtd+tzct9C3ouceCVdGAXxZOpZAsgdw==}

  chalk@2.4.2:
    resolution: {integrity: sha512-Mti+f9lpJNcwF4tWV8/OrTTtF1gZi+f8FqlyAdouralcFWFQWF2+NgCHShjkCb+IFBLq9buZwE1xckQU4peSuQ==}
    engines: {node: '>=4'}

  chalk@4.1.2:
    resolution: {integrity: sha512-oKnbhFyRIXpUuez8iBMmyEa4nbj4IOQyuhc/wy9kY7/WVPcwIO9VA668Pu8RkO7+0G76SLROeyw9CpQ061i4mA==}
    engines: {node: '>=10'}

  char-regex@1.0.2:
    resolution: {integrity: sha512-kWWXztvZ5SBQV+eRgKFeh8q5sLuZY2+8WUIzlxWVTg+oGwY14qylx1KbKzHd8P6ZYkAg0xyIDU9JMHhyJMZ1jw==}
    engines: {node: '>=10'}

  chardet@0.7.0:
    resolution: {integrity: sha512-mT8iDcrh03qDGRRmoA2hmBJnxpllMR+0/0qlzjqZES6NdiWDcZkCNAk4rPFZ9Q85r27unkiNNg8ZOiwZXBHwcA==}

  chokidar@4.0.3:
    resolution: {integrity: sha512-Qgzu8kfBvo+cA4962jnP1KkS6Dop5NS6g7R5LFYJr4b8Ub94PPQXUksCw9PvXoeXPRRddRNC5C1JQUR2SMGtnA==}
    engines: {node: '>= 14.16.0'}

  chownr@3.0.0:
    resolution: {integrity: sha512-+IxzY9BZOQd/XuYPRmrvEVjF/nqj5kgT4kEq7VofrDoM1MxoRjEWkrCC3EtLi59TVawxTAn+orJwFQcrqEN1+g==}
    engines: {node: '>=18'}

  chrome-launcher@0.15.2:
    resolution: {integrity: sha512-zdLEwNo3aUVzIhKhTtXfxhdvZhUghrnmkvcAq2NoDd+LeOHKf03H5jwZ8T/STsAlzyALkBVK552iaG1fGf1xVQ==}
    engines: {node: '>=12.13.0'}
    hasBin: true

  chrome-trace-event@1.0.4:
    resolution: {integrity: sha512-rNjApaLzuwaOTjCiT8lSDdGN1APCiqkChLMJxJPWLunPAt5fy8xgU9/jNOchV84wfIxrA0lRQB7oCT8jrn/wrQ==}
    engines: {node: '>=6.0'}

  chromium-edge-launcher@0.2.0:
    resolution: {integrity: sha512-JfJjUnq25y9yg4FABRRVPmBGWPZZi+AQXT4mxupb67766/0UlhG8PAZCz6xzEMXTbW3CsSoE8PcCWA49n35mKg==}

  ci-info@2.0.0:
    resolution: {integrity: sha512-5tK7EtrZ0N+OLFMthtqOj4fI2Jeb88C4CAZPu25LDVUgXJ0A3Js4PMGqrn0JU1W0Mh1/Z8wZzYPxqUrXeBboCQ==}

  ci-info@3.9.0:
    resolution: {integrity: sha512-NIxF55hv4nSqQswkAeiOi1r83xy8JldOFDTWiug55KBu9Jnblncd2U6ViHmYgHf01TPZS77NJBhBMKdWj9HQMQ==}
    engines: {node: '>=8'}

  cjs-module-lexer@1.4.3:
    resolution: {integrity: sha512-9z8TZaGM1pfswYeXrUpzPrkx8UnWYdhJclsiYMm6x/w5+nN+8Tf/LnAgfLGQCm59qAOxU8WwHEq2vNwF6i4j+Q==}

  cli-cursor@2.1.0:
    resolution: {integrity: sha512-8lgKz8LmCRYZZQDpRyT2m5rKJ08TnU4tR9FFFW2rxpxR1FzWi4PQ/NfyODchAatHaUgnSPVcx/R5w6NuTBzFiw==}
    engines: {node: '>=4'}

  cli-cursor@3.1.0:
    resolution: {integrity: sha512-I/zHAwsKf9FqGoXM4WWRACob9+SNukZTd94DWF57E4toouRulbCxcUh6RKUEOQlYTHJnzkPMySvPNaaSLNfLZw==}
    engines: {node: '>=8'}

  cli-spinners@2.9.2:
    resolution: {integrity: sha512-ywqV+5MmyL4E7ybXgKys4DugZbX0FC6LnwrhjuykIjnK9k8OQacQ7axGKnjDXWNhns0xot3bZI5h55H8yo9cJg==}
    engines: {node: '>=6'}

  cli-table3@0.6.5:
    resolution: {integrity: sha512-+W/5efTR7y5HRD7gACw9yQjqMVvEMLBHmboM/kPWam+H+Hmyrgjh6YncVKK122YZkXrLudzTuAukUw9FnMf7IQ==}
    engines: {node: 10.* || >= 12.*}

  cli-width@4.1.0:
    resolution: {integrity: sha512-ouuZd4/dm2Sw5Gmqy6bGyNNNe1qt9RpmxveLSO7KcgsTnU7RXfsw+/bukWGo1abgBiMAic068rclZsO4IWmmxQ==}
    engines: {node: '>= 12'}

  client-only@0.0.1:
    resolution: {integrity: sha512-IV3Ou0jSMzZrd3pZ48nLkT9DA7Ag1pnPzaiQhpW7c3RbcqqzvzzVu+L8gfqMp/8IM2MQtSiqaCxrrcfu8I8rMA==}

  cliui@8.0.1:
    resolution: {integrity: sha512-BSeNnyus75C4//NQ9gQt1/csTXyo/8Sb+afLAkzAptFuMsod9HFokGNudZpi/oQV73hnVK+sR+5PVRMd+Dr7YQ==}
    engines: {node: '>=12'}

  clone@1.0.4:
    resolution: {integrity: sha512-JQHZ2QMW6l3aH/j6xCqQThY/9OH4D/9ls34cgkUBiEeocRTU04tHfKPBsUK1PqZCUQM7GiA0IIXJSuXHI64Kbg==}
    engines: {node: '>=0.8'}

  co@4.6.0:
    resolution: {integrity: sha512-QVb0dM5HvG+uaxitm8wONl7jltx8dqhfU33DcqtOZcLSVIKSDDLDi7+0LbAKiyI8hD9u42m2YxXSkMGWThaecQ==}
    engines: {iojs: '>= 1.0.0', node: '>= 0.12.0'}

  collect-v8-coverage@1.0.2:
    resolution: {integrity: sha512-lHl4d5/ONEbLlJvaJNtsF/Lz+WvB07u2ycqTYbdrq7UypDXailES4valYb2eWiJFxZlVmpGekfqoxQhzyFdT4Q==}

  color-convert@1.9.3:
    resolution: {integrity: sha512-QfAUtd+vFdAtFQcC8CCyYt1fYWxSqAiK2cSD6zDB8N3cpsEBAvRxp9zOGg6G/SHHJYAT88/az/IuDGALsNVbGg==}

  color-convert@2.0.1:
    resolution: {integrity: sha512-RRECPsj7iu/xb5oKYcsFHSppFNnsj/52OVTRKb4zP5onXwVF3zVmmToNcOfGC+CRDpfK/U584fMg38ZHCaElKQ==}
    engines: {node: '>=7.0.0'}

  color-name@1.1.3:
    resolution: {integrity: sha512-72fSenhMw2HZMTVHeCA9KCmpEIbzWiQsjN+BHcBbS9vr1mtt+vJjPdksIBNUmKAW8TFUDPJK5SUU3QhE9NEXDw==}

  color-name@1.1.4:
    resolution: {integrity: sha512-dOy+3AuW3a2wNbZHIuMZpTcgjGuLU/uBL/ubcZF9OXbDo8ff4O8yVp5Bf0efS8uEoYo5q4Fx7dY9OgQGXgAsQA==}

  color-string@1.9.1:
    resolution: {integrity: sha512-shrVawQFojnZv6xM40anx4CkoDP+fZsw/ZerEMsW/pyzsRbElpsL/DBVW7q3ExxwusdNXI3lXpuhEZkzs8p5Eg==}

  color@4.2.3:
    resolution: {integrity: sha512-1rXeuUUiGGrykh+CeBdu5Ie7OJwinCgQY0bc7GCRxy5xVHy+moaqkpL/jqQq0MtQOeYcrqEz4abc5f0KtU7W4A==}
    engines: {node: '>=12.5.0'}

  combined-stream@1.0.8:
    resolution: {integrity: sha512-FQN4MRfuJeHf7cBbBMJFXhKSDq+2kAArBlmRBvcvFE5BB1HZKXtSFASDhdlz9zOYwxh8lDdnvmMOe/+5cdoEdg==}
    engines: {node: '>= 0.8'}

  commander@12.1.0:
    resolution: {integrity: sha512-Vw8qHK3bZM9y/P10u3Vib8o/DdkvA2OtPtZvD871QKjy74Wj1WSKFILMPRPSdUSx5RFK1arlJzEtA4PkFgnbuA==}
    engines: {node: '>=18'}

  commander@2.20.3:
    resolution: {integrity: sha512-GpVkmM8vF2vQUkj2LvZmD35JxeJOLCwJ9cUkugyk2nuhbv3+mJvpLYYt+0+USMxE+oj+ey/lJEnhZw75x/OMcQ==}

  commander@4.1.1:
    resolution: {integrity: sha512-NOKm8xhkzAjzFx8B2v5OAHT+u5pRQc2UCa2Vq9jYL/31o2wi9mxBA7LIFs3sV5VSC49z6pEhfbMULvShKj26WA==}
    engines: {node: '>= 6'}

  commander@6.2.1:
    resolution: {integrity: sha512-U7VdrJFnJgo4xjrHpTzu0yrHPGImdsmD95ZlgYSEajAn2JKzDhDTPG9kBTefmObL2w/ngeZnilk+OV9CG3d7UA==}
    engines: {node: '>= 6'}

  commander@7.2.0:
    resolution: {integrity: sha512-QrWXB+ZQSVPmIWIhtEO9H+gwHaMGYiF5ChvoJ+K9ZGHG/sVsa6yiesAD1GC/x46sET00Xlwo1u49RVVVzvcSkw==}
    engines: {node: '>= 10'}

  commander@8.3.0:
    resolution: {integrity: sha512-OkTL9umf+He2DZkUq8f8J9of7yL6RJKI24dVITBmNfZBmri9zYZQrKkuXiKhyfPSu8tUhnVBB1iKXevvnlR4Ww==}
    engines: {node: '>= 12'}

  comment-json@4.2.5:
    resolution: {integrity: sha512-bKw/r35jR3HGt5PEPm1ljsQQGyCrR8sFGNiN5L+ykDHdpO8Smxkrkla9Yi6NkQyUrb8V54PGhfMs6NrIwtxtdw==}
    engines: {node: '>= 6'}

  component-emitter@1.3.1:
    resolution: {integrity: sha512-T0+barUSQRTUQASh8bx02dl+DhF54GtIDY13Y3m9oWTklKbb3Wv974meRpeZ3lp1JpLVECWWNHC4vaG2XHXouQ==}

  compressible@2.0.18:
    resolution: {integrity: sha512-AF3r7P5dWxL8MxyITRMlORQNaOA2IkAFaTr4k7BUumjPtRpGDTZpl0Pb1XCO6JeDCBdp126Cgs9sMxqSjgYyRg==}
    engines: {node: '>= 0.6'}

  compression@1.8.0:
    resolution: {integrity: sha512-k6WLKfunuqCYD3t6AsuPGvQWaKwuLLh2/xHNcX4qE+vIfDNXpSqnrhwA7O53R7WVQUnt8dVAIW+YHr7xTgOgGA==}
    engines: {node: '>= 0.8.0'}

  concat-map@0.0.1:
    resolution: {integrity: sha512-/Srv4dswyQNBfohGpz9o6Yb3Gz3SrUDqBH5rTuhGR7ahtlbYKnVxw2bCFMRljaA7EXHaXZ8wsHdodFvbkhKmqg==}

  concat-stream@2.0.0:
    resolution: {integrity: sha512-MWufYdFw53ccGjCA+Ol7XJYpAlW6/prSMzuPOTRnJGcGzuhLn4Scrz7qf6o8bROZ514ltazcIFJZevcfbo0x7A==}
    engines: {'0': node >= 6.0}

  connect@3.7.0:
    resolution: {integrity: sha512-ZqRXc+tZukToSNmh5C2iWMSoV3X1YUcPbqEM4DkEG5tNQXrQUZCNVGGv3IuicnkMtPfGf3Xtp8WCXs295iQ1pQ==}
    engines: {node: '>= 0.10.0'}

  consola@3.4.2:
    resolution: {integrity: sha512-5IKcdX0nnYavi6G7TtOhwkYzyjfJlatbjMjuLSfE2kYT5pMDOilZ4OvMhi637CcDICTmz3wARPoyhqyX1Y+XvA==}
    engines: {node: ^14.18.0 || >=16.10.0}

  content-disposition@0.5.4:
    resolution: {integrity: sha512-FveZTNuGw04cxlAiWbzi6zTAL/lhehaWbTtgluJh4/E95DqMwTmha3KZN1aAWA8cFIhHzMZUvLevkw5Rqk+tSQ==}
    engines: {node: '>= 0.6'}

  content-disposition@1.0.0:
    resolution: {integrity: sha512-Au9nRL8VNUut/XSzbQA38+M78dzP4D+eqg3gfJHMIHHYa3bg067xj1KxMUWj+VULbiZMowKngFFbKczUrNJ1mg==}
    engines: {node: '>= 0.6'}

  content-type@1.0.5:
    resolution: {integrity: sha512-nTjqfcBFEipKdXCv4YDQWCfmcLZKm81ldF0pAopTvyrFGVbcR6P/VAAd5G7N+0tTr8QqiU0tFadD6FK4NtJwOA==}
    engines: {node: '>= 0.6'}

  convert-source-map@2.0.0:
    resolution: {integrity: sha512-Kvp459HrV2FEJ1CAsi1Ku+MY3kasH19TFykTz2xWmMeq6bk2NU3XXvfJ+Q61m0xktWwt+1HSYf3JZsTms3aRJg==}

  cookie-signature@1.2.2:
    resolution: {integrity: sha512-D76uU73ulSXrD1UXF4KE2TMxVVwhsnCgfAyTg9k8P6KGZjlXKrOLe4dJQKI3Bxi5wjesZoFXJWElNWBjPZMbhg==}
    engines: {node: '>=6.6.0'}

  cookie@0.7.2:
    resolution: {integrity: sha512-yki5XnKuf750l50uGTllt6kKILY4nQ1eNIQatoXEByZ5dWgnKqbnqmTrBE5B4N7lrMJKQ2ytWMiTO2o0v6Ew/w==}
    engines: {node: '>= 0.6'}

  cookiejar@2.1.4:
    resolution: {integrity: sha512-LDx6oHrK+PhzLKJU9j5S7/Y3jM/mUHvD/DeI1WQmJn652iPC5Y4TBzC9l+5OMOXlyTTA+SmVUPm0HQUwpD5Jqw==}

  core-js-compat@3.43.0:
    resolution: {integrity: sha512-2GML2ZsCc5LR7hZYz4AXmjQw8zuy2T//2QntwdnpuYI7jteT6GVYJL7F6C2C57R7gSYrcqVW3lAALefdbhBLDA==}

  core-util-is@1.0.3:
    resolution: {integrity: sha512-ZQBvi1DcpJ4GDqanjucZ2Hj3wEO5pZDS89BWbkcrvdxksJorwUDDZamX9ldFkp9aw2lmBDLgkObEA4DWNJ9FYQ==}

  cors@2.8.5:
    resolution: {integrity: sha512-KIHbLJqu73RGr/hnbrO9uBeixNGuvSQjul/jdFvS/KFSIH1hWVd1ng7zOHx+YrEfInLG7q4n6GHQ9cDtxv/P6g==}
    engines: {node: '>= 0.10'}

  cosmiconfig@5.2.1:
    resolution: {integrity: sha512-H65gsXo1SKjf8zmrJ67eJk8aIRKV5ff2D4uKZIBZShbhGSpEmsQOPW/SKMKYhSTrqR7ufy6RP69rPogdaPh/kA==}
    engines: {node: '>=4'}

  cosmiconfig@8.3.6:
    resolution: {integrity: sha512-kcZ6+W5QzcJ3P1Mt+83OUv/oHFqZHIx8DuxG6eZ5RGMERoLqp4BuGjhHLYGK+Kf5XVkQvqBSmAy/nGWN3qDgEA==}
    engines: {node: '>=14'}
    peerDependencies:
      typescript: '>=4.9.5'
    peerDependenciesMeta:
      typescript:
        optional: true

  create-jest@29.7.0:
    resolution: {integrity: sha512-Adz2bdH0Vq3F53KEMJOoftQFutWCukm6J24wbPWRO4k1kMY7gS7ds/uoJkNuV8wDCtWWnuwGcJwpWcih+zEW1Q==}
    engines: {node: ^14.15.0 || ^16.10.0 || >=18.0.0}
    hasBin: true

  create-require@1.1.1:
    resolution: {integrity: sha512-dcKFX3jn0MpIaXjisoRvexIJVEKzaq7z2rZKxf+MSr9TkdmHmsU4m2lcLojrj/FHl8mk5VxMmYA+ftRkP/3oKQ==}

  cross-spawn@7.0.6:
    resolution: {integrity: sha512-uV2QOWP2nWzsy2aMp8aRibhi9dlzF5Hgh5SHaB9OiTGEyDTiJJyx0uy51QXdyWbtAHNua4XJzUKca3OzKUd3vA==}
    engines: {node: '>= 8'}

  crypto-random-string@2.0.0:
    resolution: {integrity: sha512-v1plID3y9r/lPhviJ1wrXpLeyUIGAZ2SHNYTEapm7/8A9nLPoyvVp3RK/EPFqn5kEznyWgYZNsRtYYIWbuG8KA==}
    engines: {node: '>=8'}

  csstype@3.1.3:
    resolution: {integrity: sha512-M1uQkMl8rQK/szD0LNhtqxIPLpimGm8sOBwU7lLnCpSbTyY3yeU1Vc7l4KT5zT4s/yOxHH5O7tIuuLOCnLADRw==}

  damerau-levenshtein@1.0.8:
    resolution: {integrity: sha512-sdQSFB7+llfUcQHUQO3+B8ERRj0Oa4w9POWMI/puGtuf7gFywGmkaLCElnudfTiKZV+NvHqL0ifzdrI8Ro7ESA==}

  data-view-buffer@1.0.2:
    resolution: {integrity: sha512-EmKO5V3OLXh1rtK2wgXRansaK1/mtVdTUEiEI0W8RkvgT05kfxaH29PliLnpLP73yYO6142Q72QNa8Wx/A5CqQ==}
    engines: {node: '>= 0.4'}

  data-view-byte-length@1.0.2:
    resolution: {integrity: sha512-tuhGbE6CfTM9+5ANGf+oQb72Ky/0+s3xKUpHvShfiz2RxMFgFPjsXuRLBVMtvMs15awe45SRb83D6wH4ew6wlQ==}
    engines: {node: '>= 0.4'}

  data-view-byte-offset@1.0.1:
    resolution: {integrity: sha512-BS8PfmtDGnrgYdOonGZQdLZslWIeCGFP9tpan0hi1Co2Zr2NKADsvGYA8XxuG/4UWgJ6Cjtv+YJnB6MM69QGlQ==}
    engines: {node: '>= 0.4'}

  debug@2.6.9:
    resolution: {integrity: sha512-bC7ElrdJaJnPbAP+1EotYvqZsb3ecl5wi6Bfi6BJTUcNowp6cvspg0jXznRTKDjm/E7AdgFBVeAPVMNcKGsHMA==}
    peerDependencies:
      supports-color: '*'
    peerDependenciesMeta:
      supports-color:
        optional: true

  debug@3.2.7:
    resolution: {integrity: sha512-CFjzYYAi4ThfiQvizrFQevTTXHtnCqWfe7x1AhgEscTz6ZbLbfoLRLPugTQyBth6f8ZERVUSyWHFD/7Wu4t1XQ==}
    peerDependencies:
      supports-color: '*'
    peerDependenciesMeta:
      supports-color:
        optional: true

  debug@4.4.1:
    resolution: {integrity: sha512-KcKCqiftBJcZr++7ykoDIEwSa3XWowTfNPo92BYxjXiyYEVrUQh2aLyhxBCwww+heortUFxEJYcRzosstTEBYQ==}
    engines: {node: '>=6.0'}
    peerDependencies:
      supports-color: '*'
    peerDependenciesMeta:
      supports-color:
        optional: true

  decompress-response@6.0.0:
    resolution: {integrity: sha512-aW35yZM6Bb/4oJlZncMH2LCoZtJXTRxES17vE3hoRiowU2kWHaJKFkSBDnDR+cm9J+9QhXmREyIfv0pji9ejCQ==}
    engines: {node: '>=10'}

  dedent@1.6.0:
    resolution: {integrity: sha512-F1Z+5UCFpmQUzJa11agbyPVMbpgT/qA3/SKyJ1jyBgm7dUcUEa8v9JwDkerSQXfakBwFljIxhOJqGkjUwZ9FSA==}
    peerDependencies:
      babel-plugin-macros: ^3.1.0
    peerDependenciesMeta:
      babel-plugin-macros:
        optional: true

  deep-extend@0.6.0:
    resolution: {integrity: sha512-LOHxIOaPYdHlJRtCQfDIVZtfw/ufM8+rVj649RIHzcm/vGwQRXFt6OPqIFWsm2XEMrNIEtWR64sY1LEKD2vAOA==}
    engines: {node: '>=4.0.0'}

  deep-is@0.1.4:
    resolution: {integrity: sha512-oIPzksmTg4/MriiaYGO+okXDT7ztn/w3Eptv/+gSIdMdKsJo0u4CfYNFJPy+4SKMuCqGw2wxnA+URMg3t8a/bQ==}

  deepmerge@4.3.1:
    resolution: {integrity: sha512-3sUqbMEc77XqpdNO7FRyRog+eW3ph+GYCbj+rK+uYyRMuwsVy0rMiVtPn+QJlKFvWP/1PYpapqYn0Me2knFn+A==}
    engines: {node: '>=0.10.0'}

  defaults@1.0.4:
    resolution: {integrity: sha512-eFuaLoy/Rxalv2kr+lqMlUnrDWV+3j4pljOIJgLIhI058IQfWJ7vXhyEIHu+HtC738klGALYxOKDO0bQP3tg8A==}

  defaults@3.0.0:
    resolution: {integrity: sha512-RsqXDEAALjfRTro+IFNKpcPCt0/Cy2FqHSIlnomiJp9YGadpQnrtbRpSgN2+np21qHcIKiva4fiOQGjS9/qR/A==}
    engines: {node: '>=18'}

  defer-to-connect@2.0.1:
    resolution: {integrity: sha512-4tvttepXG1VaYGrRibk5EwJd1t4udunSOVMdLSAL6mId1ix438oPwPZMALY41FCijukO1L0twNcGsdzS7dHgDg==}
    engines: {node: '>=10'}

  define-data-property@1.1.4:
    resolution: {integrity: sha512-rBMvIzlpA8v6E+SJZoo++HAYqsLrkg7MSfIinMPFhmkorw7X+dOXVJQs+QT69zGkzMyfDnIMN2Wid1+NbL3T+A==}
    engines: {node: '>= 0.4'}

  define-lazy-prop@2.0.0:
    resolution: {integrity: sha512-Ds09qNh8yw3khSjiJjiUInaGX9xlqZDY7JVryGxdxV7NPeuqQfplOpQ66yJFZut3jLa5zOwkXw1g9EI2uKh4Og==}
    engines: {node: '>=8'}

  define-properties@1.2.1:
    resolution: {integrity: sha512-8QmQKqEASLd5nx0U1B1okLElbUuuttJ/AnYmRXbbbGDWh6uS208EjD4Xqq/I9wK7u0v6O08XhTWnt5XtEbR6Dg==}
    engines: {node: '>= 0.4'}

  delayed-stream@1.0.0:
    resolution: {integrity: sha512-ZySD7Nf91aLB0RxL4KGrKHBXl7Eds1DAmEdcoVawXnLD7SDhpNgtuII2aAkg7a7QS41jxPSZ17p4VdGnMHk3MQ==}
    engines: {node: '>=0.4.0'}

  depd@2.0.0:
    resolution: {integrity: sha512-g7nH6P6dyDioJogAAGprGpCtVImJhpPk/roCzdb3fIh61/s/nPsfR6onyMwkCAR/OlC3yBC0lESvUoQEAssIrw==}
    engines: {node: '>= 0.8'}

  destroy@1.2.0:
    resolution: {integrity: sha512-2sJGJTaXIIaR1w4iJSNoN0hnMY7Gpc/n8D4qSCJw8QqFWXf7cuAgnEHxBpweaVcPevC2l3KpjYCx3NypQQgaJg==}
    engines: {node: '>= 0.8', npm: 1.2.8000 || >= 1.4.16}

  detect-libc@1.0.3:
    resolution: {integrity: sha512-pGjwhsmsp4kL2RTz08wcOlGN83otlqHeD/Z5T8GXZB+/YcpQ/dgo+lbU8ZsGxV0HIvqqxo9l7mqYwyYMD9bKDg==}
    engines: {node: '>=0.10'}
    hasBin: true

  detect-libc@2.0.4:
    resolution: {integrity: sha512-3UDv+G9CsCKO1WKMGw9fwq/SWJYbI0c5Y7LU1AXYoDdbhE2AHQ6N6Nb34sG8Fj7T5APy8qXDCKuuIHd1BR0tVA==}
    engines: {node: '>=8'}

  detect-newline@3.1.0:
    resolution: {integrity: sha512-TLz+x/vEXm/Y7P7wn1EJFNLxYpUD4TgMosxY6fAVJUnJMbupHBOncxyWUG9OpTaH9EBD7uFI5LfEgmMOc54DsA==}
    engines: {node: '>=8'}

  dezalgo@1.0.4:
    resolution: {integrity: sha512-rXSP0bf+5n0Qonsb+SVVfNfIsimO4HEtmnIpPHY8Q1UCzKlQrDMfdobr8nJOOsRgWCyMRqeSBQzmWUMq7zvVig==}

  diff-sequences@29.6.3:
    resolution: {integrity: sha512-EjePK1srD3P08o2j4f0ExnylqRs5B9tJjcp9t1krH2qRi8CCdsYfwe9JgSLurFBWwq4uOlipzfk5fHNvwFKr8Q==}
    engines: {node: ^14.15.0 || ^16.10.0 || >=18.0.0}

  diff@4.0.2:
    resolution: {integrity: sha512-58lmxKSA4BNyLz+HHMUzlOEpg09FV+ev6ZMe3vJihgdxzgcwZ8VoEEPmALCZG9LmqfVoNMMKpttIYTVG6uDY7A==}
    engines: {node: '>=0.3.1'}

  doctrine@2.1.0:
    resolution: {integrity: sha512-35mSku4ZXK0vfCuHEDAwt55dg2jNajHZ1odvF+8SSr82EsZY4QmXfuWso8oEd8zRhVObSN18aM0CjSdoBX7zIw==}
    engines: {node: '>=0.10.0'}

  dotenv-expand@11.0.7:
    resolution: {integrity: sha512-zIHwmZPRshsCdpMDyVsqGmgyP0yT8GAgXUnkdAoJisxvf33k7yO6OuoKmcTGuXPWSsm8Oh88nZicRLA9Y0rUeA==}
    engines: {node: '>=12'}

  dotenv@16.4.7:
    resolution: {integrity: sha512-47qPchRCykZC03FhkYAhrvwU4xDBFIj1QPqaarj6mdM/hgUzfPHcpkHJOn3mJAufFeeAxAzeGsr5X0M4k6fLZQ==}
    engines: {node: '>=12'}

  dunder-proto@1.0.1:
    resolution: {integrity: sha512-KIN/nDJBQRcXw0MLVhZE9iQHmG68qAVIBg9CqmUYjmQIhgij9U5MFvrqkUL5FbtyyzZuOeOt0zdeRe4UY7ct+A==}
    engines: {node: '>= 0.4'}

  eastasianwidth@0.2.0:
    resolution: {integrity: sha512-I88TYZWc9XiYHRQ4/3c5rjjfgkjhLyW2luGIheGERbNQ6OY7yTybanSpDXZa8y7VUP9YmDcYa+eyq4ca7iLqWA==}

  ee-first@1.1.1:
    resolution: {integrity: sha512-WMwm9LhRUo+WUaRN+vRuETqG89IgZphVSNkdFgeb6sS/E4OrDIN7t48CAewSHXc6C8lefD8KKfr5vY61brQlow==}

  ejs@3.1.10:
    resolution: {integrity: sha512-UeJmFfOrAQS8OJWPZ4qtgHyWExa088/MtK5UEyoJGFH67cDEXkZSviOiKRCZ4Xij0zxI3JECgYs3oKx+AizQBA==}
    engines: {node: '>=0.10.0'}
    hasBin: true

  electron-to-chromium@1.5.179:
    resolution: {integrity: sha512-UWKi/EbBopgfFsc5k61wFpV7WrnnSlSzW/e2XcBmS6qKYTivZlLtoll5/rdqRTxGglGHkmkW0j0pFNJG10EUIQ==}

  emittery@0.13.1:
    resolution: {integrity: sha512-DeWwawk6r5yR9jFgnDKYt4sLS0LmHJJi3ZOnb5/JdbYwj3nW+FxQnHIjhBKz8YLC7oRNPVM9NQ47I3CVx34eqQ==}
    engines: {node: '>=12'}

  emoji-regex@8.0.0:
    resolution: {integrity: sha512-MSjYzcWNOA0ewAHpz0MxpYFvwg6yjy1NG3xteoqz644VCo/RPgnr1/GGt+ic3iJTzQ8Eu3TdM14SawnVUmGE6A==}

  emoji-regex@9.2.2:
    resolution: {integrity: sha512-L18DaJsXSUk2+42pv8mLs5jJT2hqFkFE4j21wOmgbUqsZ2hL72NsUU785g9RXgo3s0ZNgVl42TiHp3ZtOv/Vyg==}

  encodeurl@1.0.2:
    resolution: {integrity: sha512-TPJXq8JqFaVYm2CWmPvnP2Iyo4ZSM7/QKcSmuMLDObfpH5fi7RUGmd/rTDf+rut/saiDiQEeVTNgAmJEdAOx0w==}
    engines: {node: '>= 0.8'}

  encodeurl@2.0.0:
    resolution: {integrity: sha512-Q0n9HRi4m6JuGIV1eFlmvJB7ZEVxu93IrMyiMsGC0lrMJMWzRgx6WGquyfQgZVb31vhGgXnfmPNNXmxnOkRBrg==}
    engines: {node: '>= 0.8'}

  enhanced-resolve@5.18.2:
    resolution: {integrity: sha512-6Jw4sE1maoRJo3q8MsSIn2onJFbLTOjY9hlx4DZXmOKvLRd1Ok2kXmAGXaafL2+ijsJZ1ClYbl/pmqr9+k4iUQ==}
    engines: {node: '>=10.13.0'}

  env-editor@0.4.2:
    resolution: {integrity: sha512-ObFo8v4rQJAE59M69QzwloxPZtd33TpYEIjtKD1rrFDcM1Gd7IkDxEBU+HriziN6HSHQnBJi8Dmy+JWkav5HKA==}
    engines: {node: '>=8'}

  error-ex@1.3.2:
    resolution: {integrity: sha512-7dFHNmqeFSEt2ZBsCriorKnn3Z2pj+fd9kmI6QoWw4//DL+icEBfc0U7qJCisqrTsKTjw4fNFy2pW9OqStD84g==}

  error-stack-parser@2.1.4:
    resolution: {integrity: sha512-Sk5V6wVazPhq5MhpO+AUxJn5x7XSXGl1R93Vn7i+zS15KDVxQijejNCrz8340/2bgLBjR9GtEG8ZVKONDjcqGQ==}

  es-abstract@1.24.0:
    resolution: {integrity: sha512-WSzPgsdLtTcQwm4CROfS5ju2Wa1QQcVeT37jFjYzdFz1r9ahadC8B8/a4qxJxM+09F18iumCdRmlr96ZYkQvEg==}
    engines: {node: '>= 0.4'}

  es-define-property@1.0.1:
    resolution: {integrity: sha512-e3nRfgfUZ4rNGL232gUgX06QNyyez04KdjFrF+LTRoOXmrOgFKDg4BCdsjW8EnT69eqdYGmRpJwiPVYNrCaW3g==}
    engines: {node: '>= 0.4'}

  es-errors@1.3.0:
    resolution: {integrity: sha512-Zf5H2Kxt2xjTvbJvP2ZWLEICxA6j+hAmMzIlypy4xcBg1vKVnx89Wy0GbS+kf5cwCVFFzdCFh2XSCFNULS6csw==}
    engines: {node: '>= 0.4'}

  es-iterator-helpers@1.2.1:
    resolution: {integrity: sha512-uDn+FE1yrDzyC0pCo961B2IHbdM8y/ACZsKD4dG6WqrjV53BADjwa7D+1aom2rsNVfLyDgU/eigvlJGJ08OQ4w==}
    engines: {node: '>= 0.4'}

  es-module-lexer@1.7.0:
    resolution: {integrity: sha512-jEQoCwk8hyb2AZziIOLhDqpm5+2ww5uIE6lkO/6jcOCusfk6LhMHpXXfBLXTZ7Ydyt0j4VoUQv6uGNYbdW+kBA==}

  es-object-atoms@1.1.1:
    resolution: {integrity: sha512-FGgH2h8zKNim9ljj7dankFPcICIK9Cp5bm+c2gQSYePhpaG5+esrLODihIorn+Pe6FGJzWhXQotPv73jTaldXA==}
    engines: {node: '>= 0.4'}

  es-set-tostringtag@2.1.0:
    resolution: {integrity: sha512-j6vWzfrGVfyXxge+O0x5sh6cvxAog0a/4Rdd2K36zCMV5eJ+/+tOAngRO8cODMNWbVRdVlmGZQL2YS3yR8bIUA==}
    engines: {node: '>= 0.4'}

  es-shim-unscopables@1.1.0:
    resolution: {integrity: sha512-d9T8ucsEhh8Bi1woXCf+TIKDIROLG5WCkxg8geBCbvk22kzwC5G2OnXVMO6FUsvQlgUUXQ2itephWDLqDzbeCw==}
    engines: {node: '>= 0.4'}

  es-to-primitive@1.3.0:
    resolution: {integrity: sha512-w+5mJ3GuFL+NjVtJlvydShqE1eN3h3PbI7/5LAsYJP/2qtuMXjfL2LpHSRqo4b4eSF5K/DH1JXKUAHSB2UW50g==}
    engines: {node: '>= 0.4'}

  escalade@3.2.0:
    resolution: {integrity: sha512-WUj2qlxaQtO4g6Pq5c29GTcWGDyd8itL8zTlipgECz3JesAiiOKotd8JU6otB3PACgG6xkJUyVhboMS+bje/jA==}
    engines: {node: '>=6'}

  escape-html@1.0.3:
    resolution: {integrity: sha512-NiSupZ4OeuGwr68lGIeym/ksIZMJodUGOSCZ/FSnTxcrekbvqrgdUxlJOMpijaKZVjAJrWrGs/6Jy8OMuyj9ow==}

  escape-string-regexp@1.0.5:
    resolution: {integrity: sha512-vbRorB5FUQWvla16U8R/qgaFIya2qGzwDrNmCZuYKrbdSUMG6I1ZCGQRefkRVhuOkIGVne7BQ35DSfo1qvJqFg==}
    engines: {node: '>=0.8.0'}

  escape-string-regexp@2.0.0:
    resolution: {integrity: sha512-UpzcLCXolUWcNu5HtVMHYdXJjArjsF9C0aNnquZYY4uW/Vu0miy5YoWvbV345HauVvcAUnpRuhMMcqTcGOY2+w==}
    engines: {node: '>=8'}

  escape-string-regexp@4.0.0:
    resolution: {integrity: sha512-TtpcNJ3XAzx3Gq8sWRzJaVajRs0uVxA2YAkdb1jm2YkPz4G6egUFAyA3n5vtEIZefPk5Wa4UXbKuS5fKkJWdgA==}
    engines: {node: '>=10'}

  eslint-config-next@15.3.4:
    resolution: {integrity: sha512-WqeumCq57QcTP2lYlV6BRUySfGiBYEXlQ1L0mQ+u4N4X4ZhUVSSQ52WtjqHv60pJ6dD7jn+YZc0d1/ZSsxccvg==}
    peerDependencies:
      eslint: ^7.23.0 || ^8.0.0 || ^9.0.0
      typescript: '>=3.3.1'
    peerDependenciesMeta:
      typescript:
        optional: true

  eslint-config-prettier@10.1.5:
    resolution: {integrity: sha512-zc1UmCpNltmVY34vuLRV61r1K27sWuX39E+uyUnY8xS2Bex88VV9cugG+UZbRSRGtGyFboj+D8JODyme1plMpw==}
    hasBin: true
    peerDependencies:
      eslint: '>=7.0.0'

  eslint-import-resolver-node@0.3.9:
    resolution: {integrity: sha512-WFj2isz22JahUv+B788TlO3N6zL3nNJGU8CcZbPZvVEkBPaJdCV4vy5wyghty5ROFbCRnm132v8BScu5/1BQ8g==}

  eslint-import-resolver-typescript@3.10.1:
    resolution: {integrity: sha512-A1rHYb06zjMGAxdLSkN2fXPBwuSaQ0iO5M/hdyS0Ajj1VBaRp0sPD3dn1FhME3c/JluGFbwSxyCfqdSbtQLAHQ==}
    engines: {node: ^14.18.0 || >=16.0.0}
    peerDependencies:
      eslint: '*'
      eslint-plugin-import: '*'
      eslint-plugin-import-x: '*'
    peerDependenciesMeta:
      eslint-plugin-import:
        optional: true
      eslint-plugin-import-x:
        optional: true

  eslint-module-utils@2.12.1:
    resolution: {integrity: sha512-L8jSWTze7K2mTg0vos/RuLRS5soomksDPoJLXIslC7c8Wmut3bx7CPpJijDcBZtxQ5lrbUdM+s0OlNbz0DCDNw==}
    engines: {node: '>=4'}
    peerDependencies:
      '@typescript-eslint/parser': '*'
      eslint: '*'
      eslint-import-resolver-node: '*'
      eslint-import-resolver-typescript: '*'
      eslint-import-resolver-webpack: '*'
    peerDependenciesMeta:
      '@typescript-eslint/parser':
        optional: true
      eslint:
        optional: true
      eslint-import-resolver-node:
        optional: true
      eslint-import-resolver-typescript:
        optional: true
      eslint-import-resolver-webpack:
        optional: true

  eslint-plugin-import@2.32.0:
    resolution: {integrity: sha512-whOE1HFo/qJDyX4SnXzP4N6zOWn79WhnCUY/iDR0mPfQZO8wcYE4JClzI2oZrhBnnMUCBCHZhO6VQyoBU95mZA==}
    engines: {node: '>=4'}
    peerDependencies:
      '@typescript-eslint/parser': '*'
      eslint: ^2 || ^3 || ^4 || ^5 || ^6 || ^7.2.0 || ^8 || ^9
    peerDependenciesMeta:
      '@typescript-eslint/parser':
        optional: true

  eslint-plugin-jsx-a11y@6.10.2:
    resolution: {integrity: sha512-scB3nz4WmG75pV8+3eRUQOHZlNSUhFNq37xnpgRkCCELU3XMvXAxLk1eqWWyE22Ki4Q01Fnsw9BA3cJHDPgn2Q==}
    engines: {node: '>=4.0'}
    peerDependencies:
      eslint: ^3 || ^4 || ^5 || ^6 || ^7 || ^8 || ^9

  eslint-plugin-prettier@5.5.1:
    resolution: {integrity: sha512-dobTkHT6XaEVOo8IO90Q4DOSxnm3Y151QxPJlM/vKC0bVy+d6cVWQZLlFiuZPP0wS6vZwSKeJgKkcS+KfMBlRw==}
    engines: {node: ^14.18.0 || >=16.0.0}
    peerDependencies:
      '@types/eslint': '>=8.0.0'
      eslint: '>=8.0.0'
      eslint-config-prettier: '>= 7.0.0 <10.0.0 || >=10.1.0'
      prettier: '>=3.0.0'
    peerDependenciesMeta:
      '@types/eslint':
        optional: true
      eslint-config-prettier:
        optional: true

  eslint-plugin-react-hooks@5.2.0:
    resolution: {integrity: sha512-+f15FfK64YQwZdJNELETdn5ibXEUQmW1DZL6KXhNnc2heoy/sg9VJJeT7n8TlMWouzWqSWavFkIhHyIbIAEapg==}
    engines: {node: '>=10'}
    peerDependencies:
      eslint: ^3.0.0 || ^4.0.0 || ^5.0.0 || ^6.0.0 || ^7.0.0 || ^8.0.0-0 || ^9.0.0

  eslint-plugin-react@7.37.5:
    resolution: {integrity: sha512-Qteup0SqU15kdocexFNAJMvCJEfa2xUKNV4CC1xsVMrIIqEy3SQ/rqyxCWNzfrd3/ldy6HMlD2e0JDVpDg2qIA==}
    engines: {node: '>=4'}
    peerDependencies:
      eslint: ^3 || ^4 || ^5 || ^6 || ^7 || ^8 || ^9.7

  eslint-scope@5.1.1:
    resolution: {integrity: sha512-2NxwbF/hZ0KpepYN0cNbo+FN6XoK7GaHlQhgx/hIZl6Va0bF45RQOOwhLIy8lQDbuCiadSLCBnH2CFYquit5bw==}
    engines: {node: '>=8.0.0'}

  eslint-scope@8.4.0:
    resolution: {integrity: sha512-sNXOfKCn74rt8RICKMvJS7XKV/Xk9kA7DyJr8mJik3S7Cwgy3qlkkmyS2uQB3jiJg6VNdZd/pDBJu0nvG2NlTg==}
    engines: {node: ^18.18.0 || ^20.9.0 || >=21.1.0}

  eslint-visitor-keys@3.4.3:
    resolution: {integrity: sha512-wpc+LXeiyiisxPlEkUzU6svyS1frIO3Mgxj1fdy7Pm8Ygzguax2N3Fa/D/ag1WqbOprdI+uY6wMUl8/a2G+iag==}
    engines: {node: ^12.22.0 || ^14.17.0 || >=16.0.0}

  eslint-visitor-keys@4.2.1:
    resolution: {integrity: sha512-Uhdk5sfqcee/9H/rCOJikYz67o0a2Tw2hGRPOG2Y1R2dg7brRe1uG0yaNQDHu+TO/uQPF/5eCapvYSmHUjt7JQ==}
    engines: {node: ^18.18.0 || ^20.9.0 || >=21.1.0}

  eslint@9.30.1:
    resolution: {integrity: sha512-zmxXPNMOXmwm9E0yQLi5uqXHs7uq2UIiqEKo3Gq+3fwo1XrJ+hijAZImyF7hclW3E6oHz43Yk3RP8at6OTKflQ==}
    engines: {node: ^18.18.0 || ^20.9.0 || >=21.1.0}
    hasBin: true
    peerDependencies:
      jiti: '*'
    peerDependenciesMeta:
      jiti:
        optional: true

  espree@10.4.0:
    resolution: {integrity: sha512-j6PAQ2uUr79PZhBjP5C5fhl8e39FmRnOjsD5lGnWrFU8i2G776tBK7+nP8KuQUTTyAZUwfQqXAgrVH5MbH9CYQ==}
    engines: {node: ^18.18.0 || ^20.9.0 || >=21.1.0}

  esprima@4.0.1:
    resolution: {integrity: sha512-eGuFFw7Upda+g4p+QHvnW0RyTX/SVeJBDM/gCtMARO0cLuT2HcEKnTPvhjV6aGeqrCB/sbNop0Kszm0jsaWU4A==}
    engines: {node: '>=4'}
    hasBin: true

  esquery@1.6.0:
    resolution: {integrity: sha512-ca9pw9fomFcKPvFLXhBKUK90ZvGibiGOvRJNbjljY7s7uq/5YO4BOzcYtJqExdx99rF6aAcnRxHmcUHcz6sQsg==}
    engines: {node: '>=0.10'}

  esrecurse@4.3.0:
    resolution: {integrity: sha512-KmfKL3b6G+RXvP8N1vr3Tq1kL/oCFgn2NYXEtqP8/L3pKapUA4G8cFVaoF3SU323CD4XypR/ffioHmkti6/Tag==}
    engines: {node: '>=4.0'}

  estraverse@4.3.0:
    resolution: {integrity: sha512-39nnKffWz8xN1BU/2c79n9nB9HDzo0niYUqx6xyqUnyoAnQyyWpOTdZEeiCch8BBu515t4wp9ZmgVfVhn9EBpw==}
    engines: {node: '>=4.0'}

  estraverse@5.3.0:
    resolution: {integrity: sha512-MMdARuVEQziNTeJD8DgMqmhwR11BRQ/cBP+pLtYdSTnf3MIO8fFeiINEbX36ZdNlfU/7A9f3gUw49B3oQsvwBA==}
    engines: {node: '>=4.0'}

  esutils@2.0.3:
    resolution: {integrity: sha512-kVscqXk4OCp68SZ0dkgEKVi6/8ij300KBWTJq32P/dYeWTSwK41WyTxalN1eRmA5Z9UU/LX9D7FWSmV9SAYx6g==}
    engines: {node: '>=0.10.0'}

  etag@1.8.1:
    resolution: {integrity: sha512-aIL5Fx7mawVa300al2BnEE4iNvo1qETxLrPI/o05L7z6go7fCw1J6EQmbK4FmJ2AS7kgVF/KEZWufBfdClMcPg==}
    engines: {node: '>= 0.6'}

  event-target-shim@5.0.1:
    resolution: {integrity: sha512-i/2XbnSz/uxRCU6+NdVJgKWDTM427+MqYbkQzD321DuCQJUqOuJKIA0IM2+W2xtYHdKOmZ4dR6fExsd4SXL+WQ==}
    engines: {node: '>=6'}

  events@3.3.0:
    resolution: {integrity: sha512-mQw+2fkQbALzQ7V0MY0IqdnXNOeTtP4r0lN9z7AAawCXgqea7bDii20AYrIBrFd/Hx0M2Ocz6S111CaFkUcb0Q==}
    engines: {node: '>=0.8.x'}

  exec-async@2.2.0:
    resolution: {integrity: sha512-87OpwcEiMia/DeiKFzaQNBNFeN3XkkpYIh9FyOqq5mS2oKv3CBE67PXoEKcr6nodWdXNogTiQ0jE2NGuoffXPw==}

  execa@5.1.1:
    resolution: {integrity: sha512-8uSpZZocAZRBAPIEINJj3Lo9HyGitllczc27Eh5YYojjMFMn8yHMDMaUHE2Jqfq05D/wucwI4JGURyXt1vchyg==}
    engines: {node: '>=10'}

  exit@0.1.2:
    resolution: {integrity: sha512-Zk/eNKV2zbjpKzrsQ+n1G6poVbErQxJ0LBOJXaKZ1EViLzH+hrLu9cdXI4zw9dBQJslwBEpbQ2P1oS7nDxs6jQ==}
    engines: {node: '>= 0.8.0'}

  expect@29.7.0:
    resolution: {integrity: sha512-2Zks0hf1VLFYI1kbh0I5jP3KHHyCHpkfyHBzsSXRFgl/Bg9mWYfMW8oD+PdMPlEwy5HNsR9JutYy6pMeOh61nw==}
    engines: {node: ^14.15.0 || ^16.10.0 || >=18.0.0}

  expo-asset@11.1.6:
    resolution: {integrity: sha512-52wIPe0kVzgschXJ/cPCJ4N6r5z5ejQ0b+NOUZ8iwkWFfqynBNqFdGp4hPDjmNel39ukAQ57UNybiedRF4LZiw==}
    peerDependencies:
      expo: '*'
      react: '*'
      react-native: '*'

  expo-constants@17.1.6:
    resolution: {integrity: sha512-q5mLvJiLtPcaZ7t2diSOlQ2AyxIO8YMVEJsEfI/ExkGj15JrflNQ7CALEW6IF/uNae/76qI/XcjEuuAyjdaCNw==}
    peerDependencies:
      expo: '*'
      react-native: '*'

  expo-file-system@18.1.11:
    resolution: {integrity: sha512-HJw/m0nVOKeqeRjPjGdvm+zBi5/NxcdPf8M8P3G2JFvH5Z8vBWqVDic2O58jnT1OFEy0XXzoH9UqFu7cHg9DTQ==}
    peerDependencies:
      expo: '*'
      react-native: '*'

  expo-font@13.3.2:
    resolution: {integrity: sha512-wUlMdpqURmQ/CNKK/+BIHkDA5nGjMqNlYmW0pJFXY/KE/OG80Qcavdu2sHsL4efAIiNGvYdBS10WztuQYU4X0A==}
    peerDependencies:
      expo: '*'
      react: '*'

  expo-keep-awake@14.1.4:
    resolution: {integrity: sha512-wU9qOnosy4+U4z/o4h8W9PjPvcFMfZXrlUoKTMBW7F4pLqhkkP/5G4EviPZixv4XWFMjn1ExQ5rV6BX8GwJsWA==}
    peerDependencies:
      expo: '*'
      react: '*'

  expo-modules-autolinking@2.1.13:
    resolution: {integrity: sha512-+SaiYkdP3LXOFm/26CHMHBof9Xq/0MHNDzL/K0OwPgHLhZ6wpDWIDYWRHNueWYtGpAeLw2XAhR0HX4FNtU09qw==}
    hasBin: true

  expo-modules-core@2.4.2:
    resolution: {integrity: sha512-RCb0wniYCJkxwpXrkiBA/WiNGxzYsEpL0sB50gTnS/zEfX3DImS2npc4lfZ3hPZo1UF9YC6OSI9Do+iacV0NUg==}

  expo-status-bar@2.2.3:
    resolution: {integrity: sha512-+c8R3AESBoduunxTJ8353SqKAKpxL6DvcD8VKBuh81zzJyUUbfB4CVjr1GufSJEKsMzNPXZU+HJwXx7Xh7lx8Q==}
    peerDependencies:
      react: '*'
      react-native: '*'

  expo@53.0.16:
    resolution: {integrity: sha512-ogHgh11/H3tU/k4bwT4OuCpSPb+hh66H4aro137BiODDhkECfGx90TwQE3XXPV4jRZMSUlVcyNexmp8bQ4Di1g==}
    hasBin: true
    peerDependencies:
      '@expo/dom-webview': '*'
      '@expo/metro-runtime': '*'
      react: '*'
      react-native: '*'
      react-native-webview: '*'
    peerDependenciesMeta:
      '@expo/dom-webview':
        optional: true
      '@expo/metro-runtime':
        optional: true
      react-native-webview:
        optional: true

  exponential-backoff@3.1.2:
    resolution: {integrity: sha512-8QxYTVXUkuy7fIIoitQkPwGonB8F3Zj8eEO8Sqg9Zv/bkI7RJAzowee4gr81Hak/dUTpA2Z7VfQgoijjPNlUZA==}

  express@5.1.0:
    resolution: {integrity: sha512-DT9ck5YIRU+8GYzzU5kT3eHGA5iL+1Zd0EutOmTE9Dtk+Tvuzd23VBU+ec7HPNSTxXYO55gPV/hq4pSBJDjFpA==}
    engines: {node: '>= 18'}

  ext-list@2.2.2:
    resolution: {integrity: sha512-u+SQgsubraE6zItfVA0tBuCBhfU9ogSRnsvygI7wht9TS510oLkBRXBsqopeUG/GBOIQyKZO9wjTqIu/sf5zFA==}
    engines: {node: '>=0.10.0'}

  ext-name@5.0.0:
    resolution: {integrity: sha512-yblEwXAbGv1VQDmow7s38W77hzAgJAO50ztBLMcUyUBfxv1HC+LGwtiEN+Co6LtlqT/5uwVOxsD4TNIilWhwdQ==}
    engines: {node: '>=4'}

  external-editor@3.1.0:
    resolution: {integrity: sha512-hMQ4CX1p1izmuLYyZqLMO/qGNw10wSv9QDCPfzXfyFrOaCSSoRfqE1Kf1s5an66J5JZC62NewG+mK49jOCtQew==}
    engines: {node: '>=4'}

  fast-deep-equal@3.1.3:
    resolution: {integrity: sha512-f3qQ9oQy9j2AhBe/H9VC91wLmKBCCU/gDOnKNAYG5hswO7BLKj09Hc5HYNz9cGI++xlpDCIgDaitVs03ATR84Q==}

  fast-diff@1.3.0:
    resolution: {integrity: sha512-VxPP4NqbUjj6MaAOafWeUn2cXWLcCtljklUtZf0Ind4XQ+QPtmA0b18zZy0jIQx+ExRVCR/ZQpBmik5lXshNsw==}

  fast-fifo@1.3.2:
    resolution: {integrity: sha512-/d9sfos4yxzpwkDkuN7k2SqFKtYNmCTzgfEpz82x34IM9/zc8KGxQoXg1liNC/izpRM/MBdt44Nmx41ZWqk+FQ==}

  fast-glob@3.3.1:
    resolution: {integrity: sha512-kNFPyjhh5cKjrUltxs+wFx+ZkbRaxxmZ+X0ZU31SOsxCEtP9VPgtq2teZw1DebupL5GmDaNQ6yKMMVcM41iqDg==}
    engines: {node: '>=8.6.0'}

  fast-glob@3.3.3:
    resolution: {integrity: sha512-7MptL8U0cqcFdzIzwOTHoilX9x5BrNqye7Z/LuC7kCMRio1EMSyqRK3BEAUD7sXRq4iT4AzTVuZdhgQ2TCvYLg==}
    engines: {node: '>=8.6.0'}

  fast-json-stable-stringify@2.1.0:
    resolution: {integrity: sha512-lhd/wF+Lk98HZoTCtlVraHtfh5XYijIjalXck7saUtuanSDyLMxnHhSXEDJqHxD7msR8D0uCmqlkwjCV8xvwHw==}

  fast-levenshtein@2.0.6:
    resolution: {integrity: sha512-DCXu6Ifhqcks7TZKY3Hxp3y6qphY5SJZmrWMDrKcERSOXWQdMhU9Ig/PYrzyw/ul9jOIyh0N4M0tbC5hodg8dw==}

  fast-safe-stringify@2.1.1:
    resolution: {integrity: sha512-W+KJc2dmILlPplD/H4K9l9LcAHAfPtP6BY84uVLXQ6Evcz9Lcg33Y2z1IVblT6xdY54PXYVHEv+0Wpq8Io6zkA==}

  fast-uri@3.0.6:
    resolution: {integrity: sha512-Atfo14OibSv5wAp4VWNsFYE1AchQRTv9cBGWET4pZWHzYshFSS9NQI6I57rdKn9croWVMbYFbLhJ+yJvmZIIHw==}

  fastq@1.19.1:
    resolution: {integrity: sha512-GwLTyxkCXjXbxqIhTsMI2Nui8huMPtnxg7krajPJAjnEG/iiOS7i+zCtWGZR9G0NBKbXKh6X9m9UIsYX/N6vvQ==}

  fb-watchman@2.0.2:
    resolution: {integrity: sha512-p5161BqbuCaSnB8jIbzQHOlpgsPmK5rJVDfDKO91Axs5NC1uu3HRQm6wt9cd9/+GtQQIO53JdGXXoyDpTAsgYA==}

  fdir@6.4.6:
    resolution: {integrity: sha512-hiFoqpyZcfNm1yc4u8oWCf9A2c4D3QjCrks3zmoVKVxpQRzmPNar1hUJcBG2RQHvEVGDN+Jm81ZheVLAQMK6+w==}
    peerDependencies:
      picomatch: ^3 || ^4
    peerDependenciesMeta:
      picomatch:
        optional: true

  fflate@0.8.2:
    resolution: {integrity: sha512-cPJU47OaAoCbg0pBvzsgpTPhmhqI5eJjh/JIu8tPj5q+T7iLvW/JAYUqmE7KOB4R1ZyEhzBaIQpQpardBF5z8A==}

  file-entry-cache@8.0.0:
    resolution: {integrity: sha512-XXTUwCvisa5oacNGRP9SfNtYBNAMi+RPwBFmblZEF7N7swHYQS6/Zfk7SRwx4D5j3CH211YNRco1DEMNVfZCnQ==}
    engines: {node: '>=16.0.0'}

  file-type@19.6.0:
    resolution: {integrity: sha512-VZR5I7k5wkD0HgFnMsq5hOsSc710MJMu5Nc5QYsbe38NN5iPV/XTObYLc/cpttRTf6lX538+5uO1ZQRhYibiZQ==}
    engines: {node: '>=18'}

  file-type@21.0.0:
    resolution: {integrity: sha512-ek5xNX2YBYlXhiUXui3D/BXa3LdqPmoLJ7rqEx2bKJ7EAUEfmXgW0Das7Dc6Nr9MvqaOnIqiPV0mZk/r/UpNAg==}
    engines: {node: '>=20'}

  filelist@1.0.4:
    resolution: {integrity: sha512-w1cEuf3S+DrLCQL7ET6kz+gmlJdbq9J7yXCSjK/OZCPA+qEN1WyF4ZAf0YYJa4/shHJra2t/d/r8SV4Ji+x+8Q==}

  filename-reserved-regex@3.0.0:
    resolution: {integrity: sha512-hn4cQfU6GOT/7cFHXBqeBg2TbrMBgdD0kcjLhvSQYYwm3s4B6cjvBfb7nBALJLAXqmU5xajSa7X2NnUud/VCdw==}
    engines: {node: ^12.20.0 || ^14.13.1 || >=16.0.0}

  filenamify@6.0.0:
    resolution: {integrity: sha512-vqIlNogKeyD3yzrm0yhRMQg8hOVwYcYRfjEoODd49iCprMn4HL85gK3HcykQE53EPIpX3HcAbGA5ELQv216dAQ==}
    engines: {node: '>=16'}

  fill-range@7.1.1:
    resolution: {integrity: sha512-YsGpe3WHLK8ZYi4tWDg2Jy3ebRz2rXowDxnld4bkQB00cc/1Zw9AWnC0i9ztDJitivtQvaI9KaLyKrc+hBW0yg==}
    engines: {node: '>=8'}

  finalhandler@1.1.2:
    resolution: {integrity: sha512-aAWcW57uxVNrQZqFXjITpW3sIUQmHGG3qSb9mUah9MgMC4NeWhNOlNjXEYq3HjRAvL6arUviZGGJsBg6z0zsWA==}
    engines: {node: '>= 0.8'}

  finalhandler@2.1.0:
    resolution: {integrity: sha512-/t88Ty3d5JWQbWYgaOGCCYfXRwV1+be02WqYYlL6h0lEiUAMPM8o8qKGO01YIkOHzka2up08wvgYD0mDiI+q3Q==}
    engines: {node: '>= 0.8'}

  find-up@4.1.0:
    resolution: {integrity: sha512-PpOwAdQ/YlXQ2vj8a3h8IipDuYRi3wceVQQGYWxNINccq40Anw7BlsEXCMbt1Zt+OLA6Fq9suIpIWD0OsnISlw==}
    engines: {node: '>=8'}

  find-up@5.0.0:
    resolution: {integrity: sha512-78/PXT1wlLLDgTzDs7sjq9hzz0vXD+zn+7wypEe4fXQxCmdmqfGsEPQxmiCSQI3ajFV91bVSsvNtrJRiW6nGng==}
    engines: {node: '>=10'}

  find-versions@5.1.0:
    resolution: {integrity: sha512-+iwzCJ7C5v5KgcBuueqVoNiHVoQpwiUK5XFLjf0affFTep+Wcw93tPvmb8tqujDNmzhBDPddnWV/qgWSXgq+Hg==}
    engines: {node: '>=12'}

  flat-cache@4.0.1:
    resolution: {integrity: sha512-f7ccFPK3SXFHpx15UIGyRJ/FJQctuKZ0zVuN3frBo4HnK3cay9VEW0R6yPYFHC0AgqhukPzKjq22t5DmAyqGyw==}
    engines: {node: '>=16'}

  flatted@3.3.3:
    resolution: {integrity: sha512-GX+ysw4PBCz0PzosHDepZGANEuFCMLrnRTiEy9McGjmkCQYwRq4A/X786G/fjM/+OjsWSU1ZrY5qyARZmO/uwg==}

  flow-enums-runtime@0.0.6:
    resolution: {integrity: sha512-3PYnM29RFXwvAN6Pc/scUfkI7RwhQ/xqyLUyPNlXUp9S40zI8nup9tUSrTLSVnWGBN38FNiGWbwZOB6uR4OGdw==}

  fontfaceobserver@2.3.0:
    resolution: {integrity: sha512-6FPvD/IVyT4ZlNe7Wcn5Fb/4ChigpucKYSvD6a+0iMoLn2inpo711eyIcKjmDtE5XNcgAkSH9uN/nfAeZzHEfg==}

  for-each@0.3.5:
    resolution: {integrity: sha512-dKx12eRCVIzqCxFGplyFKJMPvLEWgmNtUrpTiJIR5u97zEhRG8ySrtboPHZXx7daLxQVrl643cTzbab2tkQjxg==}
    engines: {node: '>= 0.4'}

  foreground-child@3.3.1:
    resolution: {integrity: sha512-gIXjKqtFuWEgzFRJA9WCQeSJLZDjgJUOMCMzxtvFq/37KojM1BFGufqsCy0r4qSQmYLsZYMeyRqzIWOMup03sw==}
    engines: {node: '>=14'}

  fork-ts-checker-webpack-plugin@9.1.0:
    resolution: {integrity: sha512-mpafl89VFPJmhnJ1ssH+8wmM2b50n+Rew5x42NeI2U78aRWgtkEtGmctp7iT16UjquJTjorEmIfESj3DxdW84Q==}
    engines: {node: '>=14.21.3'}
    peerDependencies:
      typescript: '>3.6.0'
      webpack: ^5.11.0

  form-data-encoder@2.1.4:
    resolution: {integrity: sha512-yDYSgNMraqvnxiEXO4hi88+YZxaHC6QKzb5N84iRCTDeRO7ZALpir/lVmf/uXUhnwUr2O4HU8s/n6x+yNjQkHw==}
    engines: {node: '>= 14.17'}

  form-data@4.0.3:
    resolution: {integrity: sha512-qsITQPfmvMOSAdeyZ+12I1c+CKSstAFAwu+97zrnWAbIr5u8wfsExUzCesVLC8NgHuRUqNN4Zy6UPWUTRGslcA==}
    engines: {node: '>= 6'}

  formidable@3.5.4:
    resolution: {integrity: sha512-YikH+7CUTOtP44ZTnUhR7Ic2UASBPOqmaRkRKxRbywPTe5VxF7RRCck4af9wutiZ/QKM5nME9Bie2fFaPz5Gug==}
    engines: {node: '>=14.0.0'}

  forwarded@0.2.0:
    resolution: {integrity: sha512-buRG0fpBtRHSTCOASe6hD258tEubFoRLb4ZNA6NxMVHNw2gOcwHo9wyablzMzOA5z9xA9L1KNjk/Nt6MT9aYow==}
    engines: {node: '>= 0.6'}

  freeport-async@2.0.0:
    resolution: {integrity: sha512-K7od3Uw45AJg00XUmy15+Hae2hOcgKcmN3/EF6Y7i01O0gaqiRx8sUSpsb9+BRNL8RPBrhzPsVfy8q9ADlJuWQ==}
    engines: {node: '>=8'}

  fresh@0.5.2:
    resolution: {integrity: sha512-zJ2mQYM18rEFOudeV4GShTGIQ7RbzA7ozbU9I/XBpm7kqgMywgmylMwXHxZJmkVoYkna9d2pVXVXPdYTP9ej8Q==}
    engines: {node: '>= 0.6'}

  fresh@2.0.0:
    resolution: {integrity: sha512-Rx/WycZ60HOaqLKAi6cHRKKI7zxWbJ31MhntmtwMoaTeF7XFH9hhBp8vITaMidfljRQ6eYWCKkaTK+ykVJHP2A==}
    engines: {node: '>= 0.8'}

  fs-extra@10.1.0:
    resolution: {integrity: sha512-oRXApq54ETRj4eMiFzGnHWGy+zo5raudjuxN0b8H7s/RU2oW0Wvsx9O0ACRN/kRq9E8Vu/ReskGB5o3ji+FzHQ==}
    engines: {node: '>=12'}

  fs-monkey@1.0.6:
    resolution: {integrity: sha512-b1FMfwetIKymC0eioW7mTywihSQE4oLzQn1dB6rZB5fx/3NpNEdAWeCSMB+60/AeT0TCXsxzAlcYVEFCTAksWg==}

  fs.realpath@1.0.0:
    resolution: {integrity: sha512-OO0pH2lK6a0hZnAdau5ItzHPI6pUlvI7jMVnxUQRtw4owF2wk8lOSabtGDCTP4Ggrg2MbGnWO9X8K1t4+fGMDw==}

  fsevents@2.3.3:
    resolution: {integrity: sha512-5xoDfX+fL7faATnagmWPpbFtwh/R77WmMMqqHGS65C3vvB0YHrgF+B1YmZ3441tMj5n63k0212XNoJwzlhffQw==}
    engines: {node: ^8.16.0 || ^10.6.0 || >=11.0.0}
    os: [darwin]

  function-bind@1.1.2:
    resolution: {integrity: sha512-7XHNxH7qX9xG5mIwxkhumTox/MIRNcOgDrxWsMt2pAr23WHp6MrRlN7FBSFpCpr+oVO0F744iUgR82nJMfG2SA==}

  function.prototype.name@1.1.8:
    resolution: {integrity: sha512-e5iwyodOHhbMr/yNrc7fDYG4qlbIvI5gajyzPnb5TCwyhjApznQh1BMFou9b30SevY43gCJKXycoCBjMbsuW0Q==}
    engines: {node: '>= 0.4'}

  functions-have-names@1.2.3:
    resolution: {integrity: sha512-xckBUXyTIqT97tq2x2AMb+g163b5JFysYk0x4qxNFwbfQkmNZoiRHb6sPzI9/QV33WeuvVYBUIiD4NzNIyqaRQ==}

  gensync@1.0.0-beta.2:
    resolution: {integrity: sha512-3hN7NaskYvMDLQY55gnW3NQ+mesEAepTqlg+VEbj7zzqEMBVNhzcGYYeqFo/TlYz6eQiFcp1HcsCZO+nGgS8zg==}
    engines: {node: '>=6.9.0'}

  get-caller-file@2.0.5:
    resolution: {integrity: sha512-DyFP3BM/3YHTQOCUL/w0OZHR0lpKeGrxotcHWcqNEdnltqFwXVfhEBQ94eIo34AfQpo0rGki4cyIiftY06h2Fg==}
    engines: {node: 6.* || 8.* || >= 10.*}

  get-intrinsic@1.3.0:
    resolution: {integrity: sha512-9fSjSaos/fRIVIp+xSJlE6lfwhES7LNtKaCBIamHsjr2na1BiABJPo0mOjjz8GJDURarmCPGqaiVg5mfjb98CQ==}
    engines: {node: '>= 0.4'}

  get-package-type@0.1.0:
    resolution: {integrity: sha512-pjzuKtY64GYfWizNAJ0fr9VqttZkNiK2iS430LtIHzjBEr6bX8Am2zm4sW4Ro5wjWW5cAlRL1qAMTcXbjNAO2Q==}
    engines: {node: '>=8.0.0'}

  get-proto@1.0.1:
    resolution: {integrity: sha512-sTSfBjoXBp89JvIKIefqw7U2CCebsc74kiY6awiGogKtoSGbgjYE/G/+l9sF3MWFPNc9IcoOC4ODfKHfxFmp0g==}
    engines: {node: '>= 0.4'}

  get-stream@6.0.1:
    resolution: {integrity: sha512-ts6Wi+2j3jQjqi70w5AlN8DFnkSwC+MqmxEzdEALB2qXZYV3X/b1CTfgPLGJNMeAWxdPfU8FO1ms3NUfaHCPYg==}
    engines: {node: '>=10'}

  get-stream@9.0.1:
    resolution: {integrity: sha512-kVCxPF3vQM/N0B1PmoqVUqgHP+EeVjmZSQn+1oCRPxd2P21P2F19lIgbR3HBosbB1PUhOAoctJnfEn2GbN2eZA==}
    engines: {node: '>=18'}

  get-symbol-description@1.1.0:
    resolution: {integrity: sha512-w9UMqWwJxHNOvoNzSJ2oPF5wvYcvP7jUvYzhp67yEhTi17ZDBBC1z9pTdGuzjD+EFIqLSYRweZjqfiPzQ06Ebg==}
    engines: {node: '>= 0.4'}

  get-tsconfig@4.10.1:
    resolution: {integrity: sha512-auHyJ4AgMz7vgS8Hp3N6HXSmlMdUyhSUrfBF16w153rxtLIEOE+HGqaBppczZvnHLqQJfiHotCYpNhl0lUROFQ==}

  getenv@2.0.0:
    resolution: {integrity: sha512-VilgtJj/ALgGY77fiLam5iD336eSWi96Q15JSAG1zi8NRBysm3LXKdGnHb4m5cuyxvOLQQKWpBZAT6ni4FI2iQ==}
    engines: {node: '>=6'}

  glob-parent@5.1.2:
    resolution: {integrity: sha512-AOIgSQCepiJYwP3ARnGx+5VnTu2HBYdzbGP45eLw1vr3zB3vZLeyed1sC9hnbcOc9/SrMyM5RPQrkGz4aS9Zow==}
    engines: {node: '>= 6'}

  glob-parent@6.0.2:
    resolution: {integrity: sha512-XxwI8EOhVQgWp6iDL+3b0r86f4d6AX6zSU55HfB4ydCEuXLXc5FcYeOu+nnGftS4TEju/11rt4KJPTMgbfmv4A==}
    engines: {node: '>=10.13.0'}

  glob-to-regexp@0.4.1:
    resolution: {integrity: sha512-lkX1HJXwyMcprw/5YUZc2s7DrpAiHB21/V+E1rHUrVNokkvB6bqMzT0VfV6/86ZNabt1k14YOIaT7nDvOX3Iiw==}

  glob@10.4.5:
    resolution: {integrity: sha512-7Bv8RF0k6xjo7d4A/PxYLbUCfb6c+Vpd2/mB2yRDlew7Jb5hEXiCD9ibfO7wpk8i4sevK6DFny9h7EYbM3/sHg==}
    hasBin: true

  glob@11.0.1:
    resolution: {integrity: sha512-zrQDm8XPnYEKawJScsnM0QzobJxlT/kHOOlRTio8IH/GrmxRE5fjllkzdaHclIuNjUQTJYH2xHNIGfdpJkDJUw==}
    engines: {node: 20 || >=22}
    hasBin: true

  glob@7.2.3:
    resolution: {integrity: sha512-nFR0zLpU2YCaRxwoCJvL6UvCH2JFyFVIvwTLsIf21AuHlMskA1hhTdk+LlYJtOlYt9v6dvszD2BGRqBL+iQK9Q==}
    deprecated: Glob versions prior to v9 are no longer supported

  globals@14.0.0:
    resolution: {integrity: sha512-oahGvuMGQlPw/ivIYBjVSrWAfWLBeku5tpPE2fOPLi+WHffIWbuh2tCjhyQhTBPMf5E9jDEH4FOmTYgYwbKwtQ==}
    engines: {node: '>=18'}

  globals@16.3.0:
    resolution: {integrity: sha512-bqWEnJ1Nt3neqx2q5SFfGS8r/ahumIakg3HcwtNlrVlwXIeNumWn/c7Pn/wKzGhf6SaW6H6uWXLqC30STCMchQ==}
    engines: {node: '>=18'}

  globalthis@1.0.4:
    resolution: {integrity: sha512-DpLKbNU4WylpxJykQujfCcwYWiV/Jhm50Goo0wrVILAv5jOr9d+H+UR3PhSCD2rCCEIg0uc+G+muBTwD54JhDQ==}
    engines: {node: '>= 0.4'}

  gopd@1.2.0:
    resolution: {integrity: sha512-ZUKRh6/kUFoAiTAtTYPZJ3hw9wNxx+BIBOijnlG9PnrJsCcSjs1wyyD6vJpaYtgnzDrKYRSqf3OO6Rfa93xsRg==}
    engines: {node: '>= 0.4'}

  got@13.0.0:
    resolution: {integrity: sha512-XfBk1CxOOScDcMr9O1yKkNaQyy865NbYs+F7dr4H0LZMVgCj2Le59k6PqbNHoL5ToeaEQUYh6c6yMfVcc6SJxA==}
    engines: {node: '>=16'}

  graceful-fs@4.2.11:
    resolution: {integrity: sha512-RbJ5/jmFcNNCcDV5o9eTnBLJ/HszWV0P73bc+Ff4nS/rJj+YaS6IGyiOL0VoBYX+l1Wrl3k63h/KrH+nhJ0XvQ==}

  graphemer@1.4.0:
    resolution: {integrity: sha512-EtKwoO6kxCL9WO5xipiHTZlSzBm7WLT627TqC/uVRd0HKmq8NXyebnNYxDoBi7wt8eTWrUrKXCOVaFq9x1kgag==}

  has-bigints@1.1.0:
    resolution: {integrity: sha512-R3pbpkcIqv2Pm3dUwgjclDRVmWpTJW2DcMzcIhEXEx1oh/CEMObMm3KLmRJOdvhM7o4uQBnwr8pzRK2sJWIqfg==}
    engines: {node: '>= 0.4'}

  has-flag@3.0.0:
    resolution: {integrity: sha512-sKJf1+ceQBr4SMkvQnBDNDtf4TXpVhVGateu0t918bl30FnbE2m4vNLX+VWe/dpjlb+HugGYzW7uQXH98HPEYw==}
    engines: {node: '>=4'}

  has-flag@4.0.0:
    resolution: {integrity: sha512-EykJT/Q1KjTWctppgIAgfSO0tKVuZUjhgMr17kqTumMl6Afv3EISleU7qZUzoXDFTAHTDC4NOoG/ZxU3EvlMPQ==}
    engines: {node: '>=8'}

  has-own-prop@2.0.0:
    resolution: {integrity: sha512-Pq0h+hvsVm6dDEa8x82GnLSYHOzNDt7f0ddFa3FqcQlgzEiptPqL+XrOJNavjOzSYiYWIrgeVYYgGlLmnxwilQ==}
    engines: {node: '>=8'}

  has-property-descriptors@1.0.2:
    resolution: {integrity: sha512-55JNKuIW+vq4Ke1BjOTjM2YctQIvCT7GFzHwmfZPGo5wnrgkid0YQtnAleFSqumZm4az3n2BS+erby5ipJdgrg==}

  has-proto@1.2.0:
    resolution: {integrity: sha512-KIL7eQPfHQRC8+XluaIw7BHUwwqL19bQn4hzNgdr+1wXoU0KKj6rufu47lhY7KbJR2C6T6+PfyN0Ea7wkSS+qQ==}
    engines: {node: '>= 0.4'}

  has-symbols@1.1.0:
    resolution: {integrity: sha512-1cDNdwJ2Jaohmb3sg4OmKaMBwuC48sYni5HUw2DvsC8LjGTLK9h+eb1X6RyuOHe4hT0ULCW68iomhjUoKUqlPQ==}
    engines: {node: '>= 0.4'}

  has-tostringtag@1.0.2:
    resolution: {integrity: sha512-NqADB8VjPFLM2V0VvHUewwwsw0ZWBaIdgo+ieHtK3hasLz4qeCRjYcqfB6AQrBggRKppKF8L52/VqdVsO47Dlw==}
    engines: {node: '>= 0.4'}

  hasown@2.0.2:
    resolution: {integrity: sha512-0hJU9SCPvmMzIBdZFqNPXWa6dqh7WdH0cII9y+CyS8rG3nL48Bclra9HmKhVVUHyPWNH5Y7xDwAB7bfgSjkUMQ==}
    engines: {node: '>= 0.4'}

  hermes-estree@0.25.1:
    resolution: {integrity: sha512-0wUoCcLp+5Ev5pDW2OriHC2MJCbwLwuRx+gAqMTOkGKJJiBCLjtrvy4PWUGn6MIVefecRpzoOZ/UV6iGdOr+Cw==}

  hermes-estree@0.28.1:
    resolution: {integrity: sha512-w3nxl/RGM7LBae0v8LH2o36+8VqwOZGv9rX1wyoWT6YaKZLqpJZ0YQ5P0LVr3tuRpf7vCx0iIG4i/VmBJejxTQ==}

  hermes-parser@0.25.1:
    resolution: {integrity: sha512-6pEjquH3rqaI6cYAXYPcz9MS4rY6R4ngRgrgfDshRptUZIc3lw0MCIJIGDj9++mfySOuPTHB4nrSW99BCvOPIA==}

  hermes-parser@0.28.1:
    resolution: {integrity: sha512-nf8o+hE8g7UJWParnccljHumE9Vlq8F7MqIdeahl+4x0tvCUJYRrT0L7h0MMg/X9YJmkNwsfbaNNrzPtFXOscg==}

  hosted-git-info@7.0.2:
    resolution: {integrity: sha512-puUZAUKT5m8Zzvs72XWy3HtvVbTWljRE66cP60bxJzAqf2DgICo7lYTY2IHUmLnNpjYvw5bvmoHvPc0QO2a62w==}
    engines: {node: ^16.14.0 || >=18.0.0}

  html-escaper@2.0.2:
    resolution: {integrity: sha512-H2iMtd0I4Mt5eYiapRdIDjp+XzelXQ0tFE4JS7YFwFevXXMmOp9myNrUvCg0D6ws8iqkRPBfKHgbwig1SmlLfg==}

  http-cache-semantics@4.2.0:
    resolution: {integrity: sha512-dTxcvPXqPvXBQpq5dUr6mEMJX4oIEFv6bwom3FDwKRDsuIjjJGANqhBuoAn9c1RQJIdAKav33ED65E2ys+87QQ==}

  http-errors@2.0.0:
    resolution: {integrity: sha512-FtwrG/euBzaEjYeRqOgly7G0qviiXoJWnvEH2Z1plBdXgbyjv34pHTSb9zoeHMyDy33+DWy5Wt9Wo+TURtOYSQ==}
    engines: {node: '>= 0.8'}

  http2-wrapper@2.2.1:
    resolution: {integrity: sha512-V5nVw1PAOgfI3Lmeaj2Exmeg7fenjhRUgz1lPSezy1CuhPYbgQtbQj4jZfEAEMlaL+vupsvhjqCyjzob0yxsmQ==}
    engines: {node: '>=10.19.0'}

  https-proxy-agent@7.0.6:
    resolution: {integrity: sha512-vK9P5/iUfdl95AI+JVyUuIcVtd4ofvtrOr3HNtM2yxC9bnMbEdp3x01OhQNnjb8IJYi38VlTE3mBXwcfvywuSw==}
    engines: {node: '>= 14'}

  human-signals@2.1.0:
    resolution: {integrity: sha512-B4FFZ6q/T2jhhksgkbEW3HBvWIfDW85snkQgawt07S7J5QXTk6BkNV+0yAeZrM5QpMAdYlocGoljn0sJ/WQkFw==}
    engines: {node: '>=10.17.0'}

  iconv-lite@0.4.24:
    resolution: {integrity: sha512-v3MXnZAcvnywkTUEZomIActle7RXXeedOR31wwl7VlyoXO4Qi9arvSenNQWne1TcRwhCL1HwLI21bEqdpj8/rA==}
    engines: {node: '>=0.10.0'}

  iconv-lite@0.6.3:
    resolution: {integrity: sha512-4fCk79wshMdzMp2rH06qWrJE4iolqLhCUH+OiuIgU++RB0+94NlDL81atO7GX55uUKueo0txHNtvEyI6D7WdMw==}
    engines: {node: '>=0.10.0'}

  ieee754@1.2.1:
    resolution: {integrity: sha512-dcyqhDvX1C46lXZcVqCpK+FtMRQVdIMN6/Df5js2zouUsqG7I6sFxitIC+7KYK29KdXOLHdu9zL4sFnoVQnqaA==}

  ignore@5.3.2:
    resolution: {integrity: sha512-hsBTNUqQTDwkWtcdYI2i06Y/nUBEsNEDJKjWdigLvegy8kDuJAS8uRlpkkcQpyEXL0Z/pjDy5HBmMjRCJ2gq+g==}
    engines: {node: '>= 4'}

  ignore@7.0.5:
    resolution: {integrity: sha512-Hs59xBNfUIunMFgWAbGX5cq6893IbWg4KnrjbYwX3tx0ztorVgTDA6B2sxf8ejHJ4wz8BqGUMYlnzNBer5NvGg==}
    engines: {node: '>= 4'}

  image-size@1.2.1:
    resolution: {integrity: sha512-rH+46sQJ2dlwfjfhCyNx5thzrv+dtmBIhPHk0zgRUukHzZ/kRueTJXoYYsclBaKcSMBWuGbOFXtioLpzTb5euw==}
    engines: {node: '>=16.x'}
    hasBin: true

  import-fresh@2.0.0:
    resolution: {integrity: sha512-eZ5H8rcgYazHbKC3PG4ClHNykCSxtAhxSSEM+2mb+7evD2CKF5V7c0dNum7AdpDh0ZdICwZY9sRSn8f+KH96sg==}
    engines: {node: '>=4'}

  import-fresh@3.3.1:
    resolution: {integrity: sha512-TR3KfrTZTYLPB6jUjfx6MF9WcWrHL9su5TObK4ZkYgBdWKPOFoSoQIdEuTuR82pmtxH2spWG9h6etwfr1pLBqQ==}
    engines: {node: '>=6'}

  import-local@3.2.0:
    resolution: {integrity: sha512-2SPlun1JUPWoM6t3F0dw0FkCF/jWY8kttcY4f599GLTSjh2OCuuhdTkJQsEcZzBqbXZGKMK2OqW1oZsjtf/gQA==}
    engines: {node: '>=8'}
    hasBin: true

  imurmurhash@0.1.4:
    resolution: {integrity: sha512-JmXMZ6wuvDmLiHEml9ykzqO6lwFbof0GG4IkcGaENdCRDDmMVnny7s5HsIgHCbaq0w2MyPhDqkhTUgS2LU2PHA==}
    engines: {node: '>=0.8.19'}

  inflight@1.0.6:
    resolution: {integrity: sha512-k92I/b08q4wvFscXCLvqfsHCrjrF7yiXsQuIVvVE7N82W3+aqpzuUdBbfhWcy/FZR3/4IgflMgKLOsvPDrGCJA==}
    deprecated: This module is not supported, and leaks memory. Do not use it. Check out lru-cache if you want a good and tested way to coalesce async requests by a key value, which is much more comprehensive and powerful.

  inherits@2.0.4:
    resolution: {integrity: sha512-k/vGaX4/Yla3WzyMCvTQOXYeIHvqOKtnqBduzTHpzpQZzAskKMhZ2K+EnBiSM9zGSoIFeMpXKxa4dYeZIQqewQ==}

  ini@1.3.8:
    resolution: {integrity: sha512-JV/yugV2uzW5iMRSiZAyDtQd+nxtUnjeLt0acNdw98kKLrvuRVyB80tsREOE7yvGVgalhZ6RNXCmEHkUKBKxew==}

  inspect-with-kind@1.0.5:
    resolution: {integrity: sha512-MAQUJuIo7Xqk8EVNP+6d3CKq9c80hi4tjIbIAT6lmGW9W6WzlHiu9PS8uSuUYU+Do+j1baiFp3H25XEVxDIG2g==}

  internal-slot@1.1.0:
    resolution: {integrity: sha512-4gd7VpWNQNB4UKKCFFVcp1AVv+FMOgs9NKzjHKusc8jTMhd5eL1NqQqOpE0KzMds804/yHlglp3uxgluOqAPLw==}
    engines: {node: '>= 0.4'}

  invariant@2.2.4:
    resolution: {integrity: sha512-phJfQVBuaJM5raOpJjSfkiD6BpbCE4Ns//LaXl6wGYtUBY83nWS6Rf9tXm2e8VaK60JEjYldbPif/A2B1C2gNA==}

  ipaddr.js@1.9.1:
    resolution: {integrity: sha512-0KI/607xoxSToH7GjN1FfSbLoU0+btTicjsQSWQlh/hZykN8KpmMf7uYwPW3R+akZ6R/w18ZlXSHBYXiYUPO3g==}
    engines: {node: '>= 0.10'}

  is-array-buffer@3.0.5:
    resolution: {integrity: sha512-DDfANUiiG2wC1qawP66qlTugJeL5HyzMpfr8lLK+jMQirGzNod0B12cFB/9q838Ru27sBwfw78/rdoU7RERz6A==}
    engines: {node: '>= 0.4'}

  is-arrayish@0.2.1:
    resolution: {integrity: sha512-zz06S8t0ozoDXMG+ube26zeCTNXcKIPJZJi8hBrF4idCLms4CG9QtK7qBl1boi5ODzFpjswb5JPmHCbMpjaYzg==}

  is-arrayish@0.3.2:
    resolution: {integrity: sha512-eVRqCvVlZbuw3GrM63ovNSNAeA1K16kaR/LRY/92w0zxQ5/1YzwblUX652i4Xs9RwAGjW9d9y6X88t8OaAJfWQ==}

  is-async-function@2.1.1:
    resolution: {integrity: sha512-9dgM/cZBnNvjzaMYHVoxxfPj2QXt22Ev7SuuPrs+xav0ukGB0S6d4ydZdEiM48kLx5kDV+QBPrpVnFyefL8kkQ==}
    engines: {node: '>= 0.4'}

  is-bigint@1.1.0:
    resolution: {integrity: sha512-n4ZT37wG78iz03xPRKJrHTdZbe3IicyucEtdRsV5yglwc3GyUfbAfpSeD0FJ41NbUNSt5wbhqfp1fS+BgnvDFQ==}
    engines: {node: '>= 0.4'}

  is-boolean-object@1.2.2:
    resolution: {integrity: sha512-wa56o2/ElJMYqjCjGkXri7it5FbebW5usLw/nPmCMs5DeZ7eziSYZhSmPRn0txqeW4LnAmQQU7FgqLpsEFKM4A==}
    engines: {node: '>= 0.4'}

  is-bun-module@2.0.0:
    resolution: {integrity: sha512-gNCGbnnnnFAUGKeZ9PdbyeGYJqewpmc2aKHUEMO5nQPWU9lOmv7jcmQIv+qHD8fXW6W7qfuCwX4rY9LNRjXrkQ==}

  is-callable@1.2.7:
    resolution: {integrity: sha512-1BC0BVFhS/p0qtw6enp8e+8OD0UrK0oFLztSjNzhcKA3WDuJxxAPXzPuPtKkjEY9UUoEWlX/8fgKeu2S8i9JTA==}
    engines: {node: '>= 0.4'}

  is-core-module@2.16.1:
    resolution: {integrity: sha512-UfoeMA6fIJ8wTYFEUjelnaGI67v6+N7qXJEvQuIGa99l4xsCruSYOVSQ0uPANn4dAzm8lkYPaKLrrijLq7x23w==}
    engines: {node: '>= 0.4'}

  is-data-view@1.0.2:
    resolution: {integrity: sha512-RKtWF8pGmS87i2D6gqQu/l7EYRlVdfzemCJN/P3UOs//x1QE7mfhvzHIApBTRf7axvT6DMGwSwBXYCT0nfB9xw==}
    engines: {node: '>= 0.4'}

  is-date-object@1.1.0:
    resolution: {integrity: sha512-PwwhEakHVKTdRNVOw+/Gyh0+MzlCl4R6qKvkhuvLtPMggI1WAHt9sOwZxQLSGpUaDnrdyDsomoRgNnCfKNSXXg==}
    engines: {node: '>= 0.4'}

  is-directory@0.3.1:
    resolution: {integrity: sha512-yVChGzahRFvbkscn2MlwGismPO12i9+znNruC5gVEntG3qu0xQMzsGg/JFbrsqDOHtHFPci+V5aP5T9I+yeKqw==}
    engines: {node: '>=0.10.0'}

  is-docker@2.2.1:
    resolution: {integrity: sha512-F+i2BKsFrH66iaUFc0woD8sLy8getkwTwtOBjvs56Cx4CgJDeKQeqfz8wAYiSb8JOprWhHH5p77PbmYCvvUuXQ==}
    engines: {node: '>=8'}
    hasBin: true

  is-extglob@2.1.1:
    resolution: {integrity: sha512-SbKbANkN603Vi4jEZv49LeVJMn4yGwsbzZworEoyEiutsN3nJYdbO36zfhGJ6QEDpOZIFkDtnq5JRxmvl3jsoQ==}
    engines: {node: '>=0.10.0'}

  is-finalizationregistry@1.1.1:
    resolution: {integrity: sha512-1pC6N8qWJbWoPtEjgcL2xyhQOP491EQjeUo3qTKcmV8YSDDJrOepfG8pcC7h/QgnQHYSv0mJ3Z/ZWxmatVrysg==}
    engines: {node: '>= 0.4'}

  is-fullwidth-code-point@3.0.0:
    resolution: {integrity: sha512-zymm5+u+sCsSWyD9qNaejV3DFvhCKclKdizYaJUuHA83RLjb7nSuGnddCHGv0hk+KY7BMAlsWeK4Ueg6EV6XQg==}
    engines: {node: '>=8'}

  is-generator-fn@2.1.0:
    resolution: {integrity: sha512-cTIB4yPYL/Grw0EaSzASzg6bBy9gqCofvWN8okThAYIxKJZC+udlRAmGbM0XLeniEJSs8uEgHPGuHSe1XsOLSQ==}
    engines: {node: '>=6'}

  is-generator-function@1.1.0:
    resolution: {integrity: sha512-nPUB5km40q9e8UfN/Zc24eLlzdSf9OfKByBw9CIdw4H1giPMeA0OIJvbchsCu4npfI2QcMVBsGEBHKZ7wLTWmQ==}
    engines: {node: '>= 0.4'}

  is-glob@4.0.3:
    resolution: {integrity: sha512-xelSayHH36ZgE7ZWhli7pW34hNbNl8Ojv5KVmkJD4hBdD3th8Tfk9vYasLM+mXWOZhFkgZfxhLSnrwRr4elSSg==}
    engines: {node: '>=0.10.0'}

  is-interactive@1.0.0:
    resolution: {integrity: sha512-2HvIEKRoqS62guEC+qBjpvRubdX910WCMuJTZ+I9yvqKU2/12eSL549HMwtabb4oupdj2sMP50k+XJfB/8JE6w==}
    engines: {node: '>=8'}

  is-map@2.0.3:
    resolution: {integrity: sha512-1Qed0/Hr2m+YqxnM09CjA2d/i6YZNfF6R2oRAOj36eUdS6qIV/huPJNSEpKbupewFs+ZsJlxsjjPbc0/afW6Lw==}
    engines: {node: '>= 0.4'}

  is-negative-zero@2.0.3:
    resolution: {integrity: sha512-5KoIu2Ngpyek75jXodFvnafB6DJgr3u8uuK0LEZJjrU19DrMD3EVERaR8sjz8CCGgpZvxPl9SuE1GMVPFHx1mw==}
    engines: {node: '>= 0.4'}

  is-number-object@1.1.1:
    resolution: {integrity: sha512-lZhclumE1G6VYD8VHe35wFaIif+CTy5SJIi5+3y4psDgWu4wPDoBhF8NxUOinEc7pHgiTsT6MaBb92rKhhD+Xw==}
    engines: {node: '>= 0.4'}

  is-number@7.0.0:
    resolution: {integrity: sha512-41Cifkg6e8TylSpdtTpeLVMqvSBEVzTttHvERD741+pnZ8ANv0004MRL43QKPDlK9cGvNp6NZWZUBlbGXYxxng==}
    engines: {node: '>=0.12.0'}

  is-plain-obj@1.1.0:
    resolution: {integrity: sha512-yvkRyxmFKEOQ4pNXCmJG5AEQNlXJS5LaONXo5/cLdTZdWvsZ1ioJEonLGAosKlMWE8lwUy/bJzMjcw8az73+Fg==}
    engines: {node: '>=0.10.0'}

  is-promise@4.0.0:
    resolution: {integrity: sha512-hvpoI6korhJMnej285dSg6nu1+e6uxs7zG3BYAm5byqDsgJNWwxzM6z6iZiAgQR4TJ30JmBTOwqZUw3WlyH3AQ==}

  is-regex@1.2.1:
    resolution: {integrity: sha512-MjYsKHO5O7mCsmRGxWcLWheFqN9DJ/2TmngvjKXihe6efViPqc274+Fx/4fYj/r03+ESvBdTXK0V6tA3rgez1g==}
    engines: {node: '>= 0.4'}

  is-set@2.0.3:
    resolution: {integrity: sha512-iPAjerrse27/ygGLxw+EBR9agv9Y6uLeYVJMu+QNCoouJ1/1ri0mGrcWpfCqFZuzzx3WjtwxG098X+n4OuRkPg==}
    engines: {node: '>= 0.4'}

  is-shared-array-buffer@1.0.4:
    resolution: {integrity: sha512-ISWac8drv4ZGfwKl5slpHG9OwPNty4jOWPRIhBpxOoD+hqITiwuipOQ2bNthAzwA3B4fIjO4Nln74N0S9byq8A==}
    engines: {node: '>= 0.4'}

  is-stream@2.0.1:
    resolution: {integrity: sha512-hFoiJiTl63nn+kstHGBtewWSKnQLpyb155KHheA1l39uvtO9nWIop1p3udqPcUd/xbF1VLMO4n7OI6p7RbngDg==}
    engines: {node: '>=8'}

  is-stream@4.0.1:
    resolution: {integrity: sha512-Dnz92NInDqYckGEUJv689RbRiTSEHCQ7wOVeALbkOz999YpqT46yMRIGtSNl2iCL1waAZSx40+h59NV/EwzV/A==}
    engines: {node: '>=18'}

  is-string@1.1.1:
    resolution: {integrity: sha512-BtEeSsoaQjlSPBemMQIrY1MY0uM6vnS1g5fmufYOtnxLGUZM2178PKbhsk7Ffv58IX+ZtcvoGwccYsh0PglkAA==}
    engines: {node: '>= 0.4'}

  is-symbol@1.1.1:
    resolution: {integrity: sha512-9gGx6GTtCQM73BgmHQXfDmLtfjjTUDSyoxTCbp5WtoixAhfgsDirWIcVQ/IHpvI5Vgd5i/J5F7B9cN/WlVbC/w==}
    engines: {node: '>= 0.4'}

  is-typed-array@1.1.15:
    resolution: {integrity: sha512-p3EcsicXjit7SaskXHs1hA91QxgTw46Fv6EFKKGS5DRFLD8yKnohjF3hxoju94b/OcMZoQukzpPpBE9uLVKzgQ==}
    engines: {node: '>= 0.4'}

  is-unicode-supported@0.1.0:
    resolution: {integrity: sha512-knxG2q4UC3u8stRGyAVJCOdxFmv5DZiRcdlIaAQXAbSfJya+OhopNotLQrstBhququ4ZpuKbDc/8S6mgXgPFPw==}
    engines: {node: '>=10'}

  is-weakmap@2.0.2:
    resolution: {integrity: sha512-K5pXYOm9wqY1RgjpL3YTkF39tni1XajUIkawTLUo9EZEVUFga5gSQJF8nNS7ZwJQ02y+1YCNYcMh+HIf1ZqE+w==}
    engines: {node: '>= 0.4'}

  is-weakref@1.1.1:
    resolution: {integrity: sha512-6i9mGWSlqzNMEqpCp93KwRS1uUOodk2OJ6b+sq7ZPDSy2WuI5NFIxp/254TytR8ftefexkWn5xNiHUNpPOfSew==}
    engines: {node: '>= 0.4'}

  is-weakset@2.0.4:
    resolution: {integrity: sha512-mfcwb6IzQyOKTs84CQMrOwW4gQcaTOAWJ0zzJCl2WSPDrWk/OzDaImWFH3djXhb24g4eudZfLRozAvPGw4d9hQ==}
    engines: {node: '>= 0.4'}

  is-wsl@2.2.0:
    resolution: {integrity: sha512-fKzAra0rGJUUBwGBgNkHZuToZcn+TtXHpeCgmkMJMMYx1sQDYaCSyjJBSCa2nH1DGm7s3n1oBnohoVTBaN7Lww==}
    engines: {node: '>=8'}

  isarray@2.0.5:
    resolution: {integrity: sha512-xHjhDr3cNBK0BzdUJSPXZntQUx/mwMS5Rw4A7lPJ90XGAO6ISP/ePDNuo0vhqOZU+UD5JoodwCAAoZQd3FeAKw==}

  isexe@2.0.0:
    resolution: {integrity: sha512-RHxMLp9lnKHGHRng9QFhRCMbYAcVpn69smSGcq3f36xjgVVWThj4qqLbTLlq7Ssj8B+fIQ1EuCEGI2lKsyQeIw==}

  isows@1.0.7:
    resolution: {integrity: sha512-I1fSfDCZL5P0v33sVqeTDSpcstAg/N+wF5HS033mogOVIp4B+oHC7oOCsA3axAbBSGTJ8QubbNmnIRN/h8U7hg==}
    peerDependencies:
      ws: '*'

  istanbul-lib-coverage@3.2.2:
    resolution: {integrity: sha512-O8dpsF+r0WV/8MNRKfnmrtCWhuKjxrq2w+jpzBL5UZKTi2LeVWnWOmWRxFlesJONmc+wLAGvKQZEOanko0LFTg==}
    engines: {node: '>=8'}

  istanbul-lib-instrument@5.2.1:
    resolution: {integrity: sha512-pzqtp31nLv/XFOzXGuvhCb8qhjmTVo5vjVk19XE4CRlSWz0KoeJ3bw9XsA7nOp9YBf4qHjwBxkDzKcME/J29Yg==}
    engines: {node: '>=8'}

  istanbul-lib-instrument@6.0.3:
    resolution: {integrity: sha512-Vtgk7L/R2JHyyGW07spoFlB8/lpjiOLTjMdms6AFMraYt3BaJauod/NGrfnVG/y4Ix1JEuMRPDPEj2ua+zz1/Q==}
    engines: {node: '>=10'}

  istanbul-lib-report@3.0.1:
    resolution: {integrity: sha512-GCfE1mtsHGOELCU8e/Z7YWzpmybrx/+dSTfLrvY8qRmaY6zXTKWn6WQIjaAFw069icm6GVMNkgu0NzI4iPZUNw==}
    engines: {node: '>=10'}

  istanbul-lib-source-maps@4.0.1:
    resolution: {integrity: sha512-n3s8EwkdFIJCG3BPKBYvskgXGoy88ARzvegkitk60NxRdwltLOTaH7CUiMRXvwYorl0Q712iEjcWB+fK/MrWVw==}
    engines: {node: '>=10'}

  istanbul-reports@3.1.7:
    resolution: {integrity: sha512-BewmUXImeuRk2YY0PVbxgKAysvhRPUQE0h5QRM++nVWyubKGV0l8qQ5op8+B2DOmwSe63Jivj0BjkPQVf8fP5g==}
    engines: {node: '>=8'}

  iterare@1.2.1:
    resolution: {integrity: sha512-RKYVTCjAnRthyJes037NX/IiqeidgN1xc3j1RjFfECFp28A1GVwK9nA+i0rJPaHqSZwygLzRnFlzUuHFoWWy+Q==}
    engines: {node: '>=6'}

  iterator.prototype@1.1.5:
    resolution: {integrity: sha512-H0dkQoCa3b2VEeKQBOxFph+JAbcrQdE7KC0UkqwpLmv2EC4P41QXP+rqo9wYodACiG5/WM5s9oDApTU8utwj9g==}
    engines: {node: '>= 0.4'}

  jackspeak@3.4.3:
    resolution: {integrity: sha512-OGlZQpz2yfahA/Rd1Y8Cd9SIEsqvXkLVoSw/cgwhnhFMDbsQFeZYoJJ7bIZBS9BcamUW96asq/npPWugM+RQBw==}

  jackspeak@4.1.1:
    resolution: {integrity: sha512-zptv57P3GpL+O0I7VdMJNBZCu+BPHVQUk55Ft8/QCJjTVxrnJHuVuX/0Bl2A6/+2oyR/ZMEuFKwmzqqZ/U5nPQ==}
    engines: {node: 20 || >=22}

  jake@10.9.2:
    resolution: {integrity: sha512-2P4SQ0HrLQ+fw6llpLnOaGAvN2Zu6778SJMrCUwns4fOoG9ayrTiZk3VV8sCPkVZF8ab0zksVpS8FDY5pRCNBA==}
    engines: {node: '>=10'}
    hasBin: true

  jest-changed-files@29.7.0:
    resolution: {integrity: sha512-fEArFiwf1BpQ+4bXSprcDc3/x4HSzL4al2tozwVpDFpsxALjLYdyiIK4e5Vz66GQJIbXJ82+35PtysofptNX2w==}
    engines: {node: ^14.15.0 || ^16.10.0 || >=18.0.0}

  jest-circus@29.7.0:
    resolution: {integrity: sha512-3E1nCMgipcTkCocFwM90XXQab9bS+GMsjdpmPrlelaxwD93Ad8iVEjX/vvHPdLPnFf+L40u+5+iutRdA1N9myw==}
    engines: {node: ^14.15.0 || ^16.10.0 || >=18.0.0}

  jest-cli@29.7.0:
    resolution: {integrity: sha512-OVVobw2IubN/GSYsxETi+gOe7Ka59EFMR/twOU3Jb2GnKKeMGJB5SGUUrEz3SFVmJASUdZUzy83sLNNQ2gZslg==}
    engines: {node: ^14.15.0 || ^16.10.0 || >=18.0.0}
    hasBin: true
    peerDependencies:
      node-notifier: ^8.0.1 || ^9.0.0 || ^10.0.0
    peerDependenciesMeta:
      node-notifier:
        optional: true

  jest-config@29.7.0:
    resolution: {integrity: sha512-uXbpfeQ7R6TZBqI3/TxCU4q4ttk3u0PJeC+E0zbfSoSjq6bJ7buBPxzQPL0ifrkY4DNu4JUdk0ImlBUYi840eQ==}
    engines: {node: ^14.15.0 || ^16.10.0 || >=18.0.0}
    peerDependencies:
      '@types/node': '*'
      ts-node: '>=9.0.0'
    peerDependenciesMeta:
      '@types/node':
        optional: true
      ts-node:
        optional: true

  jest-diff@29.7.0:
    resolution: {integrity: sha512-LMIgiIrhigmPrs03JHpxUh2yISK3vLFPkAodPeo0+BuF7wA2FoQbkEg1u8gBYBThncu7e1oEDUfIXVuTqLRUjw==}
    engines: {node: ^14.15.0 || ^16.10.0 || >=18.0.0}

  jest-docblock@29.7.0:
    resolution: {integrity: sha512-q617Auw3A612guyaFgsbFeYpNP5t2aoUNLwBUbc/0kD1R4t9ixDbyFTHd1nok4epoVFpr7PmeWHrhvuV3XaJ4g==}
    engines: {node: ^14.15.0 || ^16.10.0 || >=18.0.0}

  jest-each@29.7.0:
    resolution: {integrity: sha512-gns+Er14+ZrEoC5fhOfYCY1LOHHr0TI+rQUHZS8Ttw2l7gl+80eHc/gFf2Ktkw0+SIACDTeWvpFcv3B04VembQ==}
    engines: {node: ^14.15.0 || ^16.10.0 || >=18.0.0}

  jest-environment-node@29.7.0:
    resolution: {integrity: sha512-DOSwCRqXirTOyheM+4d5YZOrWcdu0LNZ87ewUoywbcb2XR4wKgqiG8vNeYwhjFMbEkfju7wx2GYH0P2gevGvFw==}
    engines: {node: ^14.15.0 || ^16.10.0 || >=18.0.0}

  jest-get-type@29.6.3:
    resolution: {integrity: sha512-zrteXnqYxfQh7l5FHyL38jL39di8H8rHoecLH3JNxH3BwOrBsNeabdap5e0I23lD4HHI8W5VFBZqG4Eaq5LNcw==}
    engines: {node: ^14.15.0 || ^16.10.0 || >=18.0.0}

  jest-haste-map@29.7.0:
    resolution: {integrity: sha512-fP8u2pyfqx0K1rGn1R9pyE0/KTn+G7PxktWidOBTqFPLYX0b9ksaMFkhK5vrS3DVun09pckLdlx90QthlW7AmA==}
    engines: {node: ^14.15.0 || ^16.10.0 || >=18.0.0}

  jest-leak-detector@29.7.0:
    resolution: {integrity: sha512-kYA8IJcSYtST2BY9I+SMC32nDpBT3J2NvWJx8+JCuCdl/CR1I4EKUJROiP8XtCcxqgTTBGJNdbB1A8XRKbTetw==}
    engines: {node: ^14.15.0 || ^16.10.0 || >=18.0.0}

  jest-matcher-utils@29.7.0:
    resolution: {integrity: sha512-sBkD+Xi9DtcChsI3L3u0+N0opgPYnCRPtGcQYrgXmR+hmt/fYfWAL0xRXYU8eWOdfuLgBe0YCW3AFtnRLagq/g==}
    engines: {node: ^14.15.0 || ^16.10.0 || >=18.0.0}

  jest-message-util@29.7.0:
    resolution: {integrity: sha512-GBEV4GRADeP+qtB2+6u61stea8mGcOT4mCtrYISZwfu9/ISHFJ/5zOMXYbpBE9RsS5+Gb63DW4FgmnKJ79Kf6w==}
    engines: {node: ^14.15.0 || ^16.10.0 || >=18.0.0}

  jest-mock@29.7.0:
    resolution: {integrity: sha512-ITOMZn+UkYS4ZFh83xYAOzWStloNzJFO2s8DWrE4lhtGD+AorgnbkiKERe4wQVBydIGPx059g6riW5Btp6Llnw==}
    engines: {node: ^14.15.0 || ^16.10.0 || >=18.0.0}

  jest-pnp-resolver@1.2.3:
    resolution: {integrity: sha512-+3NpwQEnRoIBtx4fyhblQDPgJI0H1IEIkX7ShLUjPGA7TtUTvI1oiKi3SR4oBR0hQhQR80l4WAe5RrXBwWMA8w==}
    engines: {node: '>=6'}
    peerDependencies:
      jest-resolve: '*'
    peerDependenciesMeta:
      jest-resolve:
        optional: true

  jest-regex-util@29.6.3:
    resolution: {integrity: sha512-KJJBsRCyyLNWCNBOvZyRDnAIfUiRJ8v+hOBQYGn8gDyF3UegwiP4gwRR3/SDa42g1YbVycTidUF3rKjyLFDWbg==}
    engines: {node: ^14.15.0 || ^16.10.0 || >=18.0.0}

  jest-resolve-dependencies@29.7.0:
    resolution: {integrity: sha512-un0zD/6qxJ+S0et7WxeI3H5XSe9lTBBR7bOHCHXkKR6luG5mwDDlIzVQ0V5cZCuoTgEdcdwzTghYkTWfubi+nA==}
    engines: {node: ^14.15.0 || ^16.10.0 || >=18.0.0}

  jest-resolve@29.7.0:
    resolution: {integrity: sha512-IOVhZSrg+UvVAshDSDtHyFCCBUl/Q3AAJv8iZ6ZjnZ74xzvwuzLXid9IIIPgTnY62SJjfuupMKZsZQRsCvxEgA==}
    engines: {node: ^14.15.0 || ^16.10.0 || >=18.0.0}

  jest-runner@29.7.0:
    resolution: {integrity: sha512-fsc4N6cPCAahybGBfTRcq5wFR6fpLznMg47sY5aDpsoejOcVYFb07AHuSnR0liMcPTgBsA3ZJL6kFOjPdoNipQ==}
    engines: {node: ^14.15.0 || ^16.10.0 || >=18.0.0}

  jest-runtime@29.7.0:
    resolution: {integrity: sha512-gUnLjgwdGqW7B4LvOIkbKs9WGbn+QLqRQQ9juC6HndeDiezIwhDP+mhMwHWCEcfQ5RUXa6OPnFF8BJh5xegwwQ==}
    engines: {node: ^14.15.0 || ^16.10.0 || >=18.0.0}

  jest-snapshot@29.7.0:
    resolution: {integrity: sha512-Rm0BMWtxBcioHr1/OX5YCP8Uov4riHvKPknOGs804Zg9JGZgmIBkbtlxJC/7Z4msKYVbIJtfU+tKb8xlYNfdkw==}
    engines: {node: ^14.15.0 || ^16.10.0 || >=18.0.0}

  jest-util@29.7.0:
    resolution: {integrity: sha512-z6EbKajIpqGKU56y5KBUgy1dt1ihhQJgWzUlZHArA/+X2ad7Cb5iF+AK1EWVL/Bo7Rz9uurpqw6SiBCefUbCGA==}
    engines: {node: ^14.15.0 || ^16.10.0 || >=18.0.0}

  jest-validate@29.7.0:
    resolution: {integrity: sha512-ZB7wHqaRGVw/9hST/OuFUReG7M8vKeq0/J2egIGLdvjHCmYqGARhzXmtgi+gVeZ5uXFF219aOc3Ls2yLg27tkw==}
    engines: {node: ^14.15.0 || ^16.10.0 || >=18.0.0}

  jest-watcher@29.7.0:
    resolution: {integrity: sha512-49Fg7WXkU3Vl2h6LbLtMQ/HyB6rXSIX7SqvBLQmssRBGN9I0PNvPmAmCWSOY6SOvrjhI/F7/bGAv9RtnsPA03g==}
    engines: {node: ^14.15.0 || ^16.10.0 || >=18.0.0}

  jest-worker@27.5.1:
    resolution: {integrity: sha512-7vuh85V5cdDofPyxn58nrPjBktZo0u9x1g8WtjQol+jZDaE+fhN+cIvTj11GndBnMnyfrUOG1sZQxCdjKh+DKg==}
    engines: {node: '>= 10.13.0'}

  jest-worker@29.7.0:
    resolution: {integrity: sha512-eIz2msL/EzL9UFTFFx7jBTkeZfku0yUAyZZZmJ93H2TYEiroIx2PQjEXcwYtYl8zXCxb+PAmA2hLIt/6ZEkPHw==}
    engines: {node: ^14.15.0 || ^16.10.0 || >=18.0.0}

  jest@29.7.0:
    resolution: {integrity: sha512-NIy3oAFp9shda19hy4HK0HRTWKtPJmGdnvywu01nOqNC2vZg+Z+fvJDxpMQA88eb2I9EcafcdjYgsDthnYTvGw==}
    engines: {node: ^14.15.0 || ^16.10.0 || >=18.0.0}
    hasBin: true
    peerDependencies:
      node-notifier: ^8.0.1 || ^9.0.0 || ^10.0.0
    peerDependenciesMeta:
      node-notifier:
        optional: true

  jimp-compact@0.16.1:
    resolution: {integrity: sha512-dZ6Ra7u1G8c4Letq/B5EzAxj4tLFHL+cGtdpR+PVm4yzPDj+lCk+AbivWt1eOM+ikzkowtyV7qSqX6qr3t71Ww==}

  js-tokens@4.0.0:
    resolution: {integrity: sha512-RdJUflcE3cUzKiMqQgsCu06FPu9UdIJO0beYbPhHN4k6apgJtifcoCtT9bcxOpYBtpD2kCM6Sbzg4CausW/PKQ==}

  js-yaml@3.14.1:
    resolution: {integrity: sha512-okMH7OXXJ7YrN9Ok3/SXrnu4iX9yOk+25nqX4imS2npuvTYDmo/QEZoqwZkYaIDk3jVvBOTOIEgEhaLOynBS9g==}
    hasBin: true

  js-yaml@4.1.0:
    resolution: {integrity: sha512-wpxZs9NoxZaJESJGIZTyDEaYpl0FKSA+FB9aJiyemKhMwkxQg63h4T1KJgUGHpTqPDNRcmmYLugrRjJlBtWvRA==}
    hasBin: true

  jsc-safe-url@0.2.4:
    resolution: {integrity: sha512-0wM3YBWtYePOjfyXQH5MWQ8H7sdk5EXSwZvmSLKk2RboVQ2Bu239jycHDz5J/8Blf3K0Qnoy2b6xD+z10MFB+Q==}

  jsesc@3.0.2:
    resolution: {integrity: sha512-xKqzzWXDttJuOcawBt4KnKHHIf5oQ/Cxax+0PWFG+DFDgHNAdi+TXECADI+RYiFUMmx8792xsMbbgXj4CwnP4g==}
    engines: {node: '>=6'}
    hasBin: true

  jsesc@3.1.0:
    resolution: {integrity: sha512-/sM3dO2FOzXjKQhJuo0Q173wf2KOo8t4I8vHy6lF9poUp7bKT0/NHE8fPX23PwfhnykfqnC2xRxOnVw5XuGIaA==}
    engines: {node: '>=6'}
    hasBin: true

  json-buffer@3.0.1:
    resolution: {integrity: sha512-4bV5BfR2mqfQTJm+V5tPPdf+ZpuhiIvTuAB5g8kcrXOZpTT/QwwVRWBywX1ozr6lEuPdbHxwaJlm9G6mI2sfSQ==}

  json-parse-better-errors@1.0.2:
    resolution: {integrity: sha512-mrqyZKfX5EhL7hvqcV6WG1yYjnjeuYDzDhhcAAUrq8Po85NBQBJP+ZDUT75qZQ98IkUoBqdkExkukOU7Ts2wrw==}

  json-parse-even-better-errors@2.3.1:
    resolution: {integrity: sha512-xyFwyhro/JEof6Ghe2iz2NcXoj2sloNsWr/XsERDK/oiPCfaNhl5ONfp+jQdAZRQQ0IJWNzH9zIZF7li91kh2w==}

  json-schema-traverse@0.4.1:
    resolution: {integrity: sha512-xbbCH5dCYU5T8LcEhhuh7HJ88HXuW3qsI3Y0zOZFKfZEHcpWiHU/Jxzk629Brsab/mMiHQti9wMP+845RPe3Vg==}

  json-schema-traverse@1.0.0:
    resolution: {integrity: sha512-NM8/P9n3XjXhIZn1lLhkFaACTOURQXjWhV4BA/RnOv8xvgqtqpAX9IO4mRQxSx1Rlo4tqzeqb0sOlruaOy3dug==}

  json-stable-stringify-without-jsonify@1.0.1:
    resolution: {integrity: sha512-Bdboy+l7tA3OGW6FjyFHWkP5LuByj1Tk33Ljyq0axyzdk9//JSi2u3fP1QSmd1KNwq6VOKYGlAu87CisVir6Pw==}

  json5@1.0.2:
    resolution: {integrity: sha512-g1MWMLBiz8FKi1e4w0UyVL3w+iJceWAFBAaBnnGKOpNa5f8TLktkbre1+s6oICydWAm+HRUGTmI+//xv2hvXYA==}
    hasBin: true

  json5@2.2.3:
    resolution: {integrity: sha512-XmOWe7eyHYH14cLdVPoyg+GOH3rYX++KpzrylJwSW98t3Nk+U8XOl8FWKOgwtzdb8lXGf6zYwDUzeHMWfxasyg==}
    engines: {node: '>=6'}
    hasBin: true

  jsonc-parser@3.3.1:
    resolution: {integrity: sha512-HUgH65KyejrUFPvHFPbqOY0rsFip3Bo5wb4ngvdi1EpCYWUQDC5V+Y7mZws+DLkr4M//zQJoanu1SP+87Dv1oQ==}

  jsonfile@6.1.0:
    resolution: {integrity: sha512-5dgndWOriYSm5cnYaJNhalLNDKOqFwyDB/rr1E9ZsGciGvKPs8R2xYGCacuf3z6K1YKDz182fd+fY3cn3pMqXQ==}

  jsx-ast-utils@3.3.5:
    resolution: {integrity: sha512-ZZow9HBI5O6EPgSJLUb8n2NKgmVWTwCvHGwFuJlMjvLFqlGG6pjirPhtdsseaLZjSibD8eegzmYpUZwoIlj2cQ==}
    engines: {node: '>=4.0'}

  keyv@4.5.4:
    resolution: {integrity: sha512-oxVHkHR/EJf2CNXnWxRLW6mg7JyCCUcG0DtEGmL2ctUo1PNTin1PUil+r/+4r5MpVgC/fn1kjsx7mjSujKqIpw==}

  kind-of@6.0.3:
    resolution: {integrity: sha512-dcS1ul+9tmeD95T+x28/ehLgd9mENa3LsvDTtzm3vyBEO7RPptvAD+t44WVXaUjTBRcrpFeFlC8WCruUR456hw==}
    engines: {node: '>=0.10.0'}

  kleur@3.0.3:
    resolution: {integrity: sha512-eTIzlVOSUR+JxdDFepEYcBMtZ9Qqdef+rnzWdRZuMbOywu5tO2w2N7rqjoANZ5k9vywhL6Br1VRjUIgTQx4E8w==}
    engines: {node: '>=6'}

  lan-network@0.1.7:
    resolution: {integrity: sha512-mnIlAEMu4OyEvUNdzco9xpuB9YVcPkQec+QsgycBCtPZvEqWPCDPfbAE4OJMdBBWpZWtpCn1xw9jJYlwjWI5zQ==}
    hasBin: true

  language-subtag-registry@0.3.23:
    resolution: {integrity: sha512-0K65Lea881pHotoGEa5gDlMxt3pctLi2RplBb7Ezh4rRdLEOtgi7n4EwK9lamnUCkKBqaeKRVebTq6BAxSkpXQ==}

  language-tags@1.0.9:
    resolution: {integrity: sha512-MbjN408fEndfiQXbFQ1vnd+1NoLDsnQW41410oQBXiyXDMYH5z505juWa4KUE1LqxRC7DgOgZDbKLxHIwm27hA==}
    engines: {node: '>=0.10'}

  leven@3.1.0:
    resolution: {integrity: sha512-qsda+H8jTaUaN/x5vzW2rzc+8Rw4TAQ/4KjB46IwK5VH+IlVeeeje/EoZRpiXvIqjFgK84QffqPztGI3VBLG1A==}
    engines: {node: '>=6'}

  levn@0.4.1:
    resolution: {integrity: sha512-+bT2uH4E5LGE7h/n3evcS/sQlJXCpIp6ym8OWJ5eV6+67Dsql/LaaT7qJBAt2rzfoa/5QBGBhxDix1dMt2kQKQ==}
    engines: {node: '>= 0.8.0'}

  lighthouse-logger@1.4.2:
    resolution: {integrity: sha512-gPWxznF6TKmUHrOQjlVo2UbaL2EJ71mb2CCeRs/2qBpi4L/g4LUVc9+3lKQ6DTUZwJswfM7ainGrLO1+fOqa2g==}

  lightningcss-darwin-arm64@1.27.0:
    resolution: {integrity: sha512-Gl/lqIXY+d+ySmMbgDf0pgaWSqrWYxVHoc88q+Vhf2YNzZ8DwoRzGt5NZDVqqIW5ScpSnmmjcgXP87Dn2ylSSQ==}
    engines: {node: '>= 12.0.0'}
    cpu: [arm64]
    os: [darwin]

  lightningcss-darwin-x64@1.27.0:
    resolution: {integrity: sha512-0+mZa54IlcNAoQS9E0+niovhyjjQWEMrwW0p2sSdLRhLDc8LMQ/b67z7+B5q4VmjYCMSfnFi3djAAQFIDuj/Tg==}
    engines: {node: '>= 12.0.0'}
    cpu: [x64]
    os: [darwin]

  lightningcss-freebsd-x64@1.27.0:
    resolution: {integrity: sha512-n1sEf85fePoU2aDN2PzYjoI8gbBqnmLGEhKq7q0DKLj0UTVmOTwDC7PtLcy/zFxzASTSBlVQYJUhwIStQMIpRA==}
    engines: {node: '>= 12.0.0'}
    cpu: [x64]
    os: [freebsd]

  lightningcss-linux-arm-gnueabihf@1.27.0:
    resolution: {integrity: sha512-MUMRmtdRkOkd5z3h986HOuNBD1c2lq2BSQA1Jg88d9I7bmPGx08bwGcnB75dvr17CwxjxD6XPi3Qh8ArmKFqCA==}
    engines: {node: '>= 12.0.0'}
    cpu: [arm]
    os: [linux]

  lightningcss-linux-arm64-gnu@1.27.0:
    resolution: {integrity: sha512-cPsxo1QEWq2sfKkSq2Bq5feQDHdUEwgtA9KaB27J5AX22+l4l0ptgjMZZtYtUnteBofjee+0oW1wQ1guv04a7A==}
    engines: {node: '>= 12.0.0'}
    cpu: [arm64]
    os: [linux]

  lightningcss-linux-arm64-musl@1.27.0:
    resolution: {integrity: sha512-rCGBm2ax7kQ9pBSeITfCW9XSVF69VX+fm5DIpvDZQl4NnQoMQyRwhZQm9pd59m8leZ1IesRqWk2v/DntMo26lg==}
    engines: {node: '>= 12.0.0'}
    cpu: [arm64]
    os: [linux]

  lightningcss-linux-x64-gnu@1.27.0:
    resolution: {integrity: sha512-Dk/jovSI7qqhJDiUibvaikNKI2x6kWPN79AQiD/E/KeQWMjdGe9kw51RAgoWFDi0coP4jinaH14Nrt/J8z3U4A==}
    engines: {node: '>= 12.0.0'}
    cpu: [x64]
    os: [linux]

  lightningcss-linux-x64-musl@1.27.0:
    resolution: {integrity: sha512-QKjTxXm8A9s6v9Tg3Fk0gscCQA1t/HMoF7Woy1u68wCk5kS4fR+q3vXa1p3++REW784cRAtkYKrPy6JKibrEZA==}
    engines: {node: '>= 12.0.0'}
    cpu: [x64]
    os: [linux]

  lightningcss-win32-arm64-msvc@1.27.0:
    resolution: {integrity: sha512-/wXegPS1hnhkeG4OXQKEMQeJd48RDC3qdh+OA8pCuOPCyvnm/yEayrJdJVqzBsqpy1aJklRCVxscpFur80o6iQ==}
    engines: {node: '>= 12.0.0'}
    cpu: [arm64]
    os: [win32]

  lightningcss-win32-x64-msvc@1.27.0:
    resolution: {integrity: sha512-/OJLj94Zm/waZShL8nB5jsNj3CfNATLCTyFxZyouilfTmSoLDX7VlVAmhPHoZWVFp4vdmoiEbPEYC8HID3m6yw==}
    engines: {node: '>= 12.0.0'}
    cpu: [x64]
    os: [win32]

  lightningcss@1.27.0:
    resolution: {integrity: sha512-8f7aNmS1+etYSLHht0fQApPc2kNO8qGRutifN5rVIc6Xo6ABsEbqOr758UwI7ALVbTt4x1fllKt0PYgzD9S3yQ==}
    engines: {node: '>= 12.0.0'}

  lines-and-columns@1.2.4:
    resolution: {integrity: sha512-7ylylesZQ/PV29jhEDl3Ufjo6ZX7gCqJr5F7PKrqc93v7fzSymt1BpwEU8nAUXs8qzzvqhbjhK5QZg6Mt/HkBg==}

  load-esm@1.0.2:
    resolution: {integrity: sha512-nVAvWk/jeyrWyXEAs84mpQCYccxRqgKY4OznLuJhJCa0XsPSfdOIr2zvBZEj3IHEHbX97jjscKRRV539bW0Gpw==}
    engines: {node: '>=13.2.0'}

  loader-runner@4.3.0:
    resolution: {integrity: sha512-3R/1M+yS3j5ou80Me59j7F9IMs4PXs3VqRrm0TU3AbKPxlmpoY1TNscJV/oGJXo8qCatFGTfDbY6W6ipGOYXfg==}
    engines: {node: '>=6.11.5'}

  locate-path@5.0.0:
    resolution: {integrity: sha512-t7hw9pI+WvuwNJXwk5zVHpyhIqzg2qTlklJOf0mVxGSbe3Fp2VieZcduNYjaLDoy6p9uGpQEGWG87WpMKlNq8g==}
    engines: {node: '>=8'}

  locate-path@6.0.0:
    resolution: {integrity: sha512-iPZK6eYjbxRu3uB4/WZ3EsEIMJFMqAoopl3R+zuq0UjcAm/MO6KCweDgPfP3elTztoKP3KtnVHxTn2NHBSDVUw==}
    engines: {node: '>=10'}

  lodash.debounce@4.0.8:
    resolution: {integrity: sha512-FT1yDzDYEoYWhnSGnpE/4Kj1fLZkDFyqRb7fNt6FdYOSxlUWAtp42Eh6Wb0rGIv/m9Bgo7x4GhQbm5Ys4SG5ow==}

  lodash.memoize@4.1.2:
    resolution: {integrity: sha512-t7j+NzmgnQzTAYXcsHYLgimltOV1MXHtlOWf6GjL9Kj8GK5FInw5JotxvbOs+IvV1/Dzo04/fCGfLVs7aXb4Ag==}

  lodash.merge@4.6.2:
    resolution: {integrity: sha512-0KpjqXRVvrYyCsX1swR/XTK0va6VQkQM6MNo7PqW77ByjAhoARA8EfrP1N4+KlKj8YS0ZUCtRT/YUuhyYDujIQ==}

  lodash.throttle@4.1.1:
    resolution: {integrity: sha512-wIkUCfVKpVsWo3JSZlc+8MB5it+2AN5W8J7YVMST30UrvcQNZ1Okbj+rbVniijTWE6FGYy4XJq/rHkas8qJMLQ==}

  lodash@4.17.21:
    resolution: {integrity: sha512-v2kDEe57lecTulaDIuNTPy3Ry4gLGJ6Z1O3vE1krgXZNrsQ+LFTGHVxVjcXPs17LhbZVGedAJv8XZ1tvj5FvSg==}

  log-symbols@2.2.0:
    resolution: {integrity: sha512-VeIAFslyIerEJLXHziedo2basKbMKtTw3vfn5IzG0XTjhAVEJyNHnL2p7vc+wBDSdQuUpNw3M2u6xb9QsAY5Eg==}
    engines: {node: '>=4'}

  log-symbols@4.1.0:
    resolution: {integrity: sha512-8XPvpAA8uyhfteu8pIvQxpJZ7SYYdpUivZpGy6sFsBuKRY/7rQGavedeB8aK+Zkyq6upMFVL/9AW6vOYzfRyLg==}
    engines: {node: '>=10'}

  loose-envify@1.4.0:
    resolution: {integrity: sha512-lyuxPGr/Wfhrlem2CL/UcnUc1zcqKAImBDzukY7Y5F/yQiNdko6+fRLevlw1HgMySw7f611UIY408EtxRSoK3Q==}
    hasBin: true

  lowercase-keys@3.0.0:
    resolution: {integrity: sha512-ozCC6gdQ+glXOQsveKD0YsDy8DSQFjDTz4zyzEHNV5+JP5D62LmfDZ6o1cycFx9ouG940M5dE8C8CTewdj2YWQ==}
    engines: {node: ^12.20.0 || ^14.13.1 || >=16.0.0}

  lru-cache@10.4.3:
    resolution: {integrity: sha512-JNAzZcXrCt42VGLuYz0zfAzDfAvJWW6AfYlDBQyDV5DClI2m5sAmK+OIO7s59XfsRsWHp02jAJrRadPRGTt6SQ==}

  lru-cache@11.1.0:
    resolution: {integrity: sha512-QIXZUBJUx+2zHUdQujWejBkcD9+cs94tLn0+YL8UrCh+D5sCXZ4c7LaEH48pNwRY3MLDgqUFyhlCyjJPf1WP0A==}
    engines: {node: 20 || >=22}

  lru-cache@5.1.1:
    resolution: {integrity: sha512-KpNARQA3Iwv+jTA0utUVVbrh+Jlrr1Fv0e56GGzAFOXN7dk/FviaDW8LHmK52DlcH4WP2n6gI8vN1aesBFgo9w==}

  magic-string@0.30.17:
    resolution: {integrity: sha512-sNPKHvyjVf7gyjwS4xGTaW/mCnF8wnjtifKBEhxfZ7E/S8tQ0rssrwGNn6q8JH/ohItJfSQp9mBtQYuTlH5QnA==}

  make-dir@4.0.0:
    resolution: {integrity: sha512-hXdUTZYIVOt1Ex//jAQi+wTZZpUpwBj/0QsOzqegb3rGMMeJiSEu5xLHnYfBrRV4RH2+OCSOO95Is/7x1WJ4bw==}
    engines: {node: '>=10'}

  make-error@1.3.6:
    resolution: {integrity: sha512-s8UhlNe7vPKomQhC1qFelMokr/Sc3AgNbso3n74mVPA5LTZwkB9NlXf4XPamLxJE8h0gh73rM94xvwRT2CVInw==}

  makeerror@1.0.12:
    resolution: {integrity: sha512-JmqCvUhmt43madlpFzG4BQzG2Z3m6tvQDNKdClZnO3VbIudJYmxsT0FNJMeiB2+JTSlTQTSbU8QdesVmwJcmLg==}

  marky@1.3.0:
    resolution: {integrity: sha512-ocnPZQLNpvbedwTy9kNrQEsknEfgvcLMvOtz3sFeWApDq1MXH1TqkCIx58xlpESsfwQOnuBO9beyQuNGzVvuhQ==}

  math-intrinsics@1.1.0:
    resolution: {integrity: sha512-/IXtbwEk5HTPyEwyKX6hGkYXxM9nbj64B+ilVJnC/R6B0pH5G4V3b0pVbL7DBj4tkhBAppbQUlf6F6Xl9LHu1g==}
    engines: {node: '>= 0.4'}

  media-typer@0.3.0:
    resolution: {integrity: sha512-dq+qelQ9akHpcOl/gUVRTxVIOkAJ1wR3QAvb4RsVjS8oVoFjDGTc679wJYmUmknUF5HwMLOgb5O+a3KxfWapPQ==}
    engines: {node: '>= 0.6'}

  media-typer@1.1.0:
    resolution: {integrity: sha512-aisnrDP4GNe06UcKFnV5bfMNPBUw4jsLGaWwWfnH3v02GnBuXX2MCVn5RbrWo0j3pczUilYblq7fQ7Nw2t5XKw==}
    engines: {node: '>= 0.8'}

  memfs@3.5.3:
    resolution: {integrity: sha512-UERzLsxzllchadvbPs5aolHh65ISpKpM+ccLbOJ8/vvpBKmAWf+la7dXFy7Mr0ySHbdHrFv5kGFCUHHe6GFEmw==}
    engines: {node: '>= 4.0.0'}

  memoize-one@5.2.1:
    resolution: {integrity: sha512-zYiwtZUcYyXKo/np96AGZAckk+FWWsUdJ3cHGGmld7+AhvcWmQyGCYUh1hc4Q/pkOhb65dQR/pqCyK0cOaHz4Q==}

  merge-descriptors@2.0.0:
    resolution: {integrity: sha512-Snk314V5ayFLhp3fkUREub6WtjBfPdCPY1Ln8/8munuLuiYhsABgBVWsozAG+MWMbVEvcdcpbi9R7ww22l9Q3g==}
    engines: {node: '>=18'}

  merge-stream@2.0.0:
    resolution: {integrity: sha512-abv/qOcuPfk3URPfDzmZU1LKmuw8kT+0nIHvKrKgFrwifol/doWcdA4ZqsWQ8ENrFKkd67Mfpo/LovbIUsbt3w==}

  merge2@1.4.1:
    resolution: {integrity: sha512-8q7VEgMJW4J8tcfVPy8g09NcQwZdbwFEqhe/WZkoIzjn/3TGDwtOCYtXGxA3O8tPzpczCCDgv+P2P5y00ZJOOg==}
    engines: {node: '>= 8'}

  methods@1.1.2:
    resolution: {integrity: sha512-iclAHeNqNm68zFtnZ0e+1L2yUIdvzNoauKU4WBA3VvH/vPFieF7qfRlwUZU+DA9P9bPXIS90ulxoUoCH23sV2w==}
    engines: {node: '>= 0.6'}

  metro-babel-transformer@0.82.4:
    resolution: {integrity: sha512-4juJahGRb1gmNbQq48lNinB6WFNfb6m0BQqi/RQibEltNiqTCxew/dBspI2EWA4xVCd3mQWGfw0TML4KurQZnQ==}
    engines: {node: '>=18.18'}

  metro-cache-key@0.82.4:
    resolution: {integrity: sha512-2JCTqcpF+f2OghOpe/+x+JywfzDkrHdAqinPFWmK2ezNAU/qX0jBFaTETogPibFivxZJil37w9Yp6syX8rFUng==}
    engines: {node: '>=18.18'}

  metro-cache@0.82.4:
    resolution: {integrity: sha512-vX0ylSMGtORKiZ4G8uP6fgfPdDiCWvLZUGZ5zIblSGylOX6JYhvExl0Zg4UA9pix/SSQu5Pnp9vdODMFsNIxhw==}
    engines: {node: '>=18.18'}

  metro-config@0.82.4:
    resolution: {integrity: sha512-Ki3Wumr3hKHGDS7RrHsygmmRNc/PCJrvkLn0+BWWxmbOmOcMMJDSmSI+WRlT8jd5VPZFxIi4wg+sAt5yBXAK0g==}
    engines: {node: '>=18.18'}

  metro-core@0.82.4:
    resolution: {integrity: sha512-Xo4ozbxPg2vfgJGCgXZ8sVhC2M0lhTqD+tsKO2q9aelq/dCjnnSb26xZKcQO80CQOQUL7e3QWB7pLFGPjZm31A==}
    engines: {node: '>=18.18'}

  metro-file-map@0.82.4:
    resolution: {integrity: sha512-eO7HD1O3aeNsbEe6NBZvx1lLJUrxgyATjnDmb7bm4eyF6yWOQot9XVtxTDLNifECuvsZ4jzRiTInrbmIHkTdGA==}
    engines: {node: '>=18.18'}

  metro-minify-terser@0.82.4:
    resolution: {integrity: sha512-W79Mi6BUwWVaM8Mc5XepcqkG+TSsCyyo//dmTsgYfJcsmReQorRFodil3bbJInETvjzdnS1mCsUo9pllNjT1Hg==}
    engines: {node: '>=18.18'}

  metro-resolver@0.82.4:
    resolution: {integrity: sha512-uWoHzOBGQTPT5PjippB8rRT3iI9CTgFA9tRiLMzrseA5o7YAlgvfTdY9vFk2qyk3lW3aQfFKWkmqENryPRpu+Q==}
    engines: {node: '>=18.18'}

  metro-runtime@0.82.4:
    resolution: {integrity: sha512-vVyFO7H+eLXRV2E7YAUYA7aMGBECGagqxmFvC2hmErS7oq90BbPVENfAHbUWq1vWH+MRiivoRxdxlN8gBoF/dw==}
    engines: {node: '>=18.18'}

  metro-source-map@0.82.4:
    resolution: {integrity: sha512-9jzDQJ0FPas1FuQFtwmBHsez2BfhFNufMowbOMeG3ZaFvzeziE8A0aJwILDS3U+V5039ssCQFiQeqDgENWvquA==}
    engines: {node: '>=18.18'}

  metro-symbolicate@0.82.4:
    resolution: {integrity: sha512-LwEwAtdsx7z8rYjxjpLWxuFa2U0J6TS6ljlQM4WAATKa4uzV8unmnRuN2iNBWTmRqgNR77mzmI2vhwD4QSCo+w==}
    engines: {node: '>=18.18'}
    hasBin: true

  metro-transform-plugins@0.82.4:
    resolution: {integrity: sha512-NoWQRPHupVpnDgYguiEcm7YwDhnqW02iWWQjO2O8NsNP09rEMSq99nPjARWfukN7+KDh6YjLvTIN20mj3dk9kw==}
    engines: {node: '>=18.18'}

  metro-transform-worker@0.82.4:
    resolution: {integrity: sha512-kPI7Ad/tdAnI9PY4T+2H0cdgGeSWWdiPRKuytI806UcN4VhFL6OmYa19/4abYVYF+Cd2jo57CDuwbaxRfmXDhw==}
    engines: {node: '>=18.18'}

  metro@0.82.4:
    resolution: {integrity: sha512-/gFmw3ux9CPG5WUmygY35hpyno28zi/7OUn6+OFfbweA8l0B+PPqXXLr0/T6cf5nclCcH0d22o+02fICaShVxw==}
    engines: {node: '>=18.18'}
    hasBin: true

  micromatch@4.0.8:
    resolution: {integrity: sha512-PXwfBhYu0hBCPw8Dn0E+WDYb7af3dSLVWKi3HGv84IdF4TyFoC0ysxFd0Goxw7nSv4T/PzEJQxsYsEiFCKo2BA==}
    engines: {node: '>=8.6'}

  mime-db@1.52.0:
    resolution: {integrity: sha512-sPU4uV7dYlvtWJxwwxHD0PuihVNiE7TyAbQ5SWxDCB9mUYvOgroQOwYQQOKPJ8CIbE+1ETVlOoK1UC2nU3gYvg==}
    engines: {node: '>= 0.6'}

  mime-db@1.54.0:
    resolution: {integrity: sha512-aU5EJuIN2WDemCcAp2vFBfp/m4EAhWJnUNSSw0ixs7/kXbd6Pg64EmwJkNdFhB8aWt1sH2CTXrLxo/iAGV3oPQ==}
    engines: {node: '>= 0.6'}

  mime-types@2.1.35:
    resolution: {integrity: sha512-ZDY+bPm5zTTF+YpCrAU9nK0UgICYPT0QtT1NZWFv4s++TNkcgVaT0g6+4R2uI4MjQjzysHB1zxuWL50hzaeXiw==}
    engines: {node: '>= 0.6'}

  mime-types@3.0.1:
    resolution: {integrity: sha512-xRc4oEhT6eaBpU1XF7AjpOFD+xQmXNB5OVKwp4tqCuBpHLS/ZbBDrc07mYTDqVMg6PfxUjjNp85O6Cd2Z/5HWA==}
    engines: {node: '>= 0.6'}

  mime@1.6.0:
    resolution: {integrity: sha512-x0Vn8spI+wuJ1O6S7gnbaQg8Pxh4NNHb7KSINmEWKiPE4RKOplvijn+NkmYmmRgP68mc70j2EbeTFRsrswaQeg==}
    engines: {node: '>=4'}
    hasBin: true

  mime@2.6.0:
    resolution: {integrity: sha512-USPkMeET31rOMiarsBNIHZKLGgvKc/LrjofAnBlOttf5ajRvqiRA8QsenbcooctK6d6Ts6aqZXBA+XbkKthiQg==}
    engines: {node: '>=4.0.0'}
    hasBin: true

  mimic-fn@1.2.0:
    resolution: {integrity: sha512-jf84uxzwiuiIVKiOLpfYk7N46TSy8ubTonmneY9vrpHNAnp0QBt2BxWV9dO3/j+BoVAb+a5G6YDPW3M5HOdMWQ==}
    engines: {node: '>=4'}

  mimic-fn@2.1.0:
    resolution: {integrity: sha512-OqbOk5oEQeAZ8WXWydlu9HJjz9WVdEIvamMCcXmuqUYjTknH/sqsWvhQ3vgwKFRR1HpjvNBKQ37nbJgYzGqGcg==}
    engines: {node: '>=6'}

  mimic-response@3.1.0:
    resolution: {integrity: sha512-z0yWI+4FDrrweS8Zmt4Ej5HdJmky15+L2e6Wgn3+iK5fWzb6T3fhNFq2+MeTRb064c6Wr4N/wv0DzQTjNzHNGQ==}
    engines: {node: '>=10'}

  mimic-response@4.0.0:
    resolution: {integrity: sha512-e5ISH9xMYU0DzrT+jl8q2ze9D6eWBto+I8CNpe+VI+K2J/F/k3PdkdTdz4wvGVH4NTpo+NRYTVIuMQEMMcsLqg==}
    engines: {node: ^12.20.0 || ^14.13.1 || >=16.0.0}

  minimatch@10.0.3:
    resolution: {integrity: sha512-IPZ167aShDZZUMdRk66cyQAW3qr0WzbHkPdMYa8bzZhlHhO3jALbKdxcaak7W9FfT2rZNpQuUu4Od7ILEpXSaw==}
    engines: {node: 20 || >=22}

  minimatch@3.1.2:
    resolution: {integrity: sha512-J7p63hRiAjw1NDEww1W7i37+ByIrOWO5XQQAzZ3VOcL0PNybwpfmV/N05zFAzwQ9USyEcX6t3UO+K5aqBQOIHw==}

  minimatch@5.1.6:
    resolution: {integrity: sha512-lKwV/1brpG6mBUFHtb7NUmtABCb2WZZmm2wNiOA5hAb8VdCS4B3dtMWyvcoViccwAW/COERjXLt0zP1zXUN26g==}
    engines: {node: '>=10'}

  minimatch@9.0.5:
    resolution: {integrity: sha512-G6T0ZX48xgozx7587koeX9Ys2NYy6Gmv//P89sEte9V9whIapMNF4idKxnW2QtCcLiTWlb/wfCabAtAFWhhBow==}
    engines: {node: '>=16 || 14 >=14.17'}

  minimist@1.2.8:
    resolution: {integrity: sha512-2yyAR8qBkN3YuheJanUpWC5U3bb5osDywNB8RzDVlDwDHbocAJveqqj1u8+SVD7jkWT4yvsHCpWqqWqAxb0zCA==}

  minipass@7.1.2:
    resolution: {integrity: sha512-qOOzS1cBTWYF4BH8fVePDBOO9iptMnGUEZwNc/cMWnTV2nVLZ7VoNWEPHkYczZA0pdoA7dl6e7FL659nX9S2aw==}
    engines: {node: '>=16 || 14 >=14.17'}

  minizlib@3.0.2:
    resolution: {integrity: sha512-oG62iEk+CYt5Xj2YqI5Xi9xWUeZhDI8jjQmC5oThVH5JGCTgIjr7ciJDzC7MBzYd//WvR1OTmP5Q38Q8ShQtVA==}
    engines: {node: '>= 18'}

  mkdirp@0.5.6:
    resolution: {integrity: sha512-FP+p8RB8OWpF3YZBCrP5gtADmtXApB5AMLn+vdyA+PyxCjrCs00mjyUozssO33cwDeT3wNGdLxJ5M//YqtHAJw==}
    hasBin: true

  mkdirp@1.0.4:
    resolution: {integrity: sha512-vVqVZQyf3WLx2Shd0qJ9xuvqgAyKPLAiqITEtqW0oIUjzo3PePDd6fW9iFz30ef7Ysp/oiWqbhszeGWW2T6Gzw==}
    engines: {node: '>=10'}
    hasBin: true

  mkdirp@3.0.1:
    resolution: {integrity: sha512-+NsyUUAZDmo6YVHzL/stxSu3t9YS1iljliy3BSDrXJ/dkn1KYdmtZODGGjLcc9XLgVVpH4KshHB8XmZgMhaBXg==}
    engines: {node: '>=10'}
    hasBin: true

  ms@2.0.0:
    resolution: {integrity: sha512-Tpp60P6IUJDTuOq/5Z8cdskzJujfwqfOTkrwIwj7IRISpnkJnT6SyJ4PCPnGMoFjC9ddhal5KVIYtAt97ix05A==}

  ms@2.1.3:
    resolution: {integrity: sha512-6FlzubTLZG3J2a/NVCAleEhjzq5oxgHyaCU9yYXvcLsvoVaHJq/s5xXI6/XXP6tz7R9xAOtHnSO/tXtF3WRTlA==}

  multer@2.0.1:
    resolution: {integrity: sha512-Ug8bXeTIUlxurg8xLTEskKShvcKDZALo1THEX5E41pYCD2sCVub5/kIRIGqWNoqV6szyLyQKV6mD4QUrWE5GCQ==}
    engines: {node: '>= 10.16.0'}

  mute-stream@2.0.0:
    resolution: {integrity: sha512-WWdIxpyjEn+FhQJQQv9aQAYlHoNVdzIzUySNV1gHUPDSdZJ3yZn7pAAbQcV7B56Mvu881q9FZV+0Vx2xC44VWA==}
    engines: {node: ^18.17.0 || >=20.5.0}

  mz@2.7.0:
    resolution: {integrity: sha512-z81GNO7nnYMEhrGh9LeymoE4+Yr0Wn5McHIZMK5cfQCl+NDX08sCZgUc9/6MHni9IWuFLm1Z3HTCXu2z9fN62Q==}

  nanoid@3.3.11:
    resolution: {integrity: sha512-N8SpfPUnUp1bK+PMYW8qSWdl9U+wwNWI4QKxOYDy9JAro3WMX7p2OeVRF9v+347pnakNevPmiHhNmZ2HbFA76w==}
    engines: {node: ^10 || ^12 || ^13.7 || ^14 || >=15.0.1}
    hasBin: true

  napi-postinstall@0.3.0:
    resolution: {integrity: sha512-M7NqKyhODKV1gRLdkwE7pDsZP2/SC2a2vHkOYh9MCpKMbWVfyVfUw5MaH83Fv6XMjxr5jryUp3IDDL9rlxsTeA==}
    engines: {node: ^12.20.0 || ^14.18.0 || >=16.0.0}
    hasBin: true

  natural-compare@1.4.0:
    resolution: {integrity: sha512-OWND8ei3VtNC9h7V60qff3SVobHr996CTwgxubgyQYEpg290h9J0buyECNNJexkFm5sOajh5G116RYA1c8ZMSw==}

  negotiator@0.6.3:
    resolution: {integrity: sha512-+EUsqGPLsM+j/zdChZjsnX51g4XrHFOIXwfnCVPGlQk/k5giakcKsuxCObBRu6DSm9opw/O6slWbJdghQM4bBg==}
    engines: {node: '>= 0.6'}

  negotiator@0.6.4:
    resolution: {integrity: sha512-myRT3DiWPHqho5PrJaIRyaMv2kgYf0mUVgBNOYMuCH5Ki1yEiQaf/ZJuQ62nvpc44wL5WDbTX7yGJi1Neevw8w==}
    engines: {node: '>= 0.6'}

  negotiator@1.0.0:
    resolution: {integrity: sha512-8Ofs/AUQh8MaEcrlq5xOX0CQ9ypTF5dl78mjlMNfOK08fzpgTHQRQPBxcPlEtIw0yRpws+Zo/3r+5WRby7u3Gg==}
    engines: {node: '>= 0.6'}

  neo-async@2.6.2:
    resolution: {integrity: sha512-Yd3UES5mWCSqR+qNT93S3UoYUkqAZ9lLg8a7g9rimsWmYGK8cVToA4/sF3RrshdyV3sAGMXVUmpMYOw+dLpOuw==}

  nested-error-stacks@2.0.1:
    resolution: {integrity: sha512-SrQrok4CATudVzBS7coSz26QRSmlK9TzzoFbeKfcPBUFPjcQM9Rqvr/DlJkOrwI/0KcgvMub1n1g5Jt9EgRn4A==}

  next@15.3.4:
    resolution: {integrity: sha512-mHKd50C+mCjam/gcnwqL1T1vPx/XQNFlXqFIVdgQdVAFY9iIQtY0IfaVflEYzKiqjeA7B0cYYMaCrmAYFjs4rA==}
    engines: {node: ^18.18.0 || ^19.8.0 || >= 20.0.0}
    hasBin: true
    peerDependencies:
      '@opentelemetry/api': ^1.1.0
      '@playwright/test': ^1.41.2
      babel-plugin-react-compiler: '*'
      react: ^18.2.0 || 19.0.0-rc-de68d2f4-20241204 || ^19.0.0
      react-dom: ^18.2.0 || 19.0.0-rc-de68d2f4-20241204 || ^19.0.0
      sass: ^1.3.0
    peerDependenciesMeta:
      '@opentelemetry/api':
        optional: true
      '@playwright/test':
        optional: true
      babel-plugin-react-compiler:
        optional: true
      sass:
        optional: true

  node-abort-controller@3.1.1:
    resolution: {integrity: sha512-AGK2yQKIjRuqnc6VkX2Xj5d+QW8xZ87pa1UK6yA6ouUyuxfHuMP6umE5QK7UmTeOAymo+Zx1Fxiuw9rVx8taHQ==}

  node-emoji@1.11.0:
    resolution: {integrity: sha512-wo2DpQkQp7Sjm2A0cq+sN7EHKO6Sl0ctXeBdFZrL9T9+UywORbufTcTZxom8YqpLQt/FqNMUkOpkZrJVYSKD3A==}

  node-forge@1.3.1:
    resolution: {integrity: sha512-dPEtOeMvF9VMcYV/1Wb8CPoVAXtp6MKMlcbAt4ddqmGqUJ6fQZFXkNZNkNlfevtNkGtaSoXf/vNNNSvgrdXwtA==}
    engines: {node: '>= 6.13.0'}

  node-int64@0.4.0:
    resolution: {integrity: sha512-O5lz91xSOeoXP6DulyHfllpq+Eg00MWitZIbtPfoSEvqIHdl5gfcY6hYzDWnj0qD5tz52PI08u9qUvSVeUBeHw==}

  node-releases@2.0.19:
    resolution: {integrity: sha512-xxOWJsBKtzAq7DY0J+DTzuz58K8e7sJbdgwkbMWQe8UYB6ekmsQ45q0M/tJDsGaZmbC+l7n57UV8Hl5tHxO9uw==}

  normalize-path@3.0.0:
    resolution: {integrity: sha512-6eZs5Ls3WtCisHWp9S2GUy8dqkpGi4BVSz3GaqiE6ezub0512ESztXUwUB6C6IKbQkY2Pnb/mD4WYojCRwcwLA==}
    engines: {node: '>=0.10.0'}

  normalize-url@8.0.2:
    resolution: {integrity: sha512-Ee/R3SyN4BuynXcnTaekmaVdbDAEiNrHqjQIA37mHU8G9pf7aaAD4ZX3XjBLo6rsdcxA/gtkcNYZLt30ACgynw==}
    engines: {node: '>=14.16'}

  npm-package-arg@11.0.3:
    resolution: {integrity: sha512-sHGJy8sOC1YraBywpzQlIKBE4pBbGbiF95U6Auspzyem956E0+FtDtsx1ZxlOJkQCZ1AFXAY/yuvtFYrOxF+Bw==}
    engines: {node: ^16.14.0 || >=18.0.0}

  npm-run-path@4.0.1:
    resolution: {integrity: sha512-S48WzZW777zhNIrn7gxOlISNAqi9ZC/uQFnRdbeIHhZhCA6UqpkOT8T1G7BvfdgP4Er8gF4sUbaS0i7QvIfCWw==}
    engines: {node: '>=8'}

  nullthrows@1.1.1:
    resolution: {integrity: sha512-2vPPEi+Z7WqML2jZYddDIfy5Dqb0r2fze2zTxNNknZaFpVHU3mFB3R+DWeJWGVx0ecvttSGlJTI+WG+8Z4cDWw==}

  ob1@0.82.4:
    resolution: {integrity: sha512-n9S8e4l5TvkrequEAMDidl4yXesruWTNTzVkeaHSGywoTOIwTzZzKw7Z670H3eaXDZui5MJXjWGNzYowVZIxCA==}
    engines: {node: '>=18.18'}

  object-assign@4.1.1:
    resolution: {integrity: sha512-rJgTQnkUnH1sFw8yT6VSU3zD3sWmu6sZhIseY8VX+GRu3P6F7Fu+JNDoXfklElbLJSnc3FUQHVe4cU5hj+BcUg==}
    engines: {node: '>=0.10.0'}

  object-inspect@1.13.4:
    resolution: {integrity: sha512-W67iLl4J2EXEGTbfeHCffrjDfitvLANg0UlX3wFUUSTx92KXRFegMHUVgSqE+wvhAbi4WqjGg9czysTV2Epbew==}
    engines: {node: '>= 0.4'}

  object-keys@1.1.1:
    resolution: {integrity: sha512-NuAESUOUMrlIXOfHKzD6bpPu3tYt3xvjNdRIQ+FeT0lNb4K8WR70CaDxhuNguS2XG+GjkyMwOzsN5ZktImfhLA==}
    engines: {node: '>= 0.4'}

  object.assign@4.1.7:
    resolution: {integrity: sha512-nK28WOo+QIjBkDduTINE4JkF/UJJKyf2EJxvJKfblDpyg0Q+pkOHNTL0Qwy6NP6FhE/EnzV73BxxqcJaXY9anw==}
    engines: {node: '>= 0.4'}

  object.entries@1.1.9:
    resolution: {integrity: sha512-8u/hfXFRBD1O0hPUjioLhoWFHRmt6tKA4/vZPyckBr18l1KE9uHrFaFaUi8MDRTpi4uak2goyPTSNJLXX2k2Hw==}
    engines: {node: '>= 0.4'}

  object.fromentries@2.0.8:
    resolution: {integrity: sha512-k6E21FzySsSK5a21KRADBd/NGneRegFO5pLHfdQLpRDETUNJueLXs3WCzyQ3tFRDYgbq3KHGXfTbi2bs8WQ6rQ==}
    engines: {node: '>= 0.4'}

  object.groupby@1.0.3:
    resolution: {integrity: sha512-+Lhy3TQTuzXI5hevh8sBGqbmurHbbIjAi0Z4S63nthVLmLxfbj4T54a4CfZrXIrt9iP4mVAPYMo/v99taj3wjQ==}
    engines: {node: '>= 0.4'}

  object.values@1.2.1:
    resolution: {integrity: sha512-gXah6aZrcUxjWg2zR2MwouP2eHlCBzdV4pygudehaKXSGW4v2AsRQUK+lwwXhii6KFZcunEnmSUoYp5CXibxtA==}
    engines: {node: '>= 0.4'}

  on-finished@2.3.0:
    resolution: {integrity: sha512-ikqdkGAAyf/X/gPhXGvfgAytDZtDbr+bkNUJ0N9h5MI/dmdgCs3l6hoHrcUv41sRKew3jIwrp4qQDXiK99Utww==}
    engines: {node: '>= 0.8'}

  on-finished@2.4.1:
    resolution: {integrity: sha512-oVlzkg3ENAhCk2zdv7IJwd/QUD4z2RxRwpkcGY8psCVcCYZNq4wYnVWALHM+brtuJjePWiYF/ClmuDr8Ch5+kg==}
    engines: {node: '>= 0.8'}

  on-headers@1.0.2:
    resolution: {integrity: sha512-pZAE+FJLoyITytdqK0U5s+FIpjN0JP3OzFi/u8Rx+EV5/W+JTWGXG8xFzevE7AjBfDqHv/8vL8qQsIhHnqRkrA==}
    engines: {node: '>= 0.8'}

  once@1.4.0:
    resolution: {integrity: sha512-lNaJgI+2Q5URQBkccEKHTQOPaXdUxnZZElQTZY0MFUAuaEqe1E+Nyvgdz/aIyNi6Z9MzO5dv1H8n58/GELp3+w==}

  onetime@2.0.1:
    resolution: {integrity: sha512-oyyPpiMaKARvvcgip+JV+7zci5L8D1W9RZIz2l1o08AM3pfspitVWnPt3mzHcBPp12oYMTy0pqrFs/C+m3EwsQ==}
    engines: {node: '>=4'}

  onetime@5.1.2:
    resolution: {integrity: sha512-kbpaSSGJTWdAY5KPVeMOKXSrPtr8C8C7wodJbcsd51jRnmD+GZu8Y0VoU6Dm5Z4vWr0Ig/1NKuWRKf7j5aaYSg==}
    engines: {node: '>=6'}

  open@7.4.2:
    resolution: {integrity: sha512-MVHddDVweXZF3awtlAS+6pgKLlm/JgxZ90+/NBurBoQctVOOB/zDdVjcyPzQ+0laDGbsWgrRkflI65sQeOgT9Q==}
    engines: {node: '>=8'}

  open@8.4.2:
    resolution: {integrity: sha512-7x81NCL719oNbsq/3mh+hVrAWmFuEYUqrq/Iw3kUzH8ReypT9QQ0BLoJS7/G9k6N81XjW4qHWtjWwe/9eLy1EQ==}
    engines: {node: '>=12'}

  optionator@0.9.4:
    resolution: {integrity: sha512-6IpQ7mKUxRcZNLIObR0hz7lxsapSSIYNZJwXPGeF0mTVqGKFIXj1DQcMoT22S3ROcLyY/rz0PWaWZ9ayWmad9g==}
    engines: {node: '>= 0.8.0'}

  ora@3.4.0:
    resolution: {integrity: sha512-eNwHudNbO1folBP3JsZ19v9azXWtQZjICdr3Q0TDPIaeBQ3mXLrh54wM+er0+hSp+dWKf+Z8KM58CYzEyIYxYg==}
    engines: {node: '>=6'}

  ora@5.4.1:
    resolution: {integrity: sha512-5b6Y85tPxZZ7QytO+BQzysW31HJku27cRIlkbAXaNx+BdcVi+LlRFmVXzeF6a7JCwJpyw5c4b+YSVImQIrBpuQ==}
    engines: {node: '>=10'}

  os-tmpdir@1.0.2:
    resolution: {integrity: sha512-D2FR03Vir7FIu45XBY20mTb+/ZSWB00sjU9jdQXt83gDrI4Ztz5Fs7/yy74g2N5SVQY4xY1qDr4rNddwYRVX0g==}
    engines: {node: '>=0.10.0'}

  own-keys@1.0.1:
    resolution: {integrity: sha512-qFOyK5PjiWZd+QQIh+1jhdb9LpxTF0qs7Pm8o5QHYZ0M3vKqSqzsZaEB6oWlxZ+q2sJBMI/Ktgd2N5ZwQoRHfg==}
    engines: {node: '>= 0.4'}

  p-cancelable@3.0.0:
    resolution: {integrity: sha512-mlVgR3PGuzlo0MmTdk4cXqXWlwQDLnONTAg6sm62XkMJEiRxN3GL3SffkYvqwonbkJBcrI7Uvv5Zh9yjvn2iUw==}
    engines: {node: '>=12.20'}

  p-limit@2.3.0:
    resolution: {integrity: sha512-//88mFWSJx8lxCzwdAABTJL2MyWB12+eIY7MDL2SqLmAkeKU9qxRvWuSyTjm3FUmpBEMuFfckAIqEaVGUDxb6w==}
    engines: {node: '>=6'}

  p-limit@3.1.0:
    resolution: {integrity: sha512-TYOanM3wGwNGsZN2cVTYPArw454xnXj5qmWF1bEoAc4+cU/ol7GVh7odevjp1FNHduHc3KZMcFduxU5Xc6uJRQ==}
    engines: {node: '>=10'}

  p-locate@4.1.0:
    resolution: {integrity: sha512-R79ZZ/0wAxKGu3oYMlz8jy/kbhsNrS7SKZ7PxEHBgJ5+F2mtFW2fK2cOtBh1cHYkQsbzFV7I+EoRKe6Yt0oK7A==}
    engines: {node: '>=8'}

  p-locate@5.0.0:
    resolution: {integrity: sha512-LaNjtRWUBY++zB5nE/NwcaoMylSPk+S+ZHNB1TzdbMJMny6dynpAGt7X/tl/QYq3TIeE6nxHppbo2LGymrG5Pw==}
    engines: {node: '>=10'}

  p-try@2.2.0:
    resolution: {integrity: sha512-R4nPAVTAU0B9D35/Gk3uJf/7XYbQcyohSKdvAxIRSNghFl4e71hVoGnBNQz9cWaXxO2I10KTC+3jMdvvoKw6dQ==}
    engines: {node: '>=6'}

  package-json-from-dist@1.0.1:
    resolution: {integrity: sha512-UEZIS3/by4OC8vL3P2dTXRETpebLI2NiI5vIrjaD/5UtrkFX/tNbwjTSRAGC/+7CAo2pIcBaRgWmcBBHcsaCIw==}

  parent-module@1.0.1:
    resolution: {integrity: sha512-GQ2EWRpQV8/o+Aw8YqtfZZPfNRWZYkbidE9k5rpl/hC3vtHHBfGm2Ifi6qWV+coDGkrUKZAxE3Lot5kcsRlh+g==}
    engines: {node: '>=6'}

  parse-json@4.0.0:
    resolution: {integrity: sha512-aOIos8bujGN93/8Ox/jPLh7RwVnPEysynVFE+fQZyg6jKELEHwzgKdLRFHUgXJL6kylijVSBC4BvN9OmsB48Rw==}
    engines: {node: '>=4'}

  parse-json@5.2.0:
    resolution: {integrity: sha512-ayCKvm/phCGxOkYRSCM82iDwct8/EonSEgCSxWxD7ve6jHggsFl4fZVQBPRNgQoKiuV/odhFrGzQXZwbifC8Rg==}
    engines: {node: '>=8'}

  parse-png@2.1.0:
    resolution: {integrity: sha512-Nt/a5SfCLiTnQAjx3fHlqp8hRgTL3z7kTQZzvIMS9uCAepnCyjpdEc6M/sz69WqMBdaDBw9sF1F1UaHROYzGkQ==}
    engines: {node: '>=10'}

  parseurl@1.3.3:
    resolution: {integrity: sha512-CiyeOxFT/JZyN5m0z9PfXw4SCBJ6Sygz1Dpl0wqjlhDEGGBP1GnsUVEL0p63hoG1fcj3fHynXi9NYO4nWOL+qQ==}
    engines: {node: '>= 0.8'}

  path-exists@4.0.0:
    resolution: {integrity: sha512-ak9Qy5Q7jYb2Wwcey5Fpvg2KoAc/ZIhLSLOSBmRmygPsGwkVVt0fZa0qrtMz+m6tJTAHfZQ8FnmB4MG4LWy7/w==}
    engines: {node: '>=8'}

  path-is-absolute@1.0.1:
    resolution: {integrity: sha512-AVbw3UJ2e9bq64vSaS9Am0fje1Pa8pbGqTTsmXfaIiMpnr5DlDhfJOuLj9Sf95ZPVDAUerDfEk88MPmPe7UCQg==}
    engines: {node: '>=0.10.0'}

  path-key@3.1.1:
    resolution: {integrity: sha512-ojmeN0qd+y0jszEtoY48r0Peq5dwMEkIlCOu6Q5f41lfkswXuKtYrhgoTpLnyIcHm24Uhqx+5Tqm2InSwLhE6Q==}
    engines: {node: '>=8'}

  path-parse@1.0.7:
    resolution: {integrity: sha512-LDJzPVEEEPR+y48z93A0Ed0yXb8pAByGWo/k5YYdYgpY2/2EsOsksJrq7lOHxryrVOn1ejG6oAp8ahvOIQD8sw==}

  path-scurry@1.11.1:
    resolution: {integrity: sha512-Xa4Nw17FS9ApQFJ9umLiJS4orGjm7ZzwUrwamcGQuHSzDyth9boKDaycYdDcZDuqYATXw4HFXgaqWTctW/v1HA==}
    engines: {node: '>=16 || 14 >=14.18'}

  path-scurry@2.0.0:
    resolution: {integrity: sha512-ypGJsmGtdXUOeM5u93TyeIEfEhM6s+ljAhrk5vAvSx8uyY/02OvrZnA0YNGUrPXfpJMgI1ODd3nwz8Npx4O4cg==}
    engines: {node: 20 || >=22}

  path-to-regexp@8.2.0:
    resolution: {integrity: sha512-TdrF7fW9Rphjq4RjrW0Kp2AW0Ahwu9sRGTkS6bvDi0SCwZlEZYmcfDbEsTz8RVk0EHIS/Vd1bv3JhG+1xZuAyQ==}
    engines: {node: '>=16'}

  path-type@4.0.0:
    resolution: {integrity: sha512-gDKb8aZMDeD/tZWs9P6+q0J9Mwkdl6xMV8TjnGP3qJVJ06bdMgkbBlLU8IdfOsIsFz2BW1rNVT3XuNEl8zPAvw==}
    engines: {node: '>=8'}

  peek-readable@5.4.2:
    resolution: {integrity: sha512-peBp3qZyuS6cNIJ2akRNG1uo1WJ1d0wTxg/fxMdZ0BqCVhx242bSFHM9eNqflfJVS9SsgkzgT/1UgnsurBOTMg==}
    engines: {node: '>=14.16'}

  pend@1.2.0:
    resolution: {integrity: sha512-F3asv42UuXchdzt+xXqfW1OGlVBe+mxa2mqI0pg5yAHZPvFmY3Y6drSf/GQ1A86WgWEN9Kzh/WrgKa6iGcHXLg==}

  picocolors@1.1.1:
    resolution: {integrity: sha512-xceH2snhtb5M9liqDsmEw56le376mTZkEX/jEb/RxNFyegNul7eNslCXP9FDj/Lcu0X8KEyMceP2ntpaHrDEVA==}

  picomatch@2.3.1:
    resolution: {integrity: sha512-JU3teHTNjmE2VCGFzuY8EXzCDVwEqB2a8fsIvwaStHhAWJEeVd1o1QD80CU6+ZdEXXSLbSsuLwJjkCBWqRQUVA==}
    engines: {node: '>=8.6'}

  picomatch@3.0.1:
    resolution: {integrity: sha512-I3EurrIQMlRc9IaAZnqRR044Phh2DXY+55o7uJ0V+hYZAcQYSuFWsc9q5PvyDHUSCe1Qxn/iBz+78s86zWnGag==}
    engines: {node: '>=10'}

  picomatch@4.0.2:
    resolution: {integrity: sha512-M7BAV6Rlcy5u+m6oPhAPFgJTzAioX/6B0DxyvDlo9l8+T3nLKbrczg2WLUyzd45L8RqfUMyGPzekbMvX2Ldkwg==}
    engines: {node: '>=12'}

  pirates@4.0.7:
    resolution: {integrity: sha512-TfySrs/5nm8fQJDcBDuUng3VOUKsd7S+zqvbOTiGXHfxX4wK31ard+hoNuvkicM/2YFzlpDgABOevKSsB4G/FA==}
    engines: {node: '>= 6'}

  piscina@4.9.2:
    resolution: {integrity: sha512-Fq0FERJWFEUpB4eSY59wSNwXD4RYqR+nR/WiEVcZW8IWfVBxJJafcgTEZDQo8k3w0sUarJ8RyVbbUF4GQ2LGbQ==}

  pkg-dir@4.2.0:
    resolution: {integrity: sha512-HRDzbaKjC+AOWVXxAU/x54COGeIv9eb+6CkDSQoNTt4XyWoIJvuPsXizxu/Fr23EiekbtZwmh1IcIG/l/a10GQ==}
    engines: {node: '>=8'}

  plist@3.1.0:
    resolution: {integrity: sha512-uysumyrvkUX0rX/dEVqt8gC3sTBzd4zoWfLeS29nb53imdaXVvLINYXTI2GNqzaMuvacNx4uJQ8+b3zXR0pkgQ==}
    engines: {node: '>=10.4.0'}

  pluralize@8.0.0:
    resolution: {integrity: sha512-Nc3IT5yHzflTfbjgqWcCPpo7DaKy4FnpB0l/zCAW0Tc7jxAiuqSxHasntB3D7887LSrA93kDJ9IXovxJYxyLCA==}
    engines: {node: '>=4'}

  pngjs@3.4.0:
    resolution: {integrity: sha512-NCrCHhWmnQklfH4MtJMRjZ2a8c80qXeMlQMv2uVp9ISJMTt562SbGd6n2oq0PaPgKm7Z6pL9E2UlLIhC+SHL3w==}
    engines: {node: '>=4.0.0'}

  possible-typed-array-names@1.1.0:
    resolution: {integrity: sha512-/+5VFTchJDoVj3bhoqi6UeymcD00DAwb1nJwamzPvHEszJ4FpF6SNNbUbOS8yI56qHzdV8eK0qEfOSiodkTdxg==}
    engines: {node: '>= 0.4'}

  postcss@8.4.31:
    resolution: {integrity: sha512-PS08Iboia9mts/2ygV3eLpY5ghnUcfLV/EXTOW1E2qYxJKGGBUtNjN76FYHnMs36RmARn41bC0AZmn+rR0OVpQ==}
    engines: {node: ^10 || ^12 || >=14}

  postcss@8.4.49:
    resolution: {integrity: sha512-OCVPnIObs4N29kxTjzLfUryOkvZEq+pf8jTF0lg8E7uETuWHA+v7j3c/xJmiqpX450191LlmZfUKkXxkTry7nA==}
    engines: {node: ^10 || ^12 || >=14}

  prelude-ls@1.2.1:
    resolution: {integrity: sha512-vkcDPrRZo1QZLbn5RLGPpg/WmIQ65qoWWhcGKf/b5eplkkarX0m9z8ppCat4mlOqUsWpyNuYgO3VRyrYHSzX5g==}
    engines: {node: '>= 0.8.0'}

  prettier-linter-helpers@1.0.0:
    resolution: {integrity: sha512-GbK2cP9nraSSUF9N2XwUwqfzlAFlMNYYl+ShE/V+H8a9uNl/oUqB1w2EL54Jh0OlyRSd8RfWYJ3coVS4TROP2w==}
    engines: {node: '>=6.0.0'}

  prettier@3.6.2:
    resolution: {integrity: sha512-I7AIg5boAr5R0FFtJ6rCfD+LFsWHp81dolrFD8S79U9tb8Az2nGrJncnMSnys+bpQJfRUzqs9hnA81OAA3hCuQ==}
    engines: {node: '>=14'}
    hasBin: true

  pretty-bytes@5.6.0:
    resolution: {integrity: sha512-FFw039TmrBqFK8ma/7OL3sDz/VytdtJr044/QUJtH0wK9lb9jLq9tJyIxUwtQJHwar2BqtiA4iCWSwo9JLkzFg==}
    engines: {node: '>=6'}

  pretty-format@29.7.0:
    resolution: {integrity: sha512-Pdlw/oPxN+aXdmM9R00JVC9WVFoCLTKJvDVLgmJ+qAffBMxsV85l/Lu7sNx4zSzPyoL2euImuEwHhOXdEgNFZQ==}
    engines: {node: ^14.15.0 || ^16.10.0 || >=18.0.0}

  proc-log@4.2.0:
    resolution: {integrity: sha512-g8+OnU/L2v+wyiVK+D5fA34J7EH8jZ8DDlvwhRCMxmMj7UCBvxiO1mGeN+36JXIKF4zevU4kRBd8lVgG9vLelA==}
    engines: {node: ^14.17.0 || ^16.13.0 || >=18.0.0}

  progress@2.0.3:
    resolution: {integrity: sha512-7PiHtLll5LdnKIMw100I+8xJXR5gW2QwWYkT6iJva0bXitZKa/XMrSbdmg3r2Xnaidz9Qumd0VPaMrZlF9V9sA==}
    engines: {node: '>=0.4.0'}

  promise@8.3.0:
    resolution: {integrity: sha512-rZPNPKTOYVNEEKFaq1HqTgOwZD+4/YHS5ukLzQCypkj+OkYx7iv0mA91lJlpPPZ8vMau3IIGj5Qlwrx+8iiSmg==}

  prompts@2.4.2:
    resolution: {integrity: sha512-NxNv/kLguCA7p3jE8oL2aEBsrJWgAakBpgmgK6lpPWV+WuOmY6r2/zbAVnP+T8bQlA0nzHXSJSJW0Hq7ylaD2Q==}
    engines: {node: '>= 6'}

  prop-types@15.8.1:
    resolution: {integrity: sha512-oj87CgZICdulUohogVAR7AjlC0327U4el4L6eAvOqCeudMDVU0NThNaV+b9Df4dXgSP1gXMTnPdhfe/2qDH5cg==}

  proxy-addr@2.0.7:
    resolution: {integrity: sha512-llQsMLSUDUPT44jdrU/O37qlnifitDP+ZwrmmZcoSKyLKvtZxpyV0n2/bD/N4tBAAZ/gJEdZU7KMraoK1+XYAg==}
    engines: {node: '>= 0.10'}

  punycode@2.3.1:
    resolution: {integrity: sha512-vYt7UD1U9Wg6138shLtLOvdAu+8DsC/ilFtEVHcH+wydcSpNE20AfSOduf6MkRFahL5FY7X1oU7nKVZFtfq8Fg==}
    engines: {node: '>=6'}

  pure-rand@6.1.0:
    resolution: {integrity: sha512-bVWawvoZoBYpp6yIoQtQXHZjmz35RSVHnUOTefl8Vcjr8snTPY1wnpSPMWekcFwbxI6gtmT7rSYPFvz71ldiOA==}

  qrcode-terminal@0.11.0:
    resolution: {integrity: sha512-Uu7ii+FQy4Qf82G4xu7ShHhjhGahEpCWc3x8UavY3CTcWV+ufmmCtwkr7ZKsX42jdL0kr1B5FKUeqJvAn51jzQ==}
    hasBin: true

  qs@6.14.0:
    resolution: {integrity: sha512-YWWTjgABSKcvs/nWBi9PycY/JiPJqOD4JA6o9Sej2AtvSGarXxKC3OQSk4pAarbdQlKAh5D4FCQkJNkW+GAn3w==}
    engines: {node: '>=0.6'}

  queue-microtask@1.2.3:
    resolution: {integrity: sha512-NuaNSa6flKT5JaSYQzJok04JzTL1CA6aGhv5rfLW3PgqA+M2ChpZQnAC8h8i4ZFkBS8X5RqkDBHA7r4hej3K9A==}

  queue@6.0.2:
    resolution: {integrity: sha512-iHZWu+q3IdFZFX36ro/lKBkSvfkztY5Y7HMiPlOUjhupPcG2JMfst2KKEpu5XndviX/3UhFbRngUPNKtgvtZiA==}

  quick-lru@5.1.1:
    resolution: {integrity: sha512-WuyALRjWPDGtt/wzJiadO5AXY+8hZ80hVpe6MyivgraREW751X3SbhRvG3eLKOYN+8VEvqLcf3wdnt44Z4S4SA==}
    engines: {node: '>=10'}

  randombytes@2.1.0:
    resolution: {integrity: sha512-vYl3iOX+4CKUWuxGi9Ukhie6fsqXqS9FE2Zaic4tNFD2N2QQaXOMFbuKK4QmDHC0JO6B1Zp41J0LpT0oR68amQ==}

  range-parser@1.2.1:
    resolution: {integrity: sha512-Hrgsx+orqoygnmhFbKaHE6c296J+HTAQXoxEF6gNupROmmGJRoyzfG3ccAveqCBrwr/2yxQ5BVd/GTl5agOwSg==}
    engines: {node: '>= 0.6'}

  raw-body@3.0.0:
    resolution: {integrity: sha512-RmkhL8CAyCRPXCE28MMH0z2PNWQBNk2Q09ZdxM9IOOXwxwZbN+qbWaatPkdkWIKL2ZVDImrN/pK5HTRz2PcS4g==}
    engines: {node: '>= 0.8'}

  rc@1.2.8:
    resolution: {integrity: sha512-y3bGgqKj3QBdxLbLkomlohkvsA8gdAiUQlSBJnBhfn+BPxg4bc62d8TcBW15wavDfgexCgccckhcZvywyQYPOw==}
    hasBin: true

  react-devtools-core@6.1.3:
    resolution: {integrity: sha512-4be9IVco12d/4D7NpZgNjffbYIo/MAk4f5eBJR8PpKyiR7tgwe29liQbxyqDov5Ybc2crGABZyYAmdeU6NowKg==}

  react-dom@19.0.0:
    resolution: {integrity: sha512-4GV5sHFG0e/0AD4X+ySy6UJd3jVl1iNsNHdpad0qhABJ11twS3TTBnseqsKurKcsNqCEFeGL3uLpVChpIO3QfQ==}
    peerDependencies:
      react: ^19.0.0

  react-is@16.13.1:
    resolution: {integrity: sha512-24e6ynE2H+OKt4kqsOvNd8kBpV65zoxbA4BVsEOB3ARVWQki/DHzaUoC5KuON/BiccDaCCTZBuOcfZs70kR8bQ==}

  react-is@18.3.1:
    resolution: {integrity: sha512-/LLMVyas0ljjAtoYiPqYiL8VWXzUUdThrmU5+n20DZv+a+ClRoevUzw5JxU+Ieh5/c87ytoTBV9G1FiKfNJdmg==}

  react-native-edge-to-edge@1.6.0:
    resolution: {integrity: sha512-2WCNdE3Qd6Fwg9+4BpbATUxCLcouF6YRY7K+J36KJ4l3y+tWN6XCqAC4DuoGblAAbb2sLkhEDp4FOlbOIot2Og==}
    peerDependencies:
      react: '*'
      react-native: '*'

  react-native-is-edge-to-edge@1.2.1:
    resolution: {integrity: sha512-FLbPWl/MyYQWz+KwqOZsSyj2JmLKglHatd3xLZWskXOpRaio4LfEDEz8E/A6uD8QoTHW6Aobw1jbEwK7KMgR7Q==}
    peerDependencies:
      react: '*'
      react-native: '*'

  react-native@0.79.5:
    resolution: {integrity: sha512-jVihwsE4mWEHZ9HkO1J2eUZSwHyDByZOqthwnGrVZCh6kTQBCm4v8dicsyDa6p0fpWNE5KicTcpX/XXl0ASJFg==}
    engines: {node: '>=18'}
    hasBin: true
    peerDependencies:
      '@types/react': ^19.0.0
      react: ^19.0.0
    peerDependenciesMeta:
      '@types/react':
        optional: true

  react-refresh@0.14.2:
    resolution: {integrity: sha512-jCvmsr+1IUSMUyzOkRcvnVbX3ZYC6g9TDrDbFuFmRDq7PD4yaGbLKNQL6k2jnArV8hjYxh7hVhAZB6s9HDGpZA==}
    engines: {node: '>=0.10.0'}

  react@19.0.0:
    resolution: {integrity: sha512-V8AVnmPIICiWpGfm6GLzCR/W5FXLchHop40W4nXBmdlEceh16rCN8O8LNWm5bh5XUX91fh7KpA+W0TgMKmgTpQ==}
    engines: {node: '>=0.10.0'}

  readable-stream@3.6.2:
    resolution: {integrity: sha512-9u/sniCrY3D5WdsERHzHE4G2YCXqoG5FTHUiCC4SIbr6XcLZBY05ya9EKjYek9O5xOAwjGq+1JdGBAS7Q9ScoA==}
    engines: {node: '>= 6'}

  readdirp@4.1.2:
    resolution: {integrity: sha512-GDhwkLfywWL2s6vEjyhri+eXmfH6j1L7JE27WhqLeYzoh/A3DBaYGEj2H/HFZCn/kMfim73FXxEJTw06WtxQwg==}
    engines: {node: '>= 14.18.0'}

  reflect-metadata@0.2.2:
    resolution: {integrity: sha512-urBwgfrvVP/eAyXx4hluJivBKzuEbSQs9rKWCrCkbSxNv8mxPcUZKeuoF3Uy4mJl3Lwprp6yy5/39VWigZ4K6Q==}

  reflect.getprototypeof@1.0.10:
    resolution: {integrity: sha512-00o4I+DVrefhv+nX0ulyi3biSHCPDe+yLv5o/p6d/UVlirijB8E16FtfwSAi4g3tcqrQ4lRAqQSoFEZJehYEcw==}
    engines: {node: '>= 0.4'}

  regenerate-unicode-properties@10.2.0:
    resolution: {integrity: sha512-DqHn3DwbmmPVzeKj9woBadqmXxLvQoQIwu7nopMc72ztvxVmVk2SBhSnx67zuye5TP+lJsb/TBQsjLKhnDf3MA==}
    engines: {node: '>=4'}

  regenerate@1.4.2:
    resolution: {integrity: sha512-zrceR/XhGYU/d/opr2EKO7aRHUeiBI8qjtfHqADTwZd6Szfy16la6kqD0MIUs5z5hx6AaKa+PixpPrR289+I0A==}

  regenerator-runtime@0.13.11:
    resolution: {integrity: sha512-kY1AZVr2Ra+t+piVaJ4gxaFaReZVH40AKNo7UCX6W+dEwBo/2oZJzqfuN1qLq1oL45o56cPaTXELwrTh8Fpggg==}

  regexp.prototype.flags@1.5.4:
    resolution: {integrity: sha512-dYqgNSZbDwkaJ2ceRd9ojCGjBq+mOm9LmtXnAnEGyHhN/5R7iDW2TRw3h+o/jCFxus3P2LfWIIiwowAjANm7IA==}
    engines: {node: '>= 0.4'}

  regexpu-core@6.2.0:
    resolution: {integrity: sha512-H66BPQMrv+V16t8xtmq+UC0CBpiTBA60V8ibS1QVReIp8T1z8hwFxqcGzm9K6lgsN7sB5edVH8a+ze6Fqm4weA==}
    engines: {node: '>=4'}

  regjsgen@0.8.0:
    resolution: {integrity: sha512-RvwtGe3d7LvWiDQXeQw8p5asZUmfU1G/l6WbUXeHta7Y2PEIvBTwH6E2EfmYUK8pxcxEdEmaomqyp0vZZ7C+3Q==}

  regjsparser@0.12.0:
    resolution: {integrity: sha512-cnE+y8bz4NhMjISKbgeVJtqNbtf5QpjZP+Bslo+UqkIt9QPnX9q095eiRRASJG1/tz6dlNr6Z5NsBiWYokp6EQ==}
    hasBin: true

  repeat-string@1.6.1:
    resolution: {integrity: sha512-PV0dzCYDNfRi1jCDbJzpW7jNNDRuCOG/jI5ctQcGKt/clZD+YcPS3yIlWuTJMmESC8aevCFmWJy5wjAFgNqN6w==}
    engines: {node: '>=0.10'}

  require-directory@2.1.1:
    resolution: {integrity: sha512-fGxEI7+wsG9xrvdjsrlmL22OMTTiHRwAMroiEeMgq8gzoLC/PQr7RsRDSTLUg/bZAZtF+TVIkHc6/4RIKrui+Q==}
    engines: {node: '>=0.10.0'}

  require-from-string@2.0.2:
    resolution: {integrity: sha512-Xf0nWe6RseziFMu+Ap9biiUbmplq6S9/p+7w7YXP/JBHhrUDDUhwa+vANyubuqfZWTveU//DYVGsDG7RKL/vEw==}
    engines: {node: '>=0.10.0'}

  requireg@0.2.2:
    resolution: {integrity: sha512-nYzyjnFcPNGR3lx9lwPPPnuQxv6JWEZd2Ci0u9opN7N5zUEPIhY/GbL3vMGOr2UXwEg9WwSyV9X9Y/kLFgPsOg==}
    engines: {node: '>= 4.0.0'}

  resolve-alpn@1.2.1:
    resolution: {integrity: sha512-0a1F4l73/ZFZOakJnQ3FvkJ2+gSTQWz/r2KE5OdDY0TxPm5h4GkqkWWfM47T7HsbnOtcJVEF4epCVy6u7Q3K+g==}

  resolve-cwd@3.0.0:
    resolution: {integrity: sha512-OrZaX2Mb+rJCpH/6CpSqt9xFVpN++x01XnN2ie9g6P5/3xelLAkXWVADpdz1IHD/KFfEXyE6V0U01OQ3UO2rEg==}
    engines: {node: '>=8'}

  resolve-from@3.0.0:
    resolution: {integrity: sha512-GnlH6vxLymXJNMBo7XP1fJIzBFbdYt49CuTwmB/6N53t+kMPRMFKz783LlQ4tv28XoQfMWinAJX6WCGf2IlaIw==}
    engines: {node: '>=4'}

  resolve-from@4.0.0:
    resolution: {integrity: sha512-pb/MYmXstAkysRFx8piNI1tGFNQIFA3vkE3Gq4EuA1dF6gHp/+vgZqsCGJapvy8N3Q+4o7FwvquPJcnZ7RYy4g==}
    engines: {node: '>=4'}

  resolve-from@5.0.0:
    resolution: {integrity: sha512-qYg9KP24dD5qka9J47d0aVky0N+b4fTU89LN9iDnjB5waksiC49rvMB0PrUJQGoTmH50XPiqOvAjDfaijGxYZw==}
    engines: {node: '>=8'}

  resolve-pkg-maps@1.0.0:
    resolution: {integrity: sha512-seS2Tj26TBVOC2NIc2rOe2y2ZO7efxITtLZcGSOnHHNOQ7CkiUBfw0Iw2ck6xkIhPwLhKNLS8BO+hEpngQlqzw==}

  resolve-workspace-root@2.0.0:
    resolution: {integrity: sha512-IsaBUZETJD5WsI11Wt8PKHwaIe45or6pwNc8yflvLJ4DWtImK9kuLoH5kUva/2Mmx/RdIyr4aONNSa2v9LTJsw==}

  resolve.exports@2.0.3:
    resolution: {integrity: sha512-OcXjMsGdhL4XnbShKpAcSqPMzQoYkYyhbEaeSko47MjRP9NfEQMhZkXL1DoFlt9LWQn4YttrdnV6X2OiyzBi+A==}
    engines: {node: '>=10'}

  resolve@1.22.10:
    resolution: {integrity: sha512-NPRy+/ncIMeDlTAsuqwKIiferiawhefFJtkNSW0qZJEqMEb+qBt/77B/jGeeek+F0uOeN05CDa6HXbbIgtVX4w==}
    engines: {node: '>= 0.4'}
    hasBin: true

  resolve@1.7.1:
    resolution: {integrity: sha512-c7rwLofp8g1U+h1KNyHL/jicrKg1Ek4q+Lr33AL65uZTinUZHe30D5HlyN5V9NW0JX1D5dXQ4jqW5l7Sy/kGfw==}

  resolve@2.0.0-next.5:
    resolution: {integrity: sha512-U7WjGVG9sH8tvjW5SmGbQuui75FiyjAX72HX15DwBBwF9dNiQZRQAg9nnPhYy+TUnE0+VcrttuvNI8oSxZcocA==}
    hasBin: true

  responselike@3.0.0:
    resolution: {integrity: sha512-40yHxbNcl2+rzXvZuVkrYohathsSJlMTXKryG5y8uciHv1+xDLHQpgjG64JUO9nrEq2jGLH6IZ8BcZyw3wrweg==}
    engines: {node: '>=14.16'}

  restore-cursor@2.0.0:
    resolution: {integrity: sha512-6IzJLuGi4+R14vwagDHX+JrXmPVtPpn4mffDJ1UdR7/Edm87fl6yi8mMBIVvFtJaNTUvjughmW4hwLhRG7gC1Q==}
    engines: {node: '>=4'}

  restore-cursor@3.1.0:
    resolution: {integrity: sha512-l+sSefzHpj5qimhFSE5a8nufZYAM3sBSVMAPtYkmC+4EH2anSGaEMXSD0izRQbu9nfyQ9y5JrVmp7E8oZrUjvA==}
    engines: {node: '>=8'}

  reusify@1.1.0:
    resolution: {integrity: sha512-g6QUff04oZpHs0eG5p83rFLhHeV00ug/Yf9nZM6fLeUrPguBTkTQOdpAWWspMh55TZfVQDPaN3NQJfbVRAxdIw==}
    engines: {iojs: '>=1.0.0', node: '>=0.10.0'}

  rimraf@3.0.2:
    resolution: {integrity: sha512-JZkJMZkAGFFPP2YqXZXPbMlMBgsxzE8ILs4lMIX/2o0L9UBw9O/Y3o6wFw/i9YLapcUJWwqbi3kdxIPdC62TIA==}
    deprecated: Rimraf versions prior to v4 are no longer supported
    hasBin: true

  router@2.2.0:
    resolution: {integrity: sha512-nLTrUKm2UyiL7rlhapu/Zl45FwNgkZGaCpZbIHajDYgwlJCOzLSk+cIPAnsEqV955GjILJnKbdQC1nVPz+gAYQ==}
    engines: {node: '>= 18'}

  run-parallel@1.2.0:
    resolution: {integrity: sha512-5l4VyZR86LZ/lDxZTR6jqL8AFE2S0IFLMP26AbjsLVADxHdhB/c0GUsH+y39UfCi3dzz8OlQuPmnaJOMoDHQBA==}

  rxjs@7.8.1:
    resolution: {integrity: sha512-AA3TVj+0A2iuIoQkWEK/tqFjBq2j+6PO6Y0zJcvzLAFhEFIO3HL0vls9hWLncZbAAbK0mar7oZ4V079I/qPMxg==}

  rxjs@7.8.2:
    resolution: {integrity: sha512-dhKf903U/PQZY6boNNtAGdWbG85WAbjT/1xYoZIC7FAY0yWapOBQVsVrDl58W86//e1VpMNBtRV4MaXfdMySFA==}

  safe-array-concat@1.1.3:
    resolution: {integrity: sha512-AURm5f0jYEOydBj7VQlVvDrjeFgthDdEF5H1dP+6mNpoXOMo1quQqJ4wvJDyRZ9+pO3kGWoOdmV08cSv2aJV6Q==}
    engines: {node: '>=0.4'}

  safe-buffer@5.2.1:
    resolution: {integrity: sha512-rp3So07KcdmmKbGvgaNxQSJr7bGVSVk5S9Eq1F+ppbRo70+YeaDxkw5Dd8NPN+GD6bjnYm2VuPuCXmpuYvmCXQ==}

  safe-push-apply@1.0.0:
    resolution: {integrity: sha512-iKE9w/Z7xCzUMIZqdBsp6pEQvwuEebH4vdpjcDWnyzaI6yl6O9FHvVpmGelvEHNsoY6wGblkxR6Zty/h00WiSA==}
    engines: {node: '>= 0.4'}

  safe-regex-test@1.1.0:
    resolution: {integrity: sha512-x/+Cz4YrimQxQccJf5mKEbIa1NzeCRNI5Ecl/ekmlYaampdNLPalVyIcCZNNH3MvmqBugV5TMYZXv0ljslUlaw==}
    engines: {node: '>= 0.4'}

  safer-buffer@2.1.2:
    resolution: {integrity: sha512-YZo3K82SD7Riyi0E1EQPojLz7kpepnSQI9IyPbHHg1XXXevb5dJI7tpyN2ADxGcQbHG7vcyRHk0cbwqcQriUtg==}

  sax@1.4.1:
    resolution: {integrity: sha512-+aWOz7yVScEGoKNd4PA10LZ8sk0A/z5+nXQG5giUO5rprX9jgYsTdov9qCchZiPIZezbZH+jRut8nPodFAX4Jg==}

  scheduler@0.25.0:
    resolution: {integrity: sha512-xFVuu11jh+xcO7JOAGJNOXld8/TcEHK/4CituBUeUb5hqxJLj9YuemAEuvm9gQ/+pgXYfbQuqAkiYu+u7YEsNA==}

  schema-utils@3.3.0:
    resolution: {integrity: sha512-pN/yOAvcC+5rQ5nERGuwrjLlYvLTbCibnZ1I7B1LaiAz9BRBlE9GMgE/eqV30P7aJQUf7Ddimy/RsbYO/GrVGg==}
    engines: {node: '>= 10.13.0'}

  schema-utils@4.3.2:
    resolution: {integrity: sha512-Gn/JaSk/Mt9gYubxTtSn/QCV4em9mpAPiR1rqy/Ocu19u/G9J5WWdNoUT4SiV6mFC3y6cxyFcFwdzPM3FgxGAQ==}
    engines: {node: '>= 10.13.0'}

  seek-bzip@2.0.0:
    resolution: {integrity: sha512-SMguiTnYrhpLdk3PwfzHeotrcwi8bNV4iemL9tx9poR/yeaMYwB9VzR1w7b57DuWpuqR8n6oZboi0hj3AxZxQg==}
    hasBin: true

  semver-regex@4.0.5:
    resolution: {integrity: sha512-hunMQrEy1T6Jr2uEVjrAIqjwWcQTgOAcIM52C8MY1EZSD3DDNft04XzvYKPqjED65bNVVko0YI38nYeEHCX3yw==}
    engines: {node: '>=12'}

  semver-truncate@3.0.0:
    resolution: {integrity: sha512-LJWA9kSvMolR51oDE6PN3kALBNaUdkxzAGcexw8gjMA8xr5zUqK0JiR3CgARSqanYF3Z1YHvsErb1KDgh+v7Rg==}
    engines: {node: '>=12'}

  semver@6.3.1:
    resolution: {integrity: sha512-BR7VvDCVHO+q2xBEWskxS6DJE1qRnb7DxzUrogb71CWoSficBxYsiAGd+Kl0mmq/MprG9yArRkyrQxTO6XjMzA==}
    hasBin: true

  semver@7.7.2:
    resolution: {integrity: sha512-RF0Fw+rO5AMf9MAyaRXI4AV0Ulj5lMHqVxxdSgiVbixSCXoEmmX/jk0CuJw4+3SqroYO9VoUh+HcuJivvtJemA==}
    engines: {node: '>=10'}
    hasBin: true

  send@0.19.0:
    resolution: {integrity: sha512-dW41u5VfLXu8SJh5bwRmyYUbAoSB3c9uQh6L8h/KtsFREPWpbX1lrljJo186Jc4nmci/sGUZ9a0a0J2zgfq2hw==}
    engines: {node: '>= 0.8.0'}

  send@0.19.1:
    resolution: {integrity: sha512-p4rRk4f23ynFEfcD9LA0xRYngj+IyGiEYyqqOak8kaN0TvNmuxC2dcVeBn62GpCeR2CpWqyHCNScTP91QbAVFg==}
    engines: {node: '>= 0.8.0'}

  send@1.2.0:
    resolution: {integrity: sha512-uaW0WwXKpL9blXE2o0bRhoL2EGXIrZxQ2ZQ4mgcfoBxdFmQold+qWsD2jLrfZ0trjKL6vOw0j//eAwcALFjKSw==}
    engines: {node: '>= 18'}

  serialize-error@2.1.0:
    resolution: {integrity: sha512-ghgmKt5o4Tly5yEG/UJp8qTd0AN7Xalw4XBtDEKP655B699qMEtra1WlXeE6WIvdEG481JvRxULKsInq/iNysw==}
    engines: {node: '>=0.10.0'}

  serialize-javascript@6.0.2:
    resolution: {integrity: sha512-Saa1xPByTTq2gdeFZYLLo+RFE35NHZkAbqZeWNd3BpzppeVisAqpDjcp8dyf6uIvEqJRd46jemmyA4iFIeVk8g==}

  serve-static@1.16.2:
    resolution: {integrity: sha512-VqpjJZKadQB/PEbEwvFdO43Ax5dFBZ2UECszz8bQ7pi7wt//PWe1P6MN7eCnjsatYtBT6EuiClbjSWP2WrIoTw==}
    engines: {node: '>= 0.8.0'}

  serve-static@2.2.0:
    resolution: {integrity: sha512-61g9pCh0Vnh7IutZjtLGGpTA355+OPn2TyDv/6ivP2h/AdAVX9azsoxmg2/M6nZeQZNYBEwIcsne1mJd9oQItQ==}
    engines: {node: '>= 18'}

  set-function-length@1.2.2:
    resolution: {integrity: sha512-pgRc4hJ4/sNjWCSS9AmnS40x3bNMDTknHgL5UaMBTMyJnU90EgWh1Rz+MC9eFu4BuN/UwZjKQuY/1v3rM7HMfg==}
    engines: {node: '>= 0.4'}

  set-function-name@2.0.2:
    resolution: {integrity: sha512-7PGFlmtwsEADb0WYyvCMa1t+yke6daIG4Wirafur5kcf+MhUnPms1UeR0CKQdTZD81yESwMHbtn+TR+dMviakQ==}
    engines: {node: '>= 0.4'}

  set-proto@1.0.0:
    resolution: {integrity: sha512-RJRdvCo6IAnPdsvP/7m6bsQqNnn1FCBX5ZNtFL98MmFF/4xAIJTIg1YbHW5DC2W5SKZanrC6i4HsJqlajw/dZw==}
    engines: {node: '>= 0.4'}

  setprototypeof@1.2.0:
    resolution: {integrity: sha512-E5LDX7Wrp85Kil5bhZv46j8jOeboKq5JMmYM3gVGdGH8xFpPWXUMsNrlODCrkoxMEeNi/XZIwuRvY4XNwYMJpw==}

  sharp@0.34.2:
    resolution: {integrity: sha512-lszvBmB9QURERtyKT2bNmsgxXK0ShJrL/fvqlonCo7e6xBF8nT8xU6pW+PMIbLsz0RxQk3rgH9kd8UmvOzlMJg==}
    engines: {node: ^18.17.0 || ^20.3.0 || >=21.0.0}

  shebang-command@2.0.0:
    resolution: {integrity: sha512-kHxr2zZpYtdmrN1qDjrrX/Z1rR1kG8Dx+gkpK1G4eXmvXswmcE1hTWBWYUzlraYw1/yZp6YuDY77YtvbN0dmDA==}
    engines: {node: '>=8'}

  shebang-regex@3.0.0:
    resolution: {integrity: sha512-7++dFhtcx3353uBaq8DDR4NuxBetBzC7ZQOhmTQInHEd6bSrXdiEyzCvG07Z44UYdLShWUyXt5M/yhz8ekcb1A==}
    engines: {node: '>=8'}

  shell-quote@1.8.3:
    resolution: {integrity: sha512-ObmnIF4hXNg1BqhnHmgbDETF8dLPCggZWBjkQfhZpbszZnYur5DUljTcCHii5LC3J5E0yeO/1LIMyH+UvHQgyw==}
    engines: {node: '>= 0.4'}

  side-channel-list@1.0.0:
    resolution: {integrity: sha512-FCLHtRD/gnpCiCHEiJLOwdmFP+wzCmDEkc9y7NsYxeF4u7Btsn1ZuwgwJGxImImHicJArLP4R0yX4c2KCrMrTA==}
    engines: {node: '>= 0.4'}

  side-channel-map@1.0.1:
    resolution: {integrity: sha512-VCjCNfgMsby3tTdo02nbjtM/ewra6jPHmpThenkTYh8pG9ucZ/1P8So4u4FGBek/BjpOVsDCMoLA/iuBKIFXRA==}
    engines: {node: '>= 0.4'}

  side-channel-weakmap@1.0.2:
    resolution: {integrity: sha512-WPS/HvHQTYnHisLo9McqBHOJk2FkHO/tlpvldyrnem4aeQp4hai3gythswg6p01oSoTl58rcpiFAjF2br2Ak2A==}
    engines: {node: '>= 0.4'}

  side-channel@1.1.0:
    resolution: {integrity: sha512-ZX99e6tRweoUXqR+VBrslhda51Nh5MTQwou5tnUDgbtyM0dBgmhEDtWGP/xbKn6hqfPRHujUNwz5fy/wbbhnpw==}
    engines: {node: '>= 0.4'}

  signal-exit@3.0.7:
    resolution: {integrity: sha512-wnD2ZE+l+SPC/uoS0vXeE9L1+0wuaMqKlfz9AMUo38JsyLSBWSFcHR1Rri62LZc12vLr1gb3jl7iwQhgwpAbGQ==}

  signal-exit@4.1.0:
    resolution: {integrity: sha512-bzyZ1e88w9O1iNJbKnOlvYTrWPDl46O1bG0D3XInv+9tkPrxrN8jUUTiFlDkkmKWgn1M6CfIA13SuGqOa9Korw==}
    engines: {node: '>=14'}

  simple-plist@1.3.1:
    resolution: {integrity: sha512-iMSw5i0XseMnrhtIzRb7XpQEXepa9xhWxGUojHBL43SIpQuDQkh3Wpy67ZbDzZVr6EKxvwVChnVpdl8hEVLDiw==}

  simple-swizzle@0.2.2:
    resolution: {integrity: sha512-JA//kQgZtbuY83m+xT+tXJkmJncGMTFT+C+g2h2R9uxkYIrE2yy9sgmcLhCnw57/WSD+Eh3J97FPEDFnbXnDUg==}

  sisteransi@1.0.5:
    resolution: {integrity: sha512-bLGGlR1QxBcynn2d5YmDX4MGjlZvy2MRBDRNHLJ8VI6l6+9FUiyTFNJ0IveOSP0bcXgVDPRcfGqA0pjaqUpfVg==}

  slash@3.0.0:
    resolution: {integrity: sha512-g9Q1haeby36OSStwb4ntCGGGaKsaVSjQ68fBxoQcutl5fS1vuY18H3wSt3jFyFtrkx+Kz0V1G85A4MyAdDMi2Q==}
    engines: {node: '>=8'}

  slugify@1.6.6:
    resolution: {integrity: sha512-h+z7HKHYXj6wJU+AnS/+IH8Uh9fdcX1Lrhg1/VMdf9PwoBQXFcXiAdsy2tSK0P6gKwJLXp02r90ahUCqHk9rrw==}
    engines: {node: '>=8.0.0'}

  sort-keys-length@1.0.1:
    resolution: {integrity: sha512-GRbEOUqCxemTAk/b32F2xa8wDTs+Z1QHOkbhJDQTvv/6G3ZkbJ+frYWsTcc7cBB3Fu4wy4XlLCuNtJuMn7Gsvw==}
    engines: {node: '>=0.10.0'}

  sort-keys@1.1.2:
    resolution: {integrity: sha512-vzn8aSqKgytVik0iwdBEi+zevbTYZogewTUM6dtpmGwEcdzbub/TX4bCzRhebDCRC3QzXgJsLRKB2V/Oof7HXg==}
    engines: {node: '>=0.10.0'}

  source-map-js@1.2.1:
    resolution: {integrity: sha512-UXWMKhLOwVKb728IUtQPXxfYU+usdybtUrK/8uGE8CQMvrhOpwvzDBwj0QhSL7MQc7vIsISBG8VQ8+IDQxpfQA==}
    engines: {node: '>=0.10.0'}

  source-map-support@0.5.13:
    resolution: {integrity: sha512-SHSKFHadjVA5oR4PPqhtAVdcBWwRYVd6g6cAXnIbRiIwc2EhPrTuKUBdSLvlEKyIP3GCf89fltvcZiP9MMFA1w==}

  source-map-support@0.5.21:
    resolution: {integrity: sha512-uBHU3L3czsIyYXKX88fdrGovxdSCoTGDRZ6SYXtSRxLZUzHg5P/66Ht6uoUlHu9EZod+inXhKo3qQgwXUT/y1w==}

  source-map@0.5.7:
    resolution: {integrity: sha512-LbrmJOMUSdEVxIKvdcJzQC+nQhe8FUZQTXQy6+I75skNgn3OoQ0DZA8YnFa7gp8tqtL3KPf1kmo0R5DoApeSGQ==}
    engines: {node: '>=0.10.0'}

  source-map@0.6.1:
    resolution: {integrity: sha512-UjgapumWlbMhkBgzT7Ykc5YXUT46F0iKu8SGXq0bcwP5dz/h0Plj6enJqjz1Zbq2l5WaqYnrVbwWOWMyF3F47g==}
    engines: {node: '>=0.10.0'}

  source-map@0.7.4:
    resolution: {integrity: sha512-l3BikUxvPOcn5E74dZiq5BGsTb5yEwhaTSzccU6t4sDOH8NWJCstKO5QT2CvtFoK6F0saL7p9xHAqHOlCPJygA==}
    engines: {node: '>= 8'}

  sprintf-js@1.0.3:
    resolution: {integrity: sha512-D9cPgkvLlV3t3IzL0D0YLvGA9Ahk4PcvVwUbN0dSGr1aP0Nrt4AEnTUbuGvquEC0mA64Gqt1fzirlRs5ibXx8g==}

  stable-hash@0.0.5:
    resolution: {integrity: sha512-+L3ccpzibovGXFK+Ap/f8LOS0ahMrHTf3xu7mMLSpEGU0EO9ucaysSylKo9eRDFNhWve/y275iPmIZ4z39a9iA==}

  stack-utils@2.0.6:
    resolution: {integrity: sha512-XlkWvfIm6RmsWtNJx+uqtKLS8eqFbxUg0ZzLXqY0caEy9l7hruX8IpiDnjsLavoBgqCCR71TqWO8MaXYheJ3RQ==}
    engines: {node: '>=10'}

  stackframe@1.3.4:
    resolution: {integrity: sha512-oeVtt7eWQS+Na6F//S4kJ2K2VbRlS9D43mAlMyVpVWovy9o+jfgH8O9agzANzaiLjclA0oYzUXEM4PurhSUChw==}

  stacktrace-parser@0.1.11:
    resolution: {integrity: sha512-WjlahMgHmCJpqzU8bIBy4qtsZdU9lRlcZE3Lvyej6t4tuOuv1vk57OW3MBrj6hXBFx/nNoC9MPMTcr5YA7NQbg==}
    engines: {node: '>=6'}

  statuses@1.5.0:
    resolution: {integrity: sha512-OpZ3zP+jT1PI7I8nemJX4AKmAX070ZkYPVWV/AaKTJl+tXCTGyVdC1a4SL8RUQYEwk/f34ZX8UTykN68FwrqAA==}
    engines: {node: '>= 0.6'}

  statuses@2.0.1:
    resolution: {integrity: sha512-RwNA9Z/7PrK06rYLIzFMlaF+l73iwpzsqRIFgbMLbTcLD6cOao82TaWefPXQvB2fOC4AjuYSEndS7N/mTCbkdQ==}
    engines: {node: '>= 0.8'}

  statuses@2.0.2:
    resolution: {integrity: sha512-DvEy55V3DB7uknRo+4iOGT5fP1slR8wQohVdknigZPMpMstaKJQWhwiYBACJE3Ul2pTnATihhBYnRhZQHGBiRw==}
    engines: {node: '>= 0.8'}

  stop-iteration-iterator@1.1.0:
    resolution: {integrity: sha512-eLoXW/DHyl62zxY4SCaIgnRhuMr6ri4juEYARS8E6sCEqzKpOiE521Ucofdx+KnDZl5xmvGYaaKCk5FEOxJCoQ==}
    engines: {node: '>= 0.4'}

  stream-buffers@2.2.0:
    resolution: {integrity: sha512-uyQK/mx5QjHun80FLJTfaWE7JtwfRMKBLkMne6udYOmvH0CawotVa7TfgYHzAnpphn4+TweIx1QKMnRIbipmUg==}
    engines: {node: '>= 0.10.0'}

  streamsearch@1.1.0:
    resolution: {integrity: sha512-Mcc5wHehp9aXz1ax6bZUyY5afg9u2rv5cqQI3mRrYkGC8rW2hM02jWuwjtL++LS5qinSyhj2QfLyNsuc+VsExg==}
    engines: {node: '>=10.0.0'}

  streamx@2.22.1:
    resolution: {integrity: sha512-znKXEBxfatz2GBNK02kRnCXjV+AA4kjZIUxeWSr3UGirZMJfTE9uiwKHobnbgxWyL/JWro8tTq+vOqAK1/qbSA==}

  string-length@4.0.2:
    resolution: {integrity: sha512-+l6rNN5fYHNhZZy41RXsYptCjA2Igmq4EG7kZAYFQI1E1VTXarr6ZPXBg6eq7Y6eK4FEhY6AJlyuFIb/v/S0VQ==}
    engines: {node: '>=10'}

  string-width@4.2.3:
    resolution: {integrity: sha512-wKyQRQpjJ0sIp62ErSZdGsjMJWsap5oRNihHhu6G7JVO/9jIB6UyevL+tXuOqrng8j/cxKTWyWUwvSTriiZz/g==}
    engines: {node: '>=8'}

  string-width@5.1.2:
    resolution: {integrity: sha512-HnLOCR3vjcY8beoNLtcjZ5/nxn2afmME6lhrDrebokqMap+XbeW8n9TXpPDOqdGK5qcI3oT0GKTW6wC7EMiVqA==}
    engines: {node: '>=12'}

  string.prototype.includes@2.0.1:
    resolution: {integrity: sha512-o7+c9bW6zpAdJHTtujeePODAhkuicdAryFsfVKwA+wGw89wJ4GTY484WTucM9hLtDEOpOvI+aHnzqnC5lHp4Rg==}
    engines: {node: '>= 0.4'}

  string.prototype.matchall@4.0.12:
    resolution: {integrity: sha512-6CC9uyBL+/48dYizRf7H7VAYCMCNTBeM78x/VTUe9bFEaxBepPJDa1Ow99LqI/1yF7kuy7Q3cQsYMrcjGUcskA==}
    engines: {node: '>= 0.4'}

  string.prototype.repeat@1.0.0:
    resolution: {integrity: sha512-0u/TldDbKD8bFCQ/4f5+mNRrXwZ8hg2w7ZR8wa16e8z9XpePWl3eGEcUD0OXpEH/VJH/2G3gjUtR3ZOiBe2S/w==}

  string.prototype.trim@1.2.10:
    resolution: {integrity: sha512-Rs66F0P/1kedk5lyYyH9uBzuiI/kNRmwJAR9quK6VOtIpZ2G+hMZd+HQbbv25MgCA6gEffoMZYxlTod4WcdrKA==}
    engines: {node: '>= 0.4'}

  string.prototype.trimend@1.0.9:
    resolution: {integrity: sha512-G7Ok5C6E/j4SGfyLCloXTrngQIQU3PWtXGst3yM7Bea9FRURf1S42ZHlZZtsNque2FN2PoUhfZXYLNWwEr4dLQ==}
    engines: {node: '>= 0.4'}

  string.prototype.trimstart@1.0.8:
    resolution: {integrity: sha512-UXSH262CSZY1tfu3G3Secr6uGLCFVPMhIqHjlgCUtCCcgihYc/xKs9djMTMUOb2j1mVSeU8EU6NWc/iQKU6Gfg==}
    engines: {node: '>= 0.4'}

  string_decoder@1.3.0:
    resolution: {integrity: sha512-hkRX8U1WjJFd8LsDJ2yQ/wWWxaopEsABU1XfkM8A+j0+85JAGppt16cr1Whg6KIbb4okU6Mql6BOj+uup/wKeA==}

  strip-ansi@5.2.0:
    resolution: {integrity: sha512-DuRs1gKbBqsMKIZlrffwlug8MHkcnpjs5VPmL1PAh+mA30U0DTotfDZ0d2UUsXpPmPmMMJ6W773MaA3J+lbiWA==}
    engines: {node: '>=6'}

  strip-ansi@6.0.1:
    resolution: {integrity: sha512-Y38VPSHcqkFrCpFnQ9vuSXmquuv5oXOKpGeT6aGrr3o3Gc9AlVa6JBfUSOCnbxGGZF+/0ooI7KrPuUSztUdU5A==}
    engines: {node: '>=8'}

  strip-ansi@7.1.0:
    resolution: {integrity: sha512-iq6eVVI64nQQTRYq2KtEg2d2uU7LElhTJwsH4YzIHZshxlgZms/wIc4VoDQTlG/IvVIrBKG06CrZnp0qv7hkcQ==}
    engines: {node: '>=12'}

  strip-bom@3.0.0:
    resolution: {integrity: sha512-vavAMRXOgBVNF6nyEEmL3DBK19iRpDcoIwW+swQ+CbGiu7lju6t+JklA1MHweoWtadgt4ISVUsXLyDq34ddcwA==}
    engines: {node: '>=4'}

  strip-bom@4.0.0:
    resolution: {integrity: sha512-3xurFv5tEgii33Zi8Jtp55wEIILR9eh34FAW00PZf+JnSsTmV/ioewSgQl97JHvgjoRGwPShsWm+IdrxB35d0w==}
    engines: {node: '>=8'}

  strip-dirs@3.0.0:
    resolution: {integrity: sha512-I0sdgcFTfKQlUPZyAqPJmSG3HLO9rWDFnxonnIbskYNM3DwFOeTNB5KzVq3dA1GdRAc/25b5Y7UO2TQfKWw4aQ==}

  strip-final-newline@2.0.0:
    resolution: {integrity: sha512-BrpvfNAE3dcvq7ll3xVumzjKjZQ5tI1sEUIKr3Uoks0XUl45St3FlatVqef9prk4jRDzhW6WZg+3bk93y6pLjA==}
    engines: {node: '>=6'}

  strip-json-comments@2.0.1:
    resolution: {integrity: sha512-4gB8na07fecVVkOI6Rs4e7T6NOTki5EmL7TUduTs6bu3EdnSycntVJ4re8kgZA+wx9IueI2Y11bfbgwtzuE0KQ==}
    engines: {node: '>=0.10.0'}

  strip-json-comments@3.1.1:
    resolution: {integrity: sha512-6fPc+R4ihwqP6N/aIv2f1gMH8lOVtWQHoqC4yK6oSDVVocumAsfCqjkXnqiYMhmMwS/mEHLp7Vehlt3ql6lEig==}
    engines: {node: '>=8'}

  strtok3@10.3.1:
    resolution: {integrity: sha512-3JWEZM6mfix/GCJBBUrkA8p2Id2pBkyTkVCJKto55w080QBKZ+8R171fGrbiSp+yMO/u6F8/yUh7K4V9K+YCnw==}
    engines: {node: '>=18'}

  strtok3@9.1.1:
    resolution: {integrity: sha512-FhwotcEqjr241ZbjFzjlIYg6c5/L/s4yBGWSMvJ9UoExiSqL+FnFA/CaeZx17WGaZMS/4SOZp8wH18jSS4R4lw==}
    engines: {node: '>=16'}

  structured-headers@0.4.1:
    resolution: {integrity: sha512-0MP/Cxx5SzeeZ10p/bZI0S6MpgD+yxAhi1BOQ34jgnMXsCq3j1t6tQnZu+KdlL7dvJTLT3g9xN8tl10TqgFMcg==}

  styled-jsx@5.1.6:
    resolution: {integrity: sha512-qSVyDTeMotdvQYoHWLNGwRFJHC+i+ZvdBRYosOFgC+Wg1vx4frN2/RG/NA7SYqqvKNLf39P2LSRA2pu6n0XYZA==}
    engines: {node: '>= 12.0.0'}
    peerDependencies:
      '@babel/core': '*'
      babel-plugin-macros: '*'
      react: '>= 16.8.0 || 17.x.x || ^18.0.0-0 || ^19.0.0-0'
    peerDependenciesMeta:
      '@babel/core':
        optional: true
      babel-plugin-macros:
        optional: true

  sucrase@3.35.0:
    resolution: {integrity: sha512-8EbVDiu9iN/nESwxeSxDKe0dunta1GOlHufmSSXxMD2z2/tMZpDMpvXQGsc+ajGo8y2uYUmixaSRUc/QPoQ0GA==}
    engines: {node: '>=16 || 14 >=14.17'}
    hasBin: true

  superagent@10.2.1:
    resolution: {integrity: sha512-O+PCv11lgTNJUzy49teNAWLjBZfc+A1enOwTpLlH6/rsvKcTwcdTT8m9azGkVqM7HBl5jpyZ7KTPhHweokBcdg==}
    engines: {node: '>=14.18.0'}

  supertest@7.1.1:
    resolution: {integrity: sha512-aI59HBTlG9e2wTjxGJV+DygfNLgnWbGdZxiA/sgrnNNikIW8lbDvCtF6RnhZoJ82nU7qv7ZLjrvWqCEm52fAmw==}
    engines: {node: '>=14.18.0'}

  supports-color@5.5.0:
    resolution: {integrity: sha512-QjVjwdXIt408MIiAqCX4oUKsgU2EqAGzs2Ppkm4aQYbjm+ZEWEcW4SfFNTr4uMNZma0ey4f5lgLrkB0aX0QMow==}
    engines: {node: '>=4'}

  supports-color@7.2.0:
    resolution: {integrity: sha512-qpCAvRl9stuOHveKsn7HncJRvv501qIacKzQlO/+Lwxc9+0q2wLyv4Dfvt80/DPn2pqOBsJdDiogXGR9+OvwRw==}
    engines: {node: '>=8'}

  supports-color@8.1.1:
    resolution: {integrity: sha512-MpUEN2OodtUzxvKQl72cUF7RQ5EiHsGvSsVG0ia9c5RbWGL2CI4C7EpPS8UTBIplnlzZiNuV56w+FuNxy3ty2Q==}
    engines: {node: '>=10'}

  supports-hyperlinks@2.3.0:
    resolution: {integrity: sha512-RpsAZlpWcDwOPQA22aCH4J0t7L8JmAvsCxfOSEwm7cQs3LshN36QaTkwd70DnBOXDWGssw2eUoc8CaRWT0XunA==}
    engines: {node: '>=8'}

  supports-preserve-symlinks-flag@1.0.0:
    resolution: {integrity: sha512-ot0WnXS9fgdkgIcePe6RHNk1WA8+muPa6cSjeR3V8K27q9BB1rTE3R1p7Hv0z1ZyAc8s6Vvv8DIyWf681MAt0w==}
    engines: {node: '>= 0.4'}

  symbol-observable@4.0.0:
    resolution: {integrity: sha512-b19dMThMV4HVFynSAM1++gBHAbk2Tc/osgLIBZMKsyqh34jb2e8Os7T6ZW/Bt3pJFdBTd2JwAnAAEQV7rSNvcQ==}
    engines: {node: '>=0.10'}

  synckit@0.11.8:
    resolution: {integrity: sha512-+XZ+r1XGIJGeQk3VvXhT6xx/VpbHsRzsTkGgF6E5RX9TTXD0118l87puaEBZ566FhqblC6U0d4XnubznJDm30A==}
    engines: {node: ^14.18.0 || >=16.0.0}

  tapable@2.2.2:
    resolution: {integrity: sha512-Re10+NauLTMCudc7T5WLFLAwDhQ0JWdrMK+9B2M8zR5hRExKmsRDCBA7/aV/pNJFltmBFO5BAMlQFi/vq3nKOg==}
    engines: {node: '>=6'}

  tar-stream@3.1.7:
    resolution: {integrity: sha512-qJj60CXt7IU1Ffyc3NJMjh6EkuCFej46zUqJ4J7pqYlThyd9bO0XBTmcOIhSzZJVWfsLks0+nle/j538YAW9RQ==}

  tar@7.4.3:
    resolution: {integrity: sha512-5S7Va8hKfV7W5U6g3aYxXmlPoZVAwUMy9AOKyF2fVuZa2UD3qZjg578OrLRt8PcNN1PleVaL/5/yYATNL0ICUw==}
    engines: {node: '>=18'}

  temp-dir@2.0.0:
    resolution: {integrity: sha512-aoBAniQmmwtcKp/7BzsH8Cxzv8OL736p7v1ihGb5e9DJ9kTwGWHrQrVB5+lfVDzfGrdRzXch+ig7LHaY1JTOrg==}
    engines: {node: '>=8'}

  terminal-link@2.1.1:
    resolution: {integrity: sha512-un0FmiRUQNr5PJqy9kP7c40F5BOfpGlYTrxonDChEZB7pzZxRNp/bt+ymiy9/npwXya9KH99nJ/GXFIiUkYGFQ==}
    engines: {node: '>=8'}

  terser-webpack-plugin@5.3.14:
    resolution: {integrity: sha512-vkZjpUjb6OMS7dhV+tILUW6BhpDR7P2L/aQSAv+Uwk+m8KATX9EccViHTJR2qDtACKPIYndLGCyl3FMo+r2LMw==}
    engines: {node: '>= 10.13.0'}
    peerDependencies:
      '@swc/core': '*'
      esbuild: '*'
      uglify-js: '*'
      webpack: ^5.1.0
    peerDependenciesMeta:
      '@swc/core':
        optional: true
      esbuild:
        optional: true
      uglify-js:
        optional: true

  terser@5.43.1:
    resolution: {integrity: sha512-+6erLbBm0+LROX2sPXlUYx/ux5PyE9K/a92Wrt6oA+WDAoFTdpHE5tCYCI5PNzq2y8df4rA+QgHLJuR4jNymsg==}
    engines: {node: '>=10'}
    hasBin: true

  test-exclude@6.0.0:
    resolution: {integrity: sha512-cAGWPIyOHU6zlmg88jwm7VRyXnMN7iV68OGAbYDk/Mh/xC/pzVPlQtY6ngoIH/5/tciuhGfvESU8GrHrcxD56w==}
    engines: {node: '>=8'}

  text-decoder@1.2.3:
    resolution: {integrity: sha512-3/o9z3X0X0fTupwsYvR03pJ/DjWuqqrfwBgTQzdWDiQSm9KitAyz/9WqsT2JQW7KV2m+bC2ol/zqpW37NHxLaA==}

  thenify-all@1.6.0:
    resolution: {integrity: sha512-RNxQH/qI8/t3thXJDwcstUO4zeqo64+Uy/+sNVRBx4Xn2OX+OZ9oP+iJnNFqplFra2ZUVeKCSa2oVWi3T4uVmA==}
    engines: {node: '>=0.8'}

  thenify@3.3.1:
    resolution: {integrity: sha512-RVZSIV5IG10Hk3enotrhvz0T9em6cyHBLkH/YAZuKqd8hRkKhSfCGIcP2KUY0EPxndzANBmNllzWPwak+bheSw==}

  throat@5.0.0:
    resolution: {integrity: sha512-fcwX4mndzpLQKBS1DVYhGAcYaYt7vsHNIvQV+WXMvnow5cgjPphq5CaayLaGsjRdSCKZFNGt7/GYAuXaNOiYCA==}

  through@2.3.8:
    resolution: {integrity: sha512-w89qg7PI8wAdvX60bMDP+bFoD5Dvhm9oLheFp5O4a2QF0cSBGsBX4qZmadPMvVqlLJBBci+WqGGOAPvcDeNSVg==}

  tinyglobby@0.2.14:
    resolution: {integrity: sha512-tX5e7OM1HnYr2+a2C/4V0htOcSQcoSTH9KgJnVvNm5zm/cyEWKJ7j7YutsH9CxMdtOkkLFy2AHrMci9IM8IPZQ==}
    engines: {node: '>=12.0.0'}

  tmp@0.0.33:
    resolution: {integrity: sha512-jRCJlojKnZ3addtTOjdIqoRuPEKBvNXcGYqzO6zWZX8KfKEpnGY5jfggJQ3EjKuu8D4bJRr0y+cYJFmYbImXGw==}
    engines: {node: '>=0.6.0'}

  tmpl@1.0.5:
    resolution: {integrity: sha512-3f0uOEAQwIqGuWW2MVzYg8fV/QNnc/IpuJNG837rLuczAaLVHslWHZQj4IGiEl5Hs3kkbhwL9Ab7Hrsmuj+Smw==}

  to-regex-range@5.0.1:
    resolution: {integrity: sha512-65P7iz6X5yEr1cwcgvQxbbIw7Uk3gOy5dIdtZ4rDveLqhrdJP+Li/Hx6tyK0NEb+2GCyneCMJiGqrADCSNk8sQ==}
    engines: {node: '>=8.0'}

  toidentifier@1.0.1:
    resolution: {integrity: sha512-o5sSPKEkg/DIQNmH43V0/uerLrpzVedkUh8tGNvaeXpfpuwjKenlSox/2O/BTlZUtEe+JG7s5YhEz608PlAHRA==}
    engines: {node: '>=0.6'}

  token-types@6.0.3:
    resolution: {integrity: sha512-IKJ6EzuPPWtKtEIEPpIdXv9j5j2LGJEYk0CKY2efgKoYKLBiZdh6iQkLVBow/CB3phyWAWCyk+bZeaimJn6uRQ==}
    engines: {node: '>=14.16'}

  tr46@0.0.3:
    resolution: {integrity: sha512-N3WMsuqV66lT30CrXNbEjx4GEwlow3v6rr4mCcv6prnfwhS01rkgyFdjPNBYd9br7LpXV1+Emh01fHnq2Gdgrw==}

  tree-kill@1.2.2:
    resolution: {integrity: sha512-L0Orpi8qGpRG//Nd+H90vFB+3iHnue1zSSGmNOOCh1GLJ7rUKVwV2HvijphGQS2UmhUZewS9VgvxYIdgr+fG1A==}
    hasBin: true

  ts-api-utils@2.1.0:
    resolution: {integrity: sha512-CUgTZL1irw8u29bzrOD/nH85jqyc74D6SshFgujOIA7osm2Rz7dYH77agkx7H4FBNxDq7Cjf+IjaX/8zwFW+ZQ==}
    engines: {node: '>=18.12'}
    peerDependencies:
      typescript: '>=4.8.4'

  ts-interface-checker@0.1.13:
    resolution: {integrity: sha512-Y/arvbn+rrz3JCKl9C4kVNfTfSm2/mEp5FSz5EsZSANGPSlQrpRI5M4PKF+mJnE52jOO90PnPSc3Ur3bTQw0gA==}

  ts-jest@29.4.0:
    resolution: {integrity: sha512-d423TJMnJGu80/eSgfQ5w/R+0zFJvdtTxwtF9KzFFunOpSeD+79lHJQIiAhluJoyGRbvj9NZJsl9WjCUo0ND7Q==}
    engines: {node: ^14.15.0 || ^16.10.0 || ^18.0.0 || >=20.0.0}
    hasBin: true
    peerDependencies:
      '@babel/core': '>=7.0.0-beta.0 <8'
      '@jest/transform': ^29.0.0 || ^30.0.0
      '@jest/types': ^29.0.0 || ^30.0.0
      babel-jest: ^29.0.0 || ^30.0.0
      esbuild: '*'
      jest: ^29.0.0 || ^30.0.0
      jest-util: ^29.0.0 || ^30.0.0
      typescript: '>=4.3 <6'
    peerDependenciesMeta:
      '@babel/core':
        optional: true
      '@jest/transform':
        optional: true
      '@jest/types':
        optional: true
      babel-jest:
        optional: true
      esbuild:
        optional: true
      jest-util:
        optional: true

  ts-loader@9.5.2:
    resolution: {integrity: sha512-Qo4piXvOTWcMGIgRiuFa6nHNm+54HbYaZCKqc9eeZCLRy3XqafQgwX2F7mofrbJG3g7EEb+lkiR+z2Lic2s3Zw==}
    engines: {node: '>=12.0.0'}
    peerDependencies:
      typescript: '*'
      webpack: ^5.0.0

  ts-node@10.9.2:
    resolution: {integrity: sha512-f0FFpIdcHgn8zcPSbf1dRevwt047YMnaiJM3u2w2RewrB+fob/zePZcrOyQoLMMO7aBIddLcQIEK5dYjkLnGrQ==}
    hasBin: true
    peerDependencies:
      '@swc/core': '>=1.2.50'
      '@swc/wasm': '>=1.2.50'
      '@types/node': '*'
      typescript: '>=2.7'
    peerDependenciesMeta:
      '@swc/core':
        optional: true
      '@swc/wasm':
        optional: true

  tsconfig-paths-webpack-plugin@4.2.0:
    resolution: {integrity: sha512-zbem3rfRS8BgeNK50Zz5SIQgXzLafiHjOwUAvk/38/o1jHn/V5QAgVUcz884or7WYcPaH3N2CIfUc2u0ul7UcA==}
    engines: {node: '>=10.13.0'}

  tsconfig-paths@3.15.0:
    resolution: {integrity: sha512-2Ac2RgzDe/cn48GvOe3M+o82pEFewD3UPbyoUHHdKasHwJKjds4fLXWf/Ux5kATBKN20oaFGu+jbElp1pos0mg==}

  tsconfig-paths@4.2.0:
    resolution: {integrity: sha512-NoZ4roiN7LnbKn9QqE1amc9DJfzvZXxF4xDavcOWt1BPkdx+m+0gJuPM+S0vCe7zTJMYUP0R8pO2XMr+Y8oLIg==}
    engines: {node: '>=6'}

  tslib@2.8.1:
    resolution: {integrity: sha512-oJFu94HQb+KVduSUQL7wnpmqnfmLsOA/nAh6b6EH0wCEoK0/mPeXU6c3wKDV83MkOuHPRHtSXKKU99IBazS/2w==}

  turbo-darwin-64@2.5.4:
    resolution: {integrity: sha512-ah6YnH2dErojhFooxEzmvsoZQTMImaruZhFPfMKPBq8sb+hALRdvBNLqfc8NWlZq576FkfRZ/MSi4SHvVFT9PQ==}
    cpu: [x64]
    os: [darwin]

  turbo-darwin-arm64@2.5.4:
    resolution: {integrity: sha512-2+Nx6LAyuXw2MdXb7pxqle3MYignLvS7OwtsP9SgtSBaMlnNlxl9BovzqdYAgkUW3AsYiQMJ/wBRb7d+xemM5A==}
    cpu: [arm64]
    os: [darwin]

  turbo-linux-64@2.5.4:
    resolution: {integrity: sha512-5May2kjWbc8w4XxswGAl74GZ5eM4Gr6IiroqdLhXeXyfvWEdm2mFYCSWOzz0/z5cAgqyGidF1jt1qzUR8hTmOA==}
    cpu: [x64]
    os: [linux]

  turbo-linux-arm64@2.5.4:
    resolution: {integrity: sha512-/2yqFaS3TbfxV3P5yG2JUI79P7OUQKOUvAnx4MV9Bdz6jqHsHwc9WZPpO4QseQm+NvmgY6ICORnoVPODxGUiJg==}
    cpu: [arm64]
    os: [linux]

  turbo-windows-64@2.5.4:
    resolution: {integrity: sha512-EQUO4SmaCDhO6zYohxIjJpOKRN3wlfU7jMAj3CgcyTPvQR/UFLEKAYHqJOnJtymbQmiiM/ihX6c6W6Uq0yC7mA==}
    cpu: [x64]
    os: [win32]

  turbo-windows-arm64@2.5.4:
    resolution: {integrity: sha512-oQ8RrK1VS8lrxkLriotFq+PiF7iiGgkZtfLKF4DDKsmdbPo0O9R2mQxm7jHLuXraRCuIQDWMIw6dpcr7Iykf4A==}
    cpu: [arm64]
    os: [win32]

  turbo@2.5.4:
    resolution: {integrity: sha512-kc8ZibdRcuWUG1pbYSBFWqmIjynlD8Lp7IB6U3vIzvOv9VG+6Sp8bzyeBWE3Oi8XV5KsQrznyRTBPvrf99E4mA==}
    hasBin: true

  type-check@0.4.0:
    resolution: {integrity: sha512-XleUoc9uwGXqjWwXaUTZAmzMcFZ5858QA2vvx1Ur5xIcixXIP+8LnFDgRplU30us6teqdlskFfu+ae4K79Ooew==}
    engines: {node: '>= 0.8.0'}

  type-detect@4.0.8:
    resolution: {integrity: sha512-0fr/mIH1dlO+x7TlcMy+bIDqKPsw/70tVyeHW787goQjhmqaZe10uwLujubK9q9Lg6Fiho1KUKDYz0Z7k7g5/g==}
    engines: {node: '>=4'}

  type-fest@0.21.3:
    resolution: {integrity: sha512-t0rzBq87m3fVcduHDUFhKmyyX+9eo6WQjZvf51Ea/M0Q7+T374Jp1aUiyUl0GKxp8M/OETVHSDvmkyPgvX+X2w==}
    engines: {node: '>=10'}

  type-fest@0.7.1:
    resolution: {integrity: sha512-Ne2YiiGN8bmrmJJEuTWTLJR32nh/JdL1+PSicowtNb0WFpn59GK8/lfD61bVtzguz7b3PBt74nxpv/Pw5po5Rg==}
    engines: {node: '>=8'}

  type-fest@4.41.0:
    resolution: {integrity: sha512-TeTSQ6H5YHvpqVwBRcnLDCBnDOHWYu7IvGbHT6N8AOymcr9PJGjc1GTtiWZTYg0NCgYwvnYWEkVChQAr9bjfwA==}
    engines: {node: '>=16'}

  type-is@1.6.18:
    resolution: {integrity: sha512-TkRKr9sUTxEH8MdfuCSP7VizJyzRNMjj2J2do2Jr3Kym598JVdEksuzPQCnlFPW4ky9Q+iA+ma9BGm06XQBy8g==}
    engines: {node: '>= 0.6'}

  type-is@2.0.1:
    resolution: {integrity: sha512-OZs6gsjF4vMp32qrCbiVSkrFmXtG/AZhY3t0iAMrMBiAZyV9oALtXO8hsrHbMXF9x6L3grlFuwW2oAz7cav+Gw==}
    engines: {node: '>= 0.6'}

  typed-array-buffer@1.0.3:
    resolution: {integrity: sha512-nAYYwfY3qnzX30IkA6AQZjVbtK6duGontcQm1WSG1MD94YLqK0515GNApXkoxKOWMusVssAHWLh9SeaoefYFGw==}
    engines: {node: '>= 0.4'}

  typed-array-byte-length@1.0.3:
    resolution: {integrity: sha512-BaXgOuIxz8n8pIq3e7Atg/7s+DpiYrxn4vdot3w9KbnBhcRQq6o3xemQdIfynqSeXeDrF32x+WvfzmOjPiY9lg==}
    engines: {node: '>= 0.4'}

  typed-array-byte-offset@1.0.4:
    resolution: {integrity: sha512-bTlAFB/FBYMcuX81gbL4OcpH5PmlFHqlCCpAl8AlEzMz5k53oNDvN8p1PNOWLEmI2x4orp3raOFB51tv9X+MFQ==}
    engines: {node: '>= 0.4'}

  typed-array-length@1.0.7:
    resolution: {integrity: sha512-3KS2b+kL7fsuk/eJZ7EQdnEmQoaho/r6KUef7hxvltNA5DR8NAUM+8wJMbJyZ4G9/7i3v5zPBIMN5aybAh2/Jg==}
    engines: {node: '>= 0.4'}

  typedarray@0.0.6:
    resolution: {integrity: sha512-/aCDEGatGvZ2BIk+HmLf4ifCJFwvKFNb9/JeZPMulfgFracn9QFcAf5GO8B/mweUjSoblS5In0cWhqpfs/5PQA==}

  typescript-eslint@8.35.1:
    resolution: {integrity: sha512-xslJjFzhOmHYQzSB/QTeASAHbjmxOGEP6Coh93TXmUBFQoJ1VU35UHIDmG06Jd6taf3wqqC1ntBnCMeymy5Ovw==}
    engines: {node: ^18.18.0 || ^20.9.0 || >=21.1.0}
    peerDependencies:
      eslint: ^8.57.0 || ^9.0.0
      typescript: '>=4.8.4 <5.9.0'

  typescript@5.8.3:
    resolution: {integrity: sha512-p1diW6TqL9L07nNxvRMM7hMMw4c5XOo/1ibL4aAIGmSAt9slTE1Xgw5KWuof2uTOvCg9BY7ZRi+GaF+7sfgPeQ==}
    engines: {node: '>=14.17'}
    hasBin: true

  uid@2.0.2:
    resolution: {integrity: sha512-u3xV3X7uzvi5b1MncmZo3i2Aw222Zk1keqLA1YkHldREkAhAqi65wuPfe7lHx8H/Wzy+8CE7S7uS3jekIM5s8g==}
    engines: {node: '>=8'}

  uint8array-extras@1.4.0:
    resolution: {integrity: sha512-ZPtzy0hu4cZjv3z5NW9gfKnNLjoz4y6uv4HlelAjDK7sY/xOkKZv9xK/WQpcsBB3jEybChz9DPC2U/+cusjJVQ==}
    engines: {node: '>=18'}

  unbox-primitive@1.1.0:
    resolution: {integrity: sha512-nWJ91DjeOkej/TA8pXQ3myruKpKEYgqvpw9lz4OPHj/NWFNluYrjbz9j01CJ8yKQd2g4jFoOkINCTW2I5LEEyw==}
    engines: {node: '>= 0.4'}

  unbzip2-stream@1.4.3:
    resolution: {integrity: sha512-mlExGW4w71ebDJviH16lQLtZS32VKqsSfk80GCfUlwT/4/hNRFsoscrF/c++9xinkMzECL1uL9DDwXqFWkruPg==}

  undici-types@6.21.0:
    resolution: {integrity: sha512-iwDZqg0QAGrg9Rav5H4n0M64c3mkR59cJ6wQp+7C4nI0gsmExaedaYLNO44eT4AtBBwjbTiGPMlt2Md0T9H9JQ==}

  undici@6.21.3:
    resolution: {integrity: sha512-gBLkYIlEnSp8pFbT64yFgGE6UIB9tAkhukC23PmMDCe5Nd+cRqKxSjw5y54MK2AZMgZfJWMaNE4nYUHgi1XEOw==}
    engines: {node: '>=18.17'}

  unicode-canonical-property-names-ecmascript@2.0.1:
    resolution: {integrity: sha512-dA8WbNeb2a6oQzAQ55YlT5vQAWGV9WXOsi3SskE3bcCdM0P4SDd+24zS/OCacdRq5BkdsRj9q3Pg6YyQoxIGqg==}
    engines: {node: '>=4'}

  unicode-match-property-ecmascript@2.0.0:
    resolution: {integrity: sha512-5kaZCrbp5mmbz5ulBkDkbY0SsPOjKqVS35VpL9ulMPfSl0J0Xsm+9Evphv9CoIZFwre7aJoa94AY6seMKGVN5Q==}
    engines: {node: '>=4'}

  unicode-match-property-value-ecmascript@2.2.0:
    resolution: {integrity: sha512-4IehN3V/+kkr5YeSSDDQG8QLqO26XpL2XP3GQtqwlT/QYSECAwFztxVHjlbh0+gjJ3XmNLS0zDsbgs9jWKExLg==}
    engines: {node: '>=4'}

  unicode-property-aliases-ecmascript@2.1.0:
    resolution: {integrity: sha512-6t3foTQI9qne+OZoVQB/8x8rk2k1eVy1gRXhV3oFQ5T6R1dqQ1xtin3XqSlx3+ATBkliTaR/hHyJBm+LVPNM8w==}
    engines: {node: '>=4'}

  unique-string@2.0.0:
    resolution: {integrity: sha512-uNaeirEPvpZWSgzwsPGtU2zVSTrn/8L5q/IexZmH0eH6SA73CmAA5U4GwORTxQAZs95TAXLNqeLoPPNO5gZfWg==}
    engines: {node: '>=8'}

  universalify@2.0.1:
    resolution: {integrity: sha512-gptHNQghINnc/vTGIk0SOFGFNXw7JVrlRUtConJRlvaw6DuX0wO5Jeko9sWrMBhh+PsYAZ7oXAiOnf/UKogyiw==}
    engines: {node: '>= 10.0.0'}

  unpipe@1.0.0:
    resolution: {integrity: sha512-pjy2bYhSsufwWlKwPc+l3cN7+wuJlK6uz0YdJEOlQDbl6jo/YlPi4mb8agUkVC8BF7V8NuzeyPNqRksA3hztKQ==}
    engines: {node: '>= 0.8'}

  unrs-resolver@1.10.1:
    resolution: {integrity: sha512-EFrL7Hw4kmhZdwWO3dwwFJo6hO3FXuQ6Bg8BK/faHZ9m1YxqBS31BNSTxklIQkxK/4LlV8zTYnPsIRLBzTzjCA==}

  update-browserslist-db@1.1.3:
    resolution: {integrity: sha512-UxhIZQ+QInVdunkDAaiazvvT/+fXL5Osr0JZlJulepYu6Jd7qJtDZjlur0emRlT71EN3ScPoE7gvsuIKKNavKw==}
    hasBin: true
    peerDependencies:
      browserslist: '>= 4.21.0'

  uri-js@4.4.1:
    resolution: {integrity: sha512-7rKUyy33Q1yc98pQ1DAmLtwX109F7TIfWlW1Ydo8Wl1ii1SeHieeh0HHfPeL2fMXK6z0s8ecKs9frCuLJvndBg==}

  util-deprecate@1.0.2:
    resolution: {integrity: sha512-EPD5q1uXyFxJpCrLnCc1nHnq3gOa6DZBocAIiI2TaSCA7VCJ1UJDMagCzIkXNsUYfD1daK//LTEQ8xiIbrHtcw==}

  utils-merge@1.0.1:
    resolution: {integrity: sha512-pMZTvIkT1d+TFGvDOqodOclx0QWkkgi6Tdoa8gC8ffGAAqz9pzPTZWAybbsHHoED/ztMtkv/VoYTYyShUn81hA==}
    engines: {node: '>= 0.4.0'}

  uuid@7.0.3:
    resolution: {integrity: sha512-DPSke0pXhTZgoF/d+WSt2QaKMCFSfx7QegxEWT+JOuHF5aWrKEn0G+ztjuJg/gG8/ItK+rbPCD/yNv8yyih6Cg==}
    hasBin: true

  v8-compile-cache-lib@3.0.1:
    resolution: {integrity: sha512-wa7YjyUGfNZngI/vtK0UHAN+lgDCxBPCylVXGp0zu59Fz5aiGtNXaq3DhIov063MorB+VfufLh3JlF2KdTK3xg==}

  v8-to-istanbul@9.3.0:
    resolution: {integrity: sha512-kiGUalWN+rgBJ/1OHZsBtU4rXZOfj/7rKQxULKlIzwzQSvMJUUNgPwJEEh7gU6xEVxC0ahoOBvN2YI8GH6FNgA==}
    engines: {node: '>=10.12.0'}

  validate-npm-package-name@5.0.1:
    resolution: {integrity: sha512-OljLrQ9SQdOUqTaQxqL5dEfZWrXExyyWsozYlAWFawPVNuD83igl7uJD2RTkNMbniIYgt8l81eCJGIdQF7avLQ==}
    engines: {node: ^14.17.0 || ^16.13.0 || >=18.0.0}

  vary@1.1.2:
    resolution: {integrity: sha512-BNGbWLfd0eUPabhkXUVm0j8uuvREyTh5ovRa/dyow/BqAbZJyC+5fU+IzQOzmAKzYqYRAISoRhdQr3eIZ/PXqg==}
    engines: {node: '>= 0.8'}

  vlq@1.0.1:
    resolution: {integrity: sha512-gQpnTgkubC6hQgdIcRdYGDSDc+SaujOdyesZQMv6JlfQee/9Mp0Qhnys6WxDWvQnL5WZdT7o2Ul187aSt0Rq+w==}

  walker@1.0.8:
    resolution: {integrity: sha512-ts/8E8l5b7kY0vlWLewOkDXMmPdLcVV4GmOQLyxuSswIJsweeFZtAsMF7k1Nszz+TYBQrlYRmzOnr398y1JemQ==}

  watchpack@2.4.4:
    resolution: {integrity: sha512-c5EGNOiyxxV5qmTtAB7rbiXxi1ooX1pQKMLX/MIabJjRA0SJBQOjKF+KSVfHkr9U1cADPon0mRiVe/riyaiDUA==}
    engines: {node: '>=10.13.0'}

  wcwidth@1.0.1:
    resolution: {integrity: sha512-XHPEwS0q6TaxcvG85+8EYkbiCux2XtWG2mkc47Ng2A77BQu9+DqIOJldST4HgPkuea7dvKSj5VgX3P1d4rW8Tg==}

  webidl-conversions@3.0.1:
    resolution: {integrity: sha512-2JAn3z8AR6rjK8Sm8orRC0h/bcl/DqL7tRPdGZ4I1CjdF+EaMLmYxBHyXuKL849eucPFhvBoxMsflfOb8kxaeQ==}

  webidl-conversions@5.0.0:
    resolution: {integrity: sha512-VlZwKPCkYKxQgeSbH5EyngOmRp7Ww7I9rQLERETtf5ofd9pGeswWiOtogpEO850jziPRarreGxn5QIiTqpb2wA==}
    engines: {node: '>=8'}

  webpack-node-externals@3.0.0:
    resolution: {integrity: sha512-LnL6Z3GGDPht/AigwRh2dvL9PQPFQ8skEpVrWZXLWBYmqcaojHNN0onvHzie6rq7EWKrrBfPYqNEzTJgiwEQDQ==}
    engines: {node: '>=6'}

  webpack-sources@3.3.3:
    resolution: {integrity: sha512-yd1RBzSGanHkitROoPFd6qsrxt+oFhg/129YzheDGqeustzX0vTZJZsSsQjVQC4yzBQ56K55XU8gaNCtIzOnTg==}
    engines: {node: '>=10.13.0'}

  webpack@5.99.6:
    resolution: {integrity: sha512-TJOLrJ6oeccsGWPl7ujCYuc0pIq2cNsuD6GZDma8i5o5Npvcco/z+NKvZSFsP0/x6SShVb0+X2JK/JHUjKY9dQ==}
    engines: {node: '>=10.13.0'}
    hasBin: true
    peerDependencies:
      webpack-cli: '*'
    peerDependenciesMeta:
      webpack-cli:
        optional: true

  whatwg-fetch@3.6.20:
    resolution: {integrity: sha512-EqhiFU6daOA8kpjOWTL0olhVOF3i7OrFzSYiGsEMB8GcXS+RrzauAERX65xMeNWVqxA6HXH2m69Z9LaKKdisfg==}

  whatwg-url-without-unicode@8.0.0-3:
    resolution: {integrity: sha512-HoKuzZrUlgpz35YO27XgD28uh/WJH4B0+3ttFqRo//lmq+9T/mIOJ6kqmINI9HpUpz1imRC/nR/lxKpJiv0uig==}
    engines: {node: '>=10'}

  whatwg-url@5.0.0:
    resolution: {integrity: sha512-saE57nupxk6v3HY35+jzBwYa0rKSy0XR8JSxZPwgLr7ys0IBzhGviA1/TUGJLmSVqs8pb9AnvICXEuOHLprYTw==}

  which-boxed-primitive@1.1.1:
    resolution: {integrity: sha512-TbX3mj8n0odCBFVlY8AxkqcHASw3L60jIuF8jFP78az3C2YhmGvqbHBpAjTRH2/xqYunrJ9g1jSyjCjpoWzIAA==}
    engines: {node: '>= 0.4'}

  which-builtin-type@1.2.1:
    resolution: {integrity: sha512-6iBczoX+kDQ7a3+YJBnh3T+KZRxM/iYNPXicqk66/Qfm1b93iu+yOImkg0zHbj5LNOcNv1TEADiZ0xa34B4q6Q==}
    engines: {node: '>= 0.4'}

  which-collection@1.0.2:
    resolution: {integrity: sha512-K4jVyjnBdgvc86Y6BkaLZEN933SwYOuBFkdmBu9ZfkcAbdVbpITnDmjvZ/aQjRXQrv5EPkTnD1s39GiiqbngCw==}
    engines: {node: '>= 0.4'}

  which-typed-array@1.1.19:
    resolution: {integrity: sha512-rEvr90Bck4WZt9HHFC4DJMsjvu7x+r6bImz0/BrbWb7A2djJ8hnZMrWnHo9F8ssv0OMErasDhftrfROTyqSDrw==}
    engines: {node: '>= 0.4'}

  which@2.0.2:
    resolution: {integrity: sha512-BLI3Tl1TW3Pvl70l3yq3Y64i+awpwXqsGBYWkkqMtnbXgrMD+yj7rhW0kuEDxzJaYXGjEW5ogapKNMEKNMjibA==}
    engines: {node: '>= 8'}
    hasBin: true

  wonka@6.3.5:
    resolution: {integrity: sha512-SSil+ecw6B4/Dm7Pf2sAshKQ5hWFvfyGlfPbEd6A14dOH6VDjrmbY86u6nZvy9omGwwIPFR8V41+of1EezgoUw==}

  word-wrap@1.2.5:
    resolution: {integrity: sha512-BN22B5eaMMI9UMtjrGd5g5eCYPpCPDUy0FJXbYsaT5zYxjFOckS53SQDE3pWkVoWpHXVb3BrYcEN4Twa55B5cA==}
    engines: {node: '>=0.10.0'}

  wrap-ansi@6.2.0:
    resolution: {integrity: sha512-r6lPcBGxZXlIcymEu7InxDMhdW0KDxpLgoFLcguasxCaJ/SOIZwINatK9KY/tf+ZrlywOKU0UDj3ATXUBfxJXA==}
    engines: {node: '>=8'}

  wrap-ansi@7.0.0:
    resolution: {integrity: sha512-YVGIj2kamLSTxw6NsZjoBxfSwsn0ycdesmc4p+Q21c5zPuZ1pl+NfxVdxPtdHvmNVOQ6XSYG4AUtyt/Fi7D16Q==}
    engines: {node: '>=10'}

  wrap-ansi@8.1.0:
    resolution: {integrity: sha512-si7QWI6zUMq56bESFvagtmzMdGOtoxfR+Sez11Mobfc7tm+VkUckk9bW2UeffTGVUbOksxmSw0AA2gs8g71NCQ==}
    engines: {node: '>=12'}

  wrappy@1.0.2:
    resolution: {integrity: sha512-l4Sp/DRseor9wL6EvV2+TuQn63dMkPjZ/sp9XkghTEbV9KlPS1xUsZ3u7/IQO4wxtcFB4bgpQPRcR3QCvezPcQ==}

  write-file-atomic@4.0.2:
    resolution: {integrity: sha512-7KxauUdBmSdWnmpaGFg+ppNjKF8uNLry8LyzjauQDOVONfFLNKrKvQOxZ/VuTIcS/gge/YNahf5RIIQWTSarlg==}
    engines: {node: ^12.13.0 || ^14.15.0 || >=16.0.0}

  ws@6.2.3:
    resolution: {integrity: sha512-jmTjYU0j60B+vHey6TfR3Z7RD61z/hmxBS3VMSGIrroOWXQEneK1zNuotOUrGyBHQj0yrpsLHPWtigEFd13ndA==}
    peerDependencies:
      bufferutil: ^4.0.1
      utf-8-validate: ^5.0.2
    peerDependenciesMeta:
      bufferutil:
        optional: true
      utf-8-validate:
        optional: true

  ws@7.5.10:
    resolution: {integrity: sha512-+dbF1tHwZpXcbOJdVOkzLDxZP1ailvSxM6ZweXTegylPny803bFhA+vqBYw4s31NSAk4S2Qz+AKXK9a4wkdjcQ==}
    engines: {node: '>=8.3.0'}
    peerDependencies:
      bufferutil: ^4.0.1
      utf-8-validate: ^5.0.2
    peerDependenciesMeta:
      bufferutil:
        optional: true
      utf-8-validate:
        optional: true

  ws@8.18.3:
    resolution: {integrity: sha512-PEIGCY5tSlUt50cqyMXfCzX+oOPqN0vuGqWzbcJ2xvnkzkq46oOpz7dQaTDBdfICb4N14+GARUDw2XV2N4tvzg==}
    engines: {node: '>=10.0.0'}
    peerDependencies:
      bufferutil: ^4.0.1
      utf-8-validate: '>=5.0.2'
    peerDependenciesMeta:
      bufferutil:
        optional: true
      utf-8-validate:
        optional: true

  xcode@3.0.1:
    resolution: {integrity: sha512-kCz5k7J7XbJtjABOvkc5lJmkiDh8VhjVCGNiqdKCscmVpdVUpEAyXv1xmCLkQJ5dsHqx3IPO4XW+NTDhU/fatA==}
    engines: {node: '>=10.0.0'}

  xml2js@0.6.0:
    resolution: {integrity: sha512-eLTh0kA8uHceqesPqSE+VvO1CDDJWMwlQfB6LuN6T8w6MaDJ8Txm8P7s5cHD0miF0V+GGTZrDQfxPZQVsur33w==}
    engines: {node: '>=4.0.0'}

  xmlbuilder@11.0.1:
    resolution: {integrity: sha512-fDlsI/kFEx7gLvbecc0/ohLG50fugQp8ryHzMTuW9vSa1GJ0XYWKnhsUx7oie3G98+r56aTQIUB4kht42R3JvA==}
    engines: {node: '>=4.0'}

  xmlbuilder@15.1.1:
    resolution: {integrity: sha512-yMqGBqtXyeN1e3TGYvgNgDVZ3j84W4cwkOXQswghol6APgZWaff9lnbvN7MHYJOiXsvGPXtjTYJEiC9J2wv9Eg==}
    engines: {node: '>=8.0'}

  xtend@4.0.2:
    resolution: {integrity: sha512-LKYU1iAXJXUgAXn9URjiu+MWhyUXHsvfp7mcuYm9dSUKK0/CjtrUwFAxD82/mCWbtLsGjFIad0wIsod4zrTAEQ==}
    engines: {node: '>=0.4'}

  y18n@5.0.8:
    resolution: {integrity: sha512-0pfFzegeDWJHJIAmTLRP2DwHjdF5s7jo9tuztdQxAhINCdvS+3nGINqPd00AphqJR/0LhANUS6/+7SCb98YOfA==}
    engines: {node: '>=10'}

  yallist@3.1.1:
    resolution: {integrity: sha512-a4UGQaWPH59mOXUYnAG2ewncQS4i4F43Tv3JoAM+s2VDAmS9NsK8GpDMLrCHPksFT7h3K6TOoUNn2pb7RoXx4g==}

  yallist@5.0.0:
    resolution: {integrity: sha512-YgvUTfwqyc7UXVMrB+SImsVYSmTS8X/tSrtdNZMImM+n7+QTriRXyXim0mBrTXNeqzVF0KWGgHPeiyViFFrNDw==}
    engines: {node: '>=18'}

  yargs-parser@21.1.1:
    resolution: {integrity: sha512-tVpsJW7DdjecAiFpbIB1e3qxIQsE6NoPc5/eTdrbbIC4h0LVsWhnoa3g+m2HclBIujHzsxZ4VJVA+GUuc2/LBw==}
    engines: {node: '>=12'}

  yargs@17.7.2:
    resolution: {integrity: sha512-7dSzzRQ++CKnNI/krKnYRV7JKKPUXMEh61soaHKg9mrWEhzFWhFnxPxGl+69cD1Ou63C13NUPCnmIcrvqCuM6w==}
    engines: {node: '>=12'}

  yauzl@3.2.0:
    resolution: {integrity: sha512-Ow9nuGZE+qp1u4JIPvg+uCiUr7xGQWdff7JQSk5VGYTAZMDe2q8lxJ10ygv10qmSj031Ty/6FNJpLO4o1Sgc+w==}
    engines: {node: '>=12'}

  yn@3.1.1:
    resolution: {integrity: sha512-Ux4ygGWsu2c7isFWe8Yu1YluJmqVhxqK2cLXNQA5AcC3QfbGNpM7fu0Y8b/z16pXLnFxZYvWhd3fhBY9DLmC6Q==}
    engines: {node: '>=6'}

  yocto-queue@0.1.0:
    resolution: {integrity: sha512-rVksvsnNCdJ/ohGc6xgPwyN8eheCxsiLM8mxuE/t/mOVqJewPuO1miLpTHQiRgTKCLexL4MeAFVagts7HmNZ2Q==}
    engines: {node: '>=10'}

  yoctocolors-cjs@2.1.2:
    resolution: {integrity: sha512-cYVsTjKl8b+FrnidjibDWskAv7UKOfcwaVZdp/it9n1s9fU3IkgDbhdIRKCW4JDsAlECJY0ytoVPT3sK6kideA==}
    engines: {node: '>=18'}

snapshots:

  '@0no-co/graphql.web@1.1.2': {}

  '@ampproject/remapping@2.3.0':
    dependencies:
      '@jridgewell/gen-mapping': 0.3.12
      '@jridgewell/trace-mapping': 0.3.29

  '@angular-devkit/core@19.2.6(chokidar@4.0.3)':
    dependencies:
      ajv: 8.17.1
      ajv-formats: 3.0.1(ajv@8.17.1)
      jsonc-parser: 3.3.1
      picomatch: 4.0.2
      rxjs: 7.8.1
      source-map: 0.7.4
    optionalDependencies:
      chokidar: 4.0.3

  '@angular-devkit/core@19.2.8(chokidar@4.0.3)':
    dependencies:
      ajv: 8.17.1
      ajv-formats: 3.0.1(ajv@8.17.1)
      jsonc-parser: 3.3.1
      picomatch: 4.0.2
      rxjs: 7.8.1
      source-map: 0.7.4
    optionalDependencies:
      chokidar: 4.0.3

  '@angular-devkit/schematics-cli@19.2.8(@types/node@22.16.0)(chokidar@4.0.3)':
    dependencies:
      '@angular-devkit/core': 19.2.8(chokidar@4.0.3)
      '@angular-devkit/schematics': 19.2.8(chokidar@4.0.3)
      '@inquirer/prompts': 7.3.2(@types/node@22.16.0)
      ansi-colors: 4.1.3
      symbol-observable: 4.0.0
      yargs-parser: 21.1.1
    transitivePeerDependencies:
      - '@types/node'
      - chokidar

  '@angular-devkit/schematics@19.2.6(chokidar@4.0.3)':
    dependencies:
      '@angular-devkit/core': 19.2.6(chokidar@4.0.3)
      jsonc-parser: 3.3.1
      magic-string: 0.30.17
      ora: 5.4.1
      rxjs: 7.8.1
    transitivePeerDependencies:
      - chokidar

  '@angular-devkit/schematics@19.2.8(chokidar@4.0.3)':
    dependencies:
      '@angular-devkit/core': 19.2.8(chokidar@4.0.3)
      jsonc-parser: 3.3.1
      magic-string: 0.30.17
      ora: 5.4.1
      rxjs: 7.8.1
    transitivePeerDependencies:
      - chokidar

  '@babel/code-frame@7.10.4':
    dependencies:
      '@babel/highlight': 7.25.9

  '@babel/code-frame@7.27.1':
    dependencies:
      '@babel/helper-validator-identifier': 7.27.1
      js-tokens: 4.0.0
      picocolors: 1.1.1

  '@babel/compat-data@7.28.0': {}

  '@babel/core@7.28.0':
    dependencies:
      '@ampproject/remapping': 2.3.0
      '@babel/code-frame': 7.27.1
      '@babel/generator': 7.28.0
      '@babel/helper-compilation-targets': 7.27.2
      '@babel/helper-module-transforms': 7.27.3(@babel/core@7.28.0)
      '@babel/helpers': 7.27.6
      '@babel/parser': 7.28.0
      '@babel/template': 7.27.2
      '@babel/traverse': 7.28.0
      '@babel/types': 7.28.0
      convert-source-map: 2.0.0
      debug: 4.4.1
      gensync: 1.0.0-beta.2
      json5: 2.2.3
      semver: 6.3.1
    transitivePeerDependencies:
      - supports-color

  '@babel/generator@7.28.0':
    dependencies:
      '@babel/parser': 7.28.0
      '@babel/types': 7.28.0
      '@jridgewell/gen-mapping': 0.3.12
      '@jridgewell/trace-mapping': 0.3.29
      jsesc: 3.1.0

  '@babel/helper-annotate-as-pure@7.27.3':
    dependencies:
      '@babel/types': 7.28.0

  '@babel/helper-compilation-targets@7.27.2':
    dependencies:
      '@babel/compat-data': 7.28.0
      '@babel/helper-validator-option': 7.27.1
      browserslist: 4.25.1
      lru-cache: 5.1.1
      semver: 6.3.1

  '@babel/helper-create-class-features-plugin@7.27.1(@babel/core@7.28.0)':
    dependencies:
      '@babel/core': 7.28.0
      '@babel/helper-annotate-as-pure': 7.27.3
      '@babel/helper-member-expression-to-functions': 7.27.1
      '@babel/helper-optimise-call-expression': 7.27.1
      '@babel/helper-replace-supers': 7.27.1(@babel/core@7.28.0)
      '@babel/helper-skip-transparent-expression-wrappers': 7.27.1
      '@babel/traverse': 7.28.0
      semver: 6.3.1
    transitivePeerDependencies:
      - supports-color

  '@babel/helper-create-regexp-features-plugin@7.27.1(@babel/core@7.28.0)':
    dependencies:
      '@babel/core': 7.28.0
      '@babel/helper-annotate-as-pure': 7.27.3
      regexpu-core: 6.2.0
      semver: 6.3.1

  '@babel/helper-define-polyfill-provider@0.6.5(@babel/core@7.28.0)':
    dependencies:
      '@babel/core': 7.28.0
      '@babel/helper-compilation-targets': 7.27.2
      '@babel/helper-plugin-utils': 7.27.1
      debug: 4.4.1
      lodash.debounce: 4.0.8
      resolve: 1.22.10
    transitivePeerDependencies:
      - supports-color

  '@babel/helper-globals@7.28.0': {}

  '@babel/helper-member-expression-to-functions@7.27.1':
    dependencies:
      '@babel/traverse': 7.28.0
      '@babel/types': 7.28.0
    transitivePeerDependencies:
      - supports-color

  '@babel/helper-module-imports@7.27.1':
    dependencies:
      '@babel/traverse': 7.28.0
      '@babel/types': 7.28.0
    transitivePeerDependencies:
      - supports-color

  '@babel/helper-module-transforms@7.27.3(@babel/core@7.28.0)':
    dependencies:
      '@babel/core': 7.28.0
      '@babel/helper-module-imports': 7.27.1
      '@babel/helper-validator-identifier': 7.27.1
      '@babel/traverse': 7.28.0
    transitivePeerDependencies:
      - supports-color

  '@babel/helper-optimise-call-expression@7.27.1':
    dependencies:
      '@babel/types': 7.28.0

  '@babel/helper-plugin-utils@7.27.1': {}

  '@babel/helper-remap-async-to-generator@7.27.1(@babel/core@7.28.0)':
    dependencies:
      '@babel/core': 7.28.0
      '@babel/helper-annotate-as-pure': 7.27.3
      '@babel/helper-wrap-function': 7.27.1
      '@babel/traverse': 7.28.0
    transitivePeerDependencies:
      - supports-color

  '@babel/helper-replace-supers@7.27.1(@babel/core@7.28.0)':
    dependencies:
      '@babel/core': 7.28.0
      '@babel/helper-member-expression-to-functions': 7.27.1
      '@babel/helper-optimise-call-expression': 7.27.1
      '@babel/traverse': 7.28.0
    transitivePeerDependencies:
      - supports-color

  '@babel/helper-skip-transparent-expression-wrappers@7.27.1':
    dependencies:
      '@babel/traverse': 7.28.0
      '@babel/types': 7.28.0
    transitivePeerDependencies:
      - supports-color

  '@babel/helper-string-parser@7.27.1': {}

  '@babel/helper-validator-identifier@7.27.1': {}

  '@babel/helper-validator-option@7.27.1': {}

  '@babel/helper-wrap-function@7.27.1':
    dependencies:
      '@babel/template': 7.27.2
      '@babel/traverse': 7.28.0
      '@babel/types': 7.28.0
    transitivePeerDependencies:
      - supports-color

  '@babel/helpers@7.27.6':
    dependencies:
      '@babel/template': 7.27.2
      '@babel/types': 7.28.0

  '@babel/highlight@7.25.9':
    dependencies:
      '@babel/helper-validator-identifier': 7.27.1
      chalk: 2.4.2
      js-tokens: 4.0.0
      picocolors: 1.1.1

  '@babel/parser@7.28.0':
    dependencies:
      '@babel/types': 7.28.0

  '@babel/plugin-proposal-decorators@7.28.0(@babel/core@7.28.0)':
    dependencies:
      '@babel/core': 7.28.0
      '@babel/helper-create-class-features-plugin': 7.27.1(@babel/core@7.28.0)
      '@babel/helper-plugin-utils': 7.27.1
      '@babel/plugin-syntax-decorators': 7.27.1(@babel/core@7.28.0)
    transitivePeerDependencies:
      - supports-color

  '@babel/plugin-proposal-export-default-from@7.27.1(@babel/core@7.28.0)':
    dependencies:
      '@babel/core': 7.28.0
      '@babel/helper-plugin-utils': 7.27.1

  '@babel/plugin-syntax-async-generators@7.8.4(@babel/core@7.28.0)':
    dependencies:
      '@babel/core': 7.28.0
      '@babel/helper-plugin-utils': 7.27.1

  '@babel/plugin-syntax-bigint@7.8.3(@babel/core@7.28.0)':
    dependencies:
      '@babel/core': 7.28.0
      '@babel/helper-plugin-utils': 7.27.1

  '@babel/plugin-syntax-class-properties@7.12.13(@babel/core@7.28.0)':
    dependencies:
      '@babel/core': 7.28.0
      '@babel/helper-plugin-utils': 7.27.1

  '@babel/plugin-syntax-class-static-block@7.14.5(@babel/core@7.28.0)':
    dependencies:
      '@babel/core': 7.28.0
      '@babel/helper-plugin-utils': 7.27.1

  '@babel/plugin-syntax-decorators@7.27.1(@babel/core@7.28.0)':
    dependencies:
      '@babel/core': 7.28.0
      '@babel/helper-plugin-utils': 7.27.1

  '@babel/plugin-syntax-dynamic-import@7.8.3(@babel/core@7.28.0)':
    dependencies:
      '@babel/core': 7.28.0
      '@babel/helper-plugin-utils': 7.27.1

  '@babel/plugin-syntax-export-default-from@7.27.1(@babel/core@7.28.0)':
    dependencies:
      '@babel/core': 7.28.0
      '@babel/helper-plugin-utils': 7.27.1

  '@babel/plugin-syntax-flow@7.27.1(@babel/core@7.28.0)':
    dependencies:
      '@babel/core': 7.28.0
      '@babel/helper-plugin-utils': 7.27.1

  '@babel/plugin-syntax-import-attributes@7.27.1(@babel/core@7.28.0)':
    dependencies:
      '@babel/core': 7.28.0
      '@babel/helper-plugin-utils': 7.27.1

  '@babel/plugin-syntax-import-meta@7.10.4(@babel/core@7.28.0)':
    dependencies:
      '@babel/core': 7.28.0
      '@babel/helper-plugin-utils': 7.27.1

  '@babel/plugin-syntax-json-strings@7.8.3(@babel/core@7.28.0)':
    dependencies:
      '@babel/core': 7.28.0
      '@babel/helper-plugin-utils': 7.27.1

  '@babel/plugin-syntax-jsx@7.27.1(@babel/core@7.28.0)':
    dependencies:
      '@babel/core': 7.28.0
      '@babel/helper-plugin-utils': 7.27.1

  '@babel/plugin-syntax-logical-assignment-operators@7.10.4(@babel/core@7.28.0)':
    dependencies:
      '@babel/core': 7.28.0
      '@babel/helper-plugin-utils': 7.27.1

  '@babel/plugin-syntax-nullish-coalescing-operator@7.8.3(@babel/core@7.28.0)':
    dependencies:
      '@babel/core': 7.28.0
      '@babel/helper-plugin-utils': 7.27.1

  '@babel/plugin-syntax-numeric-separator@7.10.4(@babel/core@7.28.0)':
    dependencies:
      '@babel/core': 7.28.0
      '@babel/helper-plugin-utils': 7.27.1

  '@babel/plugin-syntax-object-rest-spread@7.8.3(@babel/core@7.28.0)':
    dependencies:
      '@babel/core': 7.28.0
      '@babel/helper-plugin-utils': 7.27.1

  '@babel/plugin-syntax-optional-catch-binding@7.8.3(@babel/core@7.28.0)':
    dependencies:
      '@babel/core': 7.28.0
      '@babel/helper-plugin-utils': 7.27.1

  '@babel/plugin-syntax-optional-chaining@7.8.3(@babel/core@7.28.0)':
    dependencies:
      '@babel/core': 7.28.0
      '@babel/helper-plugin-utils': 7.27.1

  '@babel/plugin-syntax-private-property-in-object@7.14.5(@babel/core@7.28.0)':
    dependencies:
      '@babel/core': 7.28.0
      '@babel/helper-plugin-utils': 7.27.1

  '@babel/plugin-syntax-top-level-await@7.14.5(@babel/core@7.28.0)':
    dependencies:
      '@babel/core': 7.28.0
      '@babel/helper-plugin-utils': 7.27.1

  '@babel/plugin-syntax-typescript@7.27.1(@babel/core@7.28.0)':
    dependencies:
      '@babel/core': 7.28.0
      '@babel/helper-plugin-utils': 7.27.1

  '@babel/plugin-transform-arrow-functions@7.27.1(@babel/core@7.28.0)':
    dependencies:
      '@babel/core': 7.28.0
      '@babel/helper-plugin-utils': 7.27.1

  '@babel/plugin-transform-async-generator-functions@7.28.0(@babel/core@7.28.0)':
    dependencies:
      '@babel/core': 7.28.0
      '@babel/helper-plugin-utils': 7.27.1
      '@babel/helper-remap-async-to-generator': 7.27.1(@babel/core@7.28.0)
      '@babel/traverse': 7.28.0
    transitivePeerDependencies:
      - supports-color

  '@babel/plugin-transform-async-to-generator@7.27.1(@babel/core@7.28.0)':
    dependencies:
      '@babel/core': 7.28.0
      '@babel/helper-module-imports': 7.27.1
      '@babel/helper-plugin-utils': 7.27.1
      '@babel/helper-remap-async-to-generator': 7.27.1(@babel/core@7.28.0)
    transitivePeerDependencies:
      - supports-color

  '@babel/plugin-transform-block-scoping@7.28.0(@babel/core@7.28.0)':
    dependencies:
      '@babel/core': 7.28.0
      '@babel/helper-plugin-utils': 7.27.1

  '@babel/plugin-transform-class-properties@7.27.1(@babel/core@7.28.0)':
    dependencies:
      '@babel/core': 7.28.0
      '@babel/helper-create-class-features-plugin': 7.27.1(@babel/core@7.28.0)
      '@babel/helper-plugin-utils': 7.27.1
    transitivePeerDependencies:
      - supports-color

  '@babel/plugin-transform-classes@7.28.0(@babel/core@7.28.0)':
    dependencies:
      '@babel/core': 7.28.0
      '@babel/helper-annotate-as-pure': 7.27.3
      '@babel/helper-compilation-targets': 7.27.2
      '@babel/helper-globals': 7.28.0
      '@babel/helper-plugin-utils': 7.27.1
      '@babel/helper-replace-supers': 7.27.1(@babel/core@7.28.0)
      '@babel/traverse': 7.28.0
    transitivePeerDependencies:
      - supports-color

  '@babel/plugin-transform-computed-properties@7.27.1(@babel/core@7.28.0)':
    dependencies:
      '@babel/core': 7.28.0
      '@babel/helper-plugin-utils': 7.27.1
      '@babel/template': 7.27.2

  '@babel/plugin-transform-destructuring@7.28.0(@babel/core@7.28.0)':
    dependencies:
      '@babel/core': 7.28.0
      '@babel/helper-plugin-utils': 7.27.1
      '@babel/traverse': 7.28.0
    transitivePeerDependencies:
      - supports-color

  '@babel/plugin-transform-export-namespace-from@7.27.1(@babel/core@7.28.0)':
    dependencies:
      '@babel/core': 7.28.0
      '@babel/helper-plugin-utils': 7.27.1

  '@babel/plugin-transform-flow-strip-types@7.27.1(@babel/core@7.28.0)':
    dependencies:
      '@babel/core': 7.28.0
      '@babel/helper-plugin-utils': 7.27.1
      '@babel/plugin-syntax-flow': 7.27.1(@babel/core@7.28.0)

  '@babel/plugin-transform-for-of@7.27.1(@babel/core@7.28.0)':
    dependencies:
      '@babel/core': 7.28.0
      '@babel/helper-plugin-utils': 7.27.1
      '@babel/helper-skip-transparent-expression-wrappers': 7.27.1
    transitivePeerDependencies:
      - supports-color

  '@babel/plugin-transform-function-name@7.27.1(@babel/core@7.28.0)':
    dependencies:
      '@babel/core': 7.28.0
      '@babel/helper-compilation-targets': 7.27.2
      '@babel/helper-plugin-utils': 7.27.1
      '@babel/traverse': 7.28.0
    transitivePeerDependencies:
      - supports-color

  '@babel/plugin-transform-literals@7.27.1(@babel/core@7.28.0)':
    dependencies:
      '@babel/core': 7.28.0
      '@babel/helper-plugin-utils': 7.27.1

  '@babel/plugin-transform-logical-assignment-operators@7.27.1(@babel/core@7.28.0)':
    dependencies:
      '@babel/core': 7.28.0
      '@babel/helper-plugin-utils': 7.27.1

  '@babel/plugin-transform-modules-commonjs@7.27.1(@babel/core@7.28.0)':
    dependencies:
      '@babel/core': 7.28.0
      '@babel/helper-module-transforms': 7.27.3(@babel/core@7.28.0)
      '@babel/helper-plugin-utils': 7.27.1
    transitivePeerDependencies:
      - supports-color

  '@babel/plugin-transform-named-capturing-groups-regex@7.27.1(@babel/core@7.28.0)':
    dependencies:
      '@babel/core': 7.28.0
      '@babel/helper-create-regexp-features-plugin': 7.27.1(@babel/core@7.28.0)
      '@babel/helper-plugin-utils': 7.27.1

  '@babel/plugin-transform-nullish-coalescing-operator@7.27.1(@babel/core@7.28.0)':
    dependencies:
      '@babel/core': 7.28.0
      '@babel/helper-plugin-utils': 7.27.1

  '@babel/plugin-transform-numeric-separator@7.27.1(@babel/core@7.28.0)':
    dependencies:
      '@babel/core': 7.28.0
      '@babel/helper-plugin-utils': 7.27.1

  '@babel/plugin-transform-object-rest-spread@7.28.0(@babel/core@7.28.0)':
    dependencies:
      '@babel/core': 7.28.0
      '@babel/helper-compilation-targets': 7.27.2
      '@babel/helper-plugin-utils': 7.27.1
      '@babel/plugin-transform-destructuring': 7.28.0(@babel/core@7.28.0)
      '@babel/plugin-transform-parameters': 7.27.7(@babel/core@7.28.0)
      '@babel/traverse': 7.28.0
    transitivePeerDependencies:
      - supports-color

  '@babel/plugin-transform-optional-catch-binding@7.27.1(@babel/core@7.28.0)':
    dependencies:
      '@babel/core': 7.28.0
      '@babel/helper-plugin-utils': 7.27.1

  '@babel/plugin-transform-optional-chaining@7.27.1(@babel/core@7.28.0)':
    dependencies:
      '@babel/core': 7.28.0
      '@babel/helper-plugin-utils': 7.27.1
      '@babel/helper-skip-transparent-expression-wrappers': 7.27.1
    transitivePeerDependencies:
      - supports-color

  '@babel/plugin-transform-parameters@7.27.7(@babel/core@7.28.0)':
    dependencies:
      '@babel/core': 7.28.0
      '@babel/helper-plugin-utils': 7.27.1

  '@babel/plugin-transform-private-methods@7.27.1(@babel/core@7.28.0)':
    dependencies:
      '@babel/core': 7.28.0
      '@babel/helper-create-class-features-plugin': 7.27.1(@babel/core@7.28.0)
      '@babel/helper-plugin-utils': 7.27.1
    transitivePeerDependencies:
      - supports-color

  '@babel/plugin-transform-private-property-in-object@7.27.1(@babel/core@7.28.0)':
    dependencies:
      '@babel/core': 7.28.0
      '@babel/helper-annotate-as-pure': 7.27.3
      '@babel/helper-create-class-features-plugin': 7.27.1(@babel/core@7.28.0)
      '@babel/helper-plugin-utils': 7.27.1
    transitivePeerDependencies:
      - supports-color

  '@babel/plugin-transform-react-display-name@7.28.0(@babel/core@7.28.0)':
    dependencies:
      '@babel/core': 7.28.0
      '@babel/helper-plugin-utils': 7.27.1

  '@babel/plugin-transform-react-jsx-development@7.27.1(@babel/core@7.28.0)':
    dependencies:
      '@babel/core': 7.28.0
      '@babel/plugin-transform-react-jsx': 7.27.1(@babel/core@7.28.0)
    transitivePeerDependencies:
      - supports-color

  '@babel/plugin-transform-react-jsx-self@7.27.1(@babel/core@7.28.0)':
    dependencies:
      '@babel/core': 7.28.0
      '@babel/helper-plugin-utils': 7.27.1

  '@babel/plugin-transform-react-jsx-source@7.27.1(@babel/core@7.28.0)':
    dependencies:
      '@babel/core': 7.28.0
      '@babel/helper-plugin-utils': 7.27.1

  '@babel/plugin-transform-react-jsx@7.27.1(@babel/core@7.28.0)':
    dependencies:
      '@babel/core': 7.28.0
      '@babel/helper-annotate-as-pure': 7.27.3
      '@babel/helper-module-imports': 7.27.1
      '@babel/helper-plugin-utils': 7.27.1
      '@babel/plugin-syntax-jsx': 7.27.1(@babel/core@7.28.0)
      '@babel/types': 7.28.0
    transitivePeerDependencies:
      - supports-color

  '@babel/plugin-transform-react-pure-annotations@7.27.1(@babel/core@7.28.0)':
    dependencies:
      '@babel/core': 7.28.0
      '@babel/helper-annotate-as-pure': 7.27.3
      '@babel/helper-plugin-utils': 7.27.1

  '@babel/plugin-transform-regenerator@7.28.0(@babel/core@7.28.0)':
    dependencies:
      '@babel/core': 7.28.0
      '@babel/helper-plugin-utils': 7.27.1

  '@babel/plugin-transform-runtime@7.28.0(@babel/core@7.28.0)':
    dependencies:
      '@babel/core': 7.28.0
      '@babel/helper-module-imports': 7.27.1
      '@babel/helper-plugin-utils': 7.27.1
      babel-plugin-polyfill-corejs2: 0.4.14(@babel/core@7.28.0)
      babel-plugin-polyfill-corejs3: 0.13.0(@babel/core@7.28.0)
      babel-plugin-polyfill-regenerator: 0.6.5(@babel/core@7.28.0)
      semver: 6.3.1
    transitivePeerDependencies:
      - supports-color

  '@babel/plugin-transform-shorthand-properties@7.27.1(@babel/core@7.28.0)':
    dependencies:
      '@babel/core': 7.28.0
      '@babel/helper-plugin-utils': 7.27.1

  '@babel/plugin-transform-spread@7.27.1(@babel/core@7.28.0)':
    dependencies:
      '@babel/core': 7.28.0
      '@babel/helper-plugin-utils': 7.27.1
      '@babel/helper-skip-transparent-expression-wrappers': 7.27.1
    transitivePeerDependencies:
      - supports-color

  '@babel/plugin-transform-sticky-regex@7.27.1(@babel/core@7.28.0)':
    dependencies:
      '@babel/core': 7.28.0
      '@babel/helper-plugin-utils': 7.27.1

  '@babel/plugin-transform-typescript@7.28.0(@babel/core@7.28.0)':
    dependencies:
      '@babel/core': 7.28.0
      '@babel/helper-annotate-as-pure': 7.27.3
      '@babel/helper-create-class-features-plugin': 7.27.1(@babel/core@7.28.0)
      '@babel/helper-plugin-utils': 7.27.1
      '@babel/helper-skip-transparent-expression-wrappers': 7.27.1
      '@babel/plugin-syntax-typescript': 7.27.1(@babel/core@7.28.0)
    transitivePeerDependencies:
      - supports-color

  '@babel/plugin-transform-unicode-regex@7.27.1(@babel/core@7.28.0)':
    dependencies:
      '@babel/core': 7.28.0
      '@babel/helper-create-regexp-features-plugin': 7.27.1(@babel/core@7.28.0)
      '@babel/helper-plugin-utils': 7.27.1

  '@babel/preset-react@7.27.1(@babel/core@7.28.0)':
    dependencies:
      '@babel/core': 7.28.0
      '@babel/helper-plugin-utils': 7.27.1
      '@babel/helper-validator-option': 7.27.1
      '@babel/plugin-transform-react-display-name': 7.28.0(@babel/core@7.28.0)
      '@babel/plugin-transform-react-jsx': 7.27.1(@babel/core@7.28.0)
      '@babel/plugin-transform-react-jsx-development': 7.27.1(@babel/core@7.28.0)
      '@babel/plugin-transform-react-pure-annotations': 7.27.1(@babel/core@7.28.0)
    transitivePeerDependencies:
      - supports-color

  '@babel/preset-typescript@7.27.1(@babel/core@7.28.0)':
    dependencies:
      '@babel/core': 7.28.0
      '@babel/helper-plugin-utils': 7.27.1
      '@babel/helper-validator-option': 7.27.1
      '@babel/plugin-syntax-jsx': 7.27.1(@babel/core@7.28.0)
      '@babel/plugin-transform-modules-commonjs': 7.27.1(@babel/core@7.28.0)
      '@babel/plugin-transform-typescript': 7.28.0(@babel/core@7.28.0)
    transitivePeerDependencies:
      - supports-color

  '@babel/runtime@7.27.6': {}

  '@babel/template@7.27.2':
    dependencies:
      '@babel/code-frame': 7.27.1
      '@babel/parser': 7.28.0
      '@babel/types': 7.28.0

  '@babel/traverse@7.28.0':
    dependencies:
      '@babel/code-frame': 7.27.1
      '@babel/generator': 7.28.0
      '@babel/helper-globals': 7.28.0
      '@babel/parser': 7.28.0
      '@babel/template': 7.27.2
      '@babel/types': 7.28.0
      debug: 4.4.1
    transitivePeerDependencies:
      - supports-color

  '@babel/types@7.28.0':
    dependencies:
      '@babel/helper-string-parser': 7.27.1
      '@babel/helper-validator-identifier': 7.27.1

  '@bcoe/v8-coverage@0.2.3': {}

  '@colors/colors@1.5.0':
    optional: true

  '@cspotcode/source-map-support@0.8.1':
    dependencies:
      '@jridgewell/trace-mapping': 0.3.9

  '@emnapi/core@1.4.3':
    dependencies:
      '@emnapi/wasi-threads': 1.0.2
      tslib: 2.8.1
    optional: true

  '@emnapi/runtime@1.4.3':
    dependencies:
      tslib: 2.8.1
    optional: true

  '@emnapi/wasi-threads@1.0.2':
    dependencies:
      tslib: 2.8.1
    optional: true

  '@eslint-community/eslint-utils@4.7.0(eslint@9.30.1)':
    dependencies:
      eslint: 9.30.1
      eslint-visitor-keys: 3.4.3

  '@eslint-community/regexpp@4.12.1': {}

  '@eslint/config-array@0.21.0':
    dependencies:
      '@eslint/object-schema': 2.1.6
      debug: 4.4.1
      minimatch: 3.1.2
    transitivePeerDependencies:
      - supports-color

  '@eslint/config-helpers@0.3.0': {}

  '@eslint/core@0.14.0':
    dependencies:
      '@types/json-schema': 7.0.15

  '@eslint/core@0.15.1':
    dependencies:
      '@types/json-schema': 7.0.15

  '@eslint/eslintrc@3.3.1':
    dependencies:
      ajv: 6.12.6
      debug: 4.4.1
      espree: 10.4.0
      globals: 14.0.0
      ignore: 5.3.2
      import-fresh: 3.3.1
      js-yaml: 4.1.0
      minimatch: 3.1.2
      strip-json-comments: 3.1.1
    transitivePeerDependencies:
      - supports-color

  '@eslint/js@9.30.1': {}

  '@eslint/object-schema@2.1.6': {}

  '@eslint/plugin-kit@0.3.3':
    dependencies:
      '@eslint/core': 0.15.1
      levn: 0.4.1

  '@expo/cli@0.24.17':
    dependencies:
      '@0no-co/graphql.web': 1.1.2
      '@babel/runtime': 7.27.6
      '@expo/code-signing-certificates': 0.0.5
      '@expo/config': 11.0.11
      '@expo/config-plugins': 10.1.0
      '@expo/devcert': 1.2.0
      '@expo/env': 1.0.6
      '@expo/image-utils': 0.7.5
      '@expo/json-file': 9.1.4
      '@expo/metro-config': 0.20.16
      '@expo/osascript': 2.2.4
      '@expo/package-manager': 1.8.5
      '@expo/plist': 0.3.4
      '@expo/prebuild-config': 9.0.9
      '@expo/spawn-async': 1.7.2
      '@expo/ws-tunnel': 1.0.6
      '@expo/xcpretty': 4.3.2
      '@react-native/dev-middleware': 0.79.5
      '@urql/core': 5.2.0
      '@urql/exchange-retry': 1.3.2(@urql/core@5.2.0)
      accepts: 1.3.8
      arg: 5.0.2
      better-opn: 3.0.2
      bplist-creator: 0.1.0
      bplist-parser: 0.3.2
      chalk: 4.1.2
      ci-info: 3.9.0
      compression: 1.8.0
      connect: 3.7.0
      debug: 4.4.1
      env-editor: 0.4.2
      freeport-async: 2.0.0
      getenv: 2.0.0
      glob: 10.4.5
      lan-network: 0.1.7
      minimatch: 9.0.5
      node-forge: 1.3.1
      npm-package-arg: 11.0.3
      ora: 3.4.0
      picomatch: 3.0.1
      pretty-bytes: 5.6.0
      pretty-format: 29.7.0
      progress: 2.0.3
      prompts: 2.4.2
      qrcode-terminal: 0.11.0
      require-from-string: 2.0.2
      requireg: 0.2.2
      resolve: 1.22.10
      resolve-from: 5.0.0
      resolve.exports: 2.0.3
      semver: 7.7.2
      send: 0.19.1
      slugify: 1.6.6
      source-map-support: 0.5.21
      stacktrace-parser: 0.1.11
      structured-headers: 0.4.1
      tar: 7.4.3
      terminal-link: 2.1.1
      undici: 6.21.3
      wrap-ansi: 7.0.0
      ws: 8.18.3
    transitivePeerDependencies:
      - bufferutil
      - graphql
      - supports-color
      - utf-8-validate

  '@expo/code-signing-certificates@0.0.5':
    dependencies:
      node-forge: 1.3.1
      nullthrows: 1.1.1

  '@expo/config-plugins@10.0.3':
    dependencies:
      '@expo/config-types': 53.0.4
      '@expo/json-file': 9.1.4
      '@expo/plist': 0.3.4
      '@expo/sdk-runtime-versions': 1.0.0
      chalk: 4.1.2
      debug: 4.4.1
      getenv: 2.0.0
      glob: 10.4.5
      resolve-from: 5.0.0
      semver: 7.7.2
      slash: 3.0.0
      slugify: 1.6.6
      xcode: 3.0.1
      xml2js: 0.6.0
    transitivePeerDependencies:
      - supports-color

  '@expo/config-plugins@10.1.0':
    dependencies:
      '@expo/config-types': 53.0.4
      '@expo/json-file': 9.1.4
      '@expo/plist': 0.3.4
      '@expo/sdk-runtime-versions': 1.0.0
      chalk: 4.1.2
      debug: 4.4.1
      getenv: 2.0.0
      glob: 10.4.5
      resolve-from: 5.0.0
      semver: 7.7.2
      slash: 3.0.0
      slugify: 1.6.6
      xcode: 3.0.1
      xml2js: 0.6.0
    transitivePeerDependencies:
      - supports-color

  '@expo/config-types@53.0.4': {}

  '@expo/config@11.0.11':
    dependencies:
      '@babel/code-frame': 7.10.4
      '@expo/config-plugins': 10.0.3
      '@expo/config-types': 53.0.4
      '@expo/json-file': 9.1.4
      deepmerge: 4.3.1
      getenv: 2.0.0
      glob: 10.4.5
      require-from-string: 2.0.2
      resolve-from: 5.0.0
      resolve-workspace-root: 2.0.0
      semver: 7.7.2
      slugify: 1.6.6
      sucrase: 3.35.0
    transitivePeerDependencies:
      - supports-color

  '@expo/devcert@1.2.0':
    dependencies:
      '@expo/sudo-prompt': 9.3.2
      debug: 3.2.7
      glob: 10.4.5
    transitivePeerDependencies:
      - supports-color

  '@expo/env@1.0.6':
    dependencies:
      chalk: 4.1.2
      debug: 4.4.1
      dotenv: 16.4.7
      dotenv-expand: 11.0.7
      getenv: 2.0.0
    transitivePeerDependencies:
      - supports-color

  '@expo/fingerprint@0.13.3':
    dependencies:
      '@expo/spawn-async': 1.7.2
      arg: 5.0.2
      chalk: 4.1.2
      debug: 4.4.1
      find-up: 5.0.0
      getenv: 2.0.0
      glob: 10.4.5
      ignore: 5.3.2
      minimatch: 9.0.5
      p-limit: 3.1.0
      resolve-from: 5.0.0
      semver: 7.7.2
    transitivePeerDependencies:
      - supports-color

  '@expo/image-utils@0.7.5':
    dependencies:
      '@expo/spawn-async': 1.7.2
      chalk: 4.1.2
      getenv: 2.0.0
      jimp-compact: 0.16.1
      parse-png: 2.1.0
      resolve-from: 5.0.0
      semver: 7.7.2
      temp-dir: 2.0.0
      unique-string: 2.0.0

  '@expo/json-file@9.1.4':
    dependencies:
      '@babel/code-frame': 7.10.4
      json5: 2.2.3

  '@expo/metro-config@0.20.16':
    dependencies:
      '@babel/core': 7.28.0
      '@babel/generator': 7.28.0
      '@babel/parser': 7.28.0
      '@babel/types': 7.28.0
      '@expo/config': 11.0.11
      '@expo/env': 1.0.6
      '@expo/json-file': 9.1.4
      '@expo/spawn-async': 1.7.2
      chalk: 4.1.2
      debug: 4.4.1
      dotenv: 16.4.7
      dotenv-expand: 11.0.7
      getenv: 2.0.0
      glob: 10.4.5
      jsc-safe-url: 0.2.4
      lightningcss: 1.27.0
      minimatch: 9.0.5
      postcss: 8.4.49
      resolve-from: 5.0.0
    transitivePeerDependencies:
      - supports-color

  '@expo/osascript@2.2.4':
    dependencies:
      '@expo/spawn-async': 1.7.2
      exec-async: 2.2.0

  '@expo/package-manager@1.8.5':
    dependencies:
      '@expo/json-file': 9.1.4
      '@expo/spawn-async': 1.7.2
      chalk: 4.1.2
      npm-package-arg: 11.0.3
      ora: 3.4.0
      resolve-workspace-root: 2.0.0

  '@expo/plist@0.3.4':
    dependencies:
      '@xmldom/xmldom': 0.8.10
      base64-js: 1.5.1
      xmlbuilder: 15.1.1

  '@expo/prebuild-config@9.0.9':
    dependencies:
      '@expo/config': 11.0.11
      '@expo/config-plugins': 10.1.0
      '@expo/config-types': 53.0.4
      '@expo/image-utils': 0.7.5
      '@expo/json-file': 9.1.4
      '@react-native/normalize-colors': 0.79.5
      debug: 4.4.1
      resolve-from: 5.0.0
      semver: 7.7.2
      xml2js: 0.6.0
    transitivePeerDependencies:
      - supports-color

  '@expo/sdk-runtime-versions@1.0.0': {}

  '@expo/spawn-async@1.7.2':
    dependencies:
      cross-spawn: 7.0.6

  '@expo/sudo-prompt@9.3.2': {}

  '@expo/vector-icons@14.1.0(expo-font@13.3.2(expo@53.0.16(@babel/core@7.28.0)(react-native@0.79.5(@babel/core@7.28.0)(@types/react@19.0.14)(react@19.0.0))(react@19.0.0))(react@19.0.0))(react-native@0.79.5(@babel/core@7.28.0)(@types/react@19.0.14)(react@19.0.0))(react@19.0.0)':
    dependencies:
      expo-font: 13.3.2(expo@53.0.16(@babel/core@7.28.0)(react-native@0.79.5(@babel/core@7.28.0)(@types/react@19.0.14)(react@19.0.0))(react@19.0.0))(react@19.0.0)
      react: 19.0.0
      react-native: 0.79.5(@babel/core@7.28.0)(@types/react@19.0.14)(react@19.0.0)

  '@expo/ws-tunnel@1.0.6': {}

  '@expo/xcpretty@4.3.2':
    dependencies:
      '@babel/code-frame': 7.10.4
      chalk: 4.1.2
      find-up: 5.0.0
      js-yaml: 4.1.0

  '@humanfs/core@0.19.1': {}

  '@humanfs/node@0.16.6':
    dependencies:
      '@humanfs/core': 0.19.1
      '@humanwhocodes/retry': 0.3.1

  '@humanwhocodes/module-importer@1.0.1': {}

  '@humanwhocodes/retry@0.3.1': {}

  '@humanwhocodes/retry@0.4.3': {}

  '@img/sharp-darwin-arm64@0.34.2':
    optionalDependencies:
      '@img/sharp-libvips-darwin-arm64': 1.1.0
    optional: true

  '@img/sharp-darwin-x64@0.34.2':
    optionalDependencies:
      '@img/sharp-libvips-darwin-x64': 1.1.0
    optional: true

  '@img/sharp-libvips-darwin-arm64@1.1.0':
    optional: true

  '@img/sharp-libvips-darwin-x64@1.1.0':
    optional: true

  '@img/sharp-libvips-linux-arm64@1.1.0':
    optional: true

  '@img/sharp-libvips-linux-arm@1.1.0':
    optional: true

  '@img/sharp-libvips-linux-ppc64@1.1.0':
    optional: true

  '@img/sharp-libvips-linux-s390x@1.1.0':
    optional: true

  '@img/sharp-libvips-linux-x64@1.1.0':
    optional: true

  '@img/sharp-libvips-linuxmusl-arm64@1.1.0':
    optional: true

  '@img/sharp-libvips-linuxmusl-x64@1.1.0':
    optional: true

  '@img/sharp-linux-arm64@0.34.2':
    optionalDependencies:
      '@img/sharp-libvips-linux-arm64': 1.1.0
    optional: true

  '@img/sharp-linux-arm@0.34.2':
    optionalDependencies:
      '@img/sharp-libvips-linux-arm': 1.1.0
    optional: true

  '@img/sharp-linux-s390x@0.34.2':
    optionalDependencies:
      '@img/sharp-libvips-linux-s390x': 1.1.0
    optional: true

  '@img/sharp-linux-x64@0.34.2':
    optionalDependencies:
      '@img/sharp-libvips-linux-x64': 1.1.0
    optional: true

  '@img/sharp-linuxmusl-arm64@0.34.2':
    optionalDependencies:
      '@img/sharp-libvips-linuxmusl-arm64': 1.1.0
    optional: true

  '@img/sharp-linuxmusl-x64@0.34.2':
    optionalDependencies:
      '@img/sharp-libvips-linuxmusl-x64': 1.1.0
    optional: true

  '@img/sharp-wasm32@0.34.2':
    dependencies:
      '@emnapi/runtime': 1.4.3
    optional: true

  '@img/sharp-win32-arm64@0.34.2':
    optional: true

  '@img/sharp-win32-ia32@0.34.2':
    optional: true

  '@img/sharp-win32-x64@0.34.2':
    optional: true

  '@inquirer/checkbox@4.1.9(@types/node@22.16.0)':
    dependencies:
      '@inquirer/core': 10.1.14(@types/node@22.16.0)
      '@inquirer/figures': 1.0.12
      '@inquirer/type': 3.0.7(@types/node@22.16.0)
      ansi-escapes: 4.3.2
      yoctocolors-cjs: 2.1.2
    optionalDependencies:
      '@types/node': 22.16.0

  '@inquirer/confirm@5.1.13(@types/node@22.16.0)':
    dependencies:
      '@inquirer/core': 10.1.14(@types/node@22.16.0)
      '@inquirer/type': 3.0.7(@types/node@22.16.0)
    optionalDependencies:
      '@types/node': 22.16.0

  '@inquirer/core@10.1.14(@types/node@22.16.0)':
    dependencies:
      '@inquirer/figures': 1.0.12
      '@inquirer/type': 3.0.7(@types/node@22.16.0)
      ansi-escapes: 4.3.2
      cli-width: 4.1.0
      mute-stream: 2.0.0
      signal-exit: 4.1.0
      wrap-ansi: 6.2.0
      yoctocolors-cjs: 2.1.2
    optionalDependencies:
      '@types/node': 22.16.0

  '@inquirer/editor@4.2.14(@types/node@22.16.0)':
    dependencies:
      '@inquirer/core': 10.1.14(@types/node@22.16.0)
      '@inquirer/type': 3.0.7(@types/node@22.16.0)
      external-editor: 3.1.0
    optionalDependencies:
      '@types/node': 22.16.0

  '@inquirer/expand@4.0.16(@types/node@22.16.0)':
    dependencies:
      '@inquirer/core': 10.1.14(@types/node@22.16.0)
      '@inquirer/type': 3.0.7(@types/node@22.16.0)
      yoctocolors-cjs: 2.1.2
    optionalDependencies:
      '@types/node': 22.16.0

  '@inquirer/figures@1.0.12': {}

  '@inquirer/input@4.2.0(@types/node@22.16.0)':
    dependencies:
      '@inquirer/core': 10.1.14(@types/node@22.16.0)
      '@inquirer/type': 3.0.7(@types/node@22.16.0)
    optionalDependencies:
      '@types/node': 22.16.0

  '@inquirer/number@3.0.16(@types/node@22.16.0)':
    dependencies:
      '@inquirer/core': 10.1.14(@types/node@22.16.0)
      '@inquirer/type': 3.0.7(@types/node@22.16.0)
    optionalDependencies:
      '@types/node': 22.16.0

  '@inquirer/password@4.0.16(@types/node@22.16.0)':
    dependencies:
      '@inquirer/core': 10.1.14(@types/node@22.16.0)
      '@inquirer/type': 3.0.7(@types/node@22.16.0)
      ansi-escapes: 4.3.2
    optionalDependencies:
      '@types/node': 22.16.0

  '@inquirer/prompts@7.3.2(@types/node@22.16.0)':
    dependencies:
      '@inquirer/checkbox': 4.1.9(@types/node@22.16.0)
      '@inquirer/confirm': 5.1.13(@types/node@22.16.0)
      '@inquirer/editor': 4.2.14(@types/node@22.16.0)
      '@inquirer/expand': 4.0.16(@types/node@22.16.0)
      '@inquirer/input': 4.2.0(@types/node@22.16.0)
      '@inquirer/number': 3.0.16(@types/node@22.16.0)
      '@inquirer/password': 4.0.16(@types/node@22.16.0)
      '@inquirer/rawlist': 4.1.4(@types/node@22.16.0)
      '@inquirer/search': 3.0.16(@types/node@22.16.0)
      '@inquirer/select': 4.2.4(@types/node@22.16.0)
    optionalDependencies:
      '@types/node': 22.16.0

  '@inquirer/prompts@7.4.1(@types/node@22.16.0)':
    dependencies:
      '@inquirer/checkbox': 4.1.9(@types/node@22.16.0)
      '@inquirer/confirm': 5.1.13(@types/node@22.16.0)
      '@inquirer/editor': 4.2.14(@types/node@22.16.0)
      '@inquirer/expand': 4.0.16(@types/node@22.16.0)
      '@inquirer/input': 4.2.0(@types/node@22.16.0)
      '@inquirer/number': 3.0.16(@types/node@22.16.0)
      '@inquirer/password': 4.0.16(@types/node@22.16.0)
      '@inquirer/rawlist': 4.1.4(@types/node@22.16.0)
      '@inquirer/search': 3.0.16(@types/node@22.16.0)
      '@inquirer/select': 4.2.4(@types/node@22.16.0)
    optionalDependencies:
      '@types/node': 22.16.0

  '@inquirer/rawlist@4.1.4(@types/node@22.16.0)':
    dependencies:
      '@inquirer/core': 10.1.14(@types/node@22.16.0)
      '@inquirer/type': 3.0.7(@types/node@22.16.0)
      yoctocolors-cjs: 2.1.2
    optionalDependencies:
      '@types/node': 22.16.0

  '@inquirer/search@3.0.16(@types/node@22.16.0)':
    dependencies:
      '@inquirer/core': 10.1.14(@types/node@22.16.0)
      '@inquirer/figures': 1.0.12
      '@inquirer/type': 3.0.7(@types/node@22.16.0)
      yoctocolors-cjs: 2.1.2
    optionalDependencies:
      '@types/node': 22.16.0

  '@inquirer/select@4.2.4(@types/node@22.16.0)':
    dependencies:
      '@inquirer/core': 10.1.14(@types/node@22.16.0)
      '@inquirer/figures': 1.0.12
      '@inquirer/type': 3.0.7(@types/node@22.16.0)
      ansi-escapes: 4.3.2
      yoctocolors-cjs: 2.1.2
    optionalDependencies:
      '@types/node': 22.16.0

  '@inquirer/type@3.0.7(@types/node@22.16.0)':
    optionalDependencies:
      '@types/node': 22.16.0

  '@isaacs/balanced-match@4.0.1': {}

  '@isaacs/brace-expansion@5.0.0':
    dependencies:
      '@isaacs/balanced-match': 4.0.1

  '@isaacs/cliui@8.0.2':
    dependencies:
      string-width: 5.1.2
      string-width-cjs: string-width@4.2.3
      strip-ansi: 7.1.0
      strip-ansi-cjs: strip-ansi@6.0.1
      wrap-ansi: 8.1.0
      wrap-ansi-cjs: wrap-ansi@7.0.0

  '@isaacs/fs-minipass@4.0.1':
    dependencies:
      minipass: 7.1.2

  '@isaacs/ttlcache@1.4.1': {}

  '@istanbuljs/load-nyc-config@1.1.0':
    dependencies:
      camelcase: 5.3.1
      find-up: 4.1.0
      get-package-type: 0.1.0
      js-yaml: 3.14.1
      resolve-from: 5.0.0

  '@istanbuljs/schema@0.1.3': {}

  '@jest/console@29.7.0':
    dependencies:
      '@jest/types': 29.6.3
      '@types/node': 22.16.0
      chalk: 4.1.2
      jest-message-util: 29.7.0
      jest-util: 29.7.0
      slash: 3.0.0

  '@jest/core@29.7.0(ts-node@10.9.2(@swc/core@1.12.9)(@types/node@22.16.0)(typescript@5.8.3))':
    dependencies:
      '@jest/console': 29.7.0
      '@jest/reporters': 29.7.0
      '@jest/test-result': 29.7.0
      '@jest/transform': 29.7.0
      '@jest/types': 29.6.3
      '@types/node': 22.16.0
      ansi-escapes: 4.3.2
      chalk: 4.1.2
      ci-info: 3.9.0
      exit: 0.1.2
      graceful-fs: 4.2.11
      jest-changed-files: 29.7.0
      jest-config: 29.7.0(@types/node@22.16.0)(ts-node@10.9.2(@swc/core@1.12.9)(@types/node@22.16.0)(typescript@5.8.3))
      jest-haste-map: 29.7.0
      jest-message-util: 29.7.0
      jest-regex-util: 29.6.3
      jest-resolve: 29.7.0
      jest-resolve-dependencies: 29.7.0
      jest-runner: 29.7.0
      jest-runtime: 29.7.0
      jest-snapshot: 29.7.0
      jest-util: 29.7.0
      jest-validate: 29.7.0
      jest-watcher: 29.7.0
      micromatch: 4.0.8
      pretty-format: 29.7.0
      slash: 3.0.0
      strip-ansi: 6.0.1
    transitivePeerDependencies:
      - babel-plugin-macros
      - supports-color
      - ts-node

  '@jest/create-cache-key-function@29.7.0':
    dependencies:
      '@jest/types': 29.6.3

  '@jest/environment@29.7.0':
    dependencies:
      '@jest/fake-timers': 29.7.0
      '@jest/types': 29.6.3
      '@types/node': 22.16.0
      jest-mock: 29.7.0

  '@jest/expect-utils@29.7.0':
    dependencies:
      jest-get-type: 29.6.3

  '@jest/expect@29.7.0':
    dependencies:
      expect: 29.7.0
      jest-snapshot: 29.7.0
    transitivePeerDependencies:
      - supports-color

  '@jest/fake-timers@29.7.0':
    dependencies:
      '@jest/types': 29.6.3
      '@sinonjs/fake-timers': 10.3.0
      '@types/node': 22.16.0
      jest-message-util: 29.7.0
      jest-mock: 29.7.0
      jest-util: 29.7.0

  '@jest/globals@29.7.0':
    dependencies:
      '@jest/environment': 29.7.0
      '@jest/expect': 29.7.0
      '@jest/types': 29.6.3
      jest-mock: 29.7.0
    transitivePeerDependencies:
      - supports-color

  '@jest/reporters@29.7.0':
    dependencies:
      '@bcoe/v8-coverage': 0.2.3
      '@jest/console': 29.7.0
      '@jest/test-result': 29.7.0
      '@jest/transform': 29.7.0
      '@jest/types': 29.6.3
      '@jridgewell/trace-mapping': 0.3.29
      '@types/node': 22.16.0
      chalk: 4.1.2
      collect-v8-coverage: 1.0.2
      exit: 0.1.2
      glob: 7.2.3
      graceful-fs: 4.2.11
      istanbul-lib-coverage: 3.2.2
      istanbul-lib-instrument: 6.0.3
      istanbul-lib-report: 3.0.1
      istanbul-lib-source-maps: 4.0.1
      istanbul-reports: 3.1.7
      jest-message-util: 29.7.0
      jest-util: 29.7.0
      jest-worker: 29.7.0
      slash: 3.0.0
      string-length: 4.0.2
      strip-ansi: 6.0.1
      v8-to-istanbul: 9.3.0
    transitivePeerDependencies:
      - supports-color

  '@jest/schemas@29.6.3':
    dependencies:
      '@sinclair/typebox': 0.27.8

  '@jest/source-map@29.6.3':
    dependencies:
      '@jridgewell/trace-mapping': 0.3.29
      callsites: 3.1.0
      graceful-fs: 4.2.11

  '@jest/test-result@29.7.0':
    dependencies:
      '@jest/console': 29.7.0
      '@jest/types': 29.6.3
      '@types/istanbul-lib-coverage': 2.0.6
      collect-v8-coverage: 1.0.2

  '@jest/test-sequencer@29.7.0':
    dependencies:
      '@jest/test-result': 29.7.0
      graceful-fs: 4.2.11
      jest-haste-map: 29.7.0
      slash: 3.0.0

  '@jest/transform@29.7.0':
    dependencies:
      '@babel/core': 7.28.0
      '@jest/types': 29.6.3
      '@jridgewell/trace-mapping': 0.3.29
      babel-plugin-istanbul: 6.1.1
      chalk: 4.1.2
      convert-source-map: 2.0.0
      fast-json-stable-stringify: 2.1.0
      graceful-fs: 4.2.11
      jest-haste-map: 29.7.0
      jest-regex-util: 29.6.3
      jest-util: 29.7.0
      micromatch: 4.0.8
      pirates: 4.0.7
      slash: 3.0.0
      write-file-atomic: 4.0.2
    transitivePeerDependencies:
      - supports-color

  '@jest/types@29.6.3':
    dependencies:
      '@jest/schemas': 29.6.3
      '@types/istanbul-lib-coverage': 2.0.6
      '@types/istanbul-reports': 3.0.4
      '@types/node': 22.16.0
      '@types/yargs': 17.0.33
      chalk: 4.1.2

  '@jridgewell/gen-mapping@0.3.12':
    dependencies:
      '@jridgewell/sourcemap-codec': 1.5.4
      '@jridgewell/trace-mapping': 0.3.29

  '@jridgewell/resolve-uri@3.1.2': {}

  '@jridgewell/source-map@0.3.10':
    dependencies:
      '@jridgewell/gen-mapping': 0.3.12
      '@jridgewell/trace-mapping': 0.3.29

  '@jridgewell/sourcemap-codec@1.5.4': {}

  '@jridgewell/trace-mapping@0.3.29':
    dependencies:
      '@jridgewell/resolve-uri': 3.1.2
      '@jridgewell/sourcemap-codec': 1.5.4

  '@jridgewell/trace-mapping@0.3.9':
    dependencies:
      '@jridgewell/resolve-uri': 3.1.2
      '@jridgewell/sourcemap-codec': 1.5.4

  '@lukeed/csprng@1.1.0': {}

  '@napi-rs/nice-android-arm-eabi@1.0.1':
    optional: true

  '@napi-rs/nice-android-arm64@1.0.1':
    optional: true

  '@napi-rs/nice-darwin-arm64@1.0.1':
    optional: true

  '@napi-rs/nice-darwin-x64@1.0.1':
    optional: true

  '@napi-rs/nice-freebsd-x64@1.0.1':
    optional: true

  '@napi-rs/nice-linux-arm-gnueabihf@1.0.1':
    optional: true

  '@napi-rs/nice-linux-arm64-gnu@1.0.1':
    optional: true

  '@napi-rs/nice-linux-arm64-musl@1.0.1':
    optional: true

  '@napi-rs/nice-linux-ppc64-gnu@1.0.1':
    optional: true

  '@napi-rs/nice-linux-riscv64-gnu@1.0.1':
    optional: true

  '@napi-rs/nice-linux-s390x-gnu@1.0.1':
    optional: true

  '@napi-rs/nice-linux-x64-gnu@1.0.1':
    optional: true

  '@napi-rs/nice-linux-x64-musl@1.0.1':
    optional: true

  '@napi-rs/nice-win32-arm64-msvc@1.0.1':
    optional: true

  '@napi-rs/nice-win32-ia32-msvc@1.0.1':
    optional: true

  '@napi-rs/nice-win32-x64-msvc@1.0.1':
    optional: true

  '@napi-rs/nice@1.0.1':
    optionalDependencies:
      '@napi-rs/nice-android-arm-eabi': 1.0.1
      '@napi-rs/nice-android-arm64': 1.0.1
      '@napi-rs/nice-darwin-arm64': 1.0.1
      '@napi-rs/nice-darwin-x64': 1.0.1
      '@napi-rs/nice-freebsd-x64': 1.0.1
      '@napi-rs/nice-linux-arm-gnueabihf': 1.0.1
      '@napi-rs/nice-linux-arm64-gnu': 1.0.1
      '@napi-rs/nice-linux-arm64-musl': 1.0.1
      '@napi-rs/nice-linux-ppc64-gnu': 1.0.1
      '@napi-rs/nice-linux-riscv64-gnu': 1.0.1
      '@napi-rs/nice-linux-s390x-gnu': 1.0.1
      '@napi-rs/nice-linux-x64-gnu': 1.0.1
      '@napi-rs/nice-linux-x64-musl': 1.0.1
      '@napi-rs/nice-win32-arm64-msvc': 1.0.1
      '@napi-rs/nice-win32-ia32-msvc': 1.0.1
      '@napi-rs/nice-win32-x64-msvc': 1.0.1
    optional: true

  '@napi-rs/wasm-runtime@0.2.11':
    dependencies:
      '@emnapi/core': 1.4.3
      '@emnapi/runtime': 1.4.3
      '@tybys/wasm-util': 0.9.0
    optional: true

  '@nestjs/cli@11.0.7(@swc/cli@0.6.0(@swc/core@1.12.9)(chokidar@4.0.3))(@swc/core@1.12.9)(@types/node@22.16.0)':
    dependencies:
      '@angular-devkit/core': 19.2.8(chokidar@4.0.3)
      '@angular-devkit/schematics': 19.2.8(chokidar@4.0.3)
      '@angular-devkit/schematics-cli': 19.2.8(@types/node@22.16.0)(chokidar@4.0.3)
      '@inquirer/prompts': 7.4.1(@types/node@22.16.0)
      '@nestjs/schematics': 11.0.5(chokidar@4.0.3)(typescript@5.8.3)
      ansis: 3.17.0
      chokidar: 4.0.3
      cli-table3: 0.6.5
      commander: 4.1.1
      fork-ts-checker-webpack-plugin: 9.1.0(typescript@5.8.3)(webpack@5.99.6(@swc/core@1.12.9))
      glob: 11.0.1
      node-emoji: 1.11.0
      ora: 5.4.1
      tree-kill: 1.2.2
      tsconfig-paths: 4.2.0
      tsconfig-paths-webpack-plugin: 4.2.0
      typescript: 5.8.3
      webpack: 5.99.6(@swc/core@1.12.9)
      webpack-node-externals: 3.0.0
    optionalDependencies:
      '@swc/cli': 0.6.0(@swc/core@1.12.9)(chokidar@4.0.3)
      '@swc/core': 1.12.9
    transitivePeerDependencies:
      - '@types/node'
      - esbuild
      - uglify-js
      - webpack-cli

  '@nestjs/common@11.1.3(reflect-metadata@0.2.2)(rxjs@7.8.2)':
    dependencies:
      file-type: 21.0.0
      iterare: 1.2.1
      load-esm: 1.0.2
      reflect-metadata: 0.2.2
      rxjs: 7.8.2
      tslib: 2.8.1
      uid: 2.0.2
    transitivePeerDependencies:
      - supports-color

  '@nestjs/core@11.1.3(@nestjs/common@11.1.3(reflect-metadata@0.2.2)(rxjs@7.8.2))(@nestjs/platform-express@11.1.3)(reflect-metadata@0.2.2)(rxjs@7.8.2)':
    dependencies:
      '@nestjs/common': 11.1.3(reflect-metadata@0.2.2)(rxjs@7.8.2)
      '@nuxt/opencollective': 0.4.1
      fast-safe-stringify: 2.1.1
      iterare: 1.2.1
      path-to-regexp: 8.2.0
      reflect-metadata: 0.2.2
      rxjs: 7.8.2
      tslib: 2.8.1
      uid: 2.0.2
    optionalDependencies:
      '@nestjs/platform-express': 11.1.3(@nestjs/common@11.1.3(reflect-metadata@0.2.2)(rxjs@7.8.2))(@nestjs/core@11.1.3)

  '@nestjs/platform-express@11.1.3(@nestjs/common@11.1.3(reflect-metadata@0.2.2)(rxjs@7.8.2))(@nestjs/core@11.1.3)':
    dependencies:
      '@nestjs/common': 11.1.3(reflect-metadata@0.2.2)(rxjs@7.8.2)
      '@nestjs/core': 11.1.3(@nestjs/common@11.1.3(reflect-metadata@0.2.2)(rxjs@7.8.2))(@nestjs/platform-express@11.1.3)(reflect-metadata@0.2.2)(rxjs@7.8.2)
      cors: 2.8.5
      express: 5.1.0
      multer: 2.0.1
      path-to-regexp: 8.2.0
      tslib: 2.8.1
    transitivePeerDependencies:
      - supports-color

  '@nestjs/schematics@11.0.5(chokidar@4.0.3)(typescript@5.8.3)':
    dependencies:
      '@angular-devkit/core': 19.2.6(chokidar@4.0.3)
      '@angular-devkit/schematics': 19.2.6(chokidar@4.0.3)
      comment-json: 4.2.5
      jsonc-parser: 3.3.1
      pluralize: 8.0.0
      typescript: 5.8.3
    transitivePeerDependencies:
      - chokidar

  '@nestjs/testing@11.1.3(@nestjs/common@11.1.3(reflect-metadata@0.2.2)(rxjs@7.8.2))(@nestjs/core@11.1.3)(@nestjs/platform-express@11.1.3)':
    dependencies:
      '@nestjs/common': 11.1.3(reflect-metadata@0.2.2)(rxjs@7.8.2)
      '@nestjs/core': 11.1.3(@nestjs/common@11.1.3(reflect-metadata@0.2.2)(rxjs@7.8.2))(@nestjs/platform-express@11.1.3)(reflect-metadata@0.2.2)(rxjs@7.8.2)
      tslib: 2.8.1
    optionalDependencies:
      '@nestjs/platform-express': 11.1.3(@nestjs/common@11.1.3(reflect-metadata@0.2.2)(rxjs@7.8.2))(@nestjs/core@11.1.3)

  '@next/env@15.3.4': {}

  '@next/eslint-plugin-next@15.3.4':
    dependencies:
      fast-glob: 3.3.1

  '@next/swc-darwin-arm64@15.3.4':
    optional: true

  '@next/swc-darwin-x64@15.3.4':
    optional: true

  '@next/swc-linux-arm64-gnu@15.3.4':
    optional: true

  '@next/swc-linux-arm64-musl@15.3.4':
    optional: true

  '@next/swc-linux-x64-gnu@15.3.4':
    optional: true

  '@next/swc-linux-x64-musl@15.3.4':
    optional: true

  '@next/swc-win32-arm64-msvc@15.3.4':
    optional: true

  '@next/swc-win32-x64-msvc@15.3.4':
    optional: true

  '@noble/hashes@1.8.0': {}

  '@nodelib/fs.scandir@2.1.5':
    dependencies:
      '@nodelib/fs.stat': 2.0.5
      run-parallel: 1.2.0

  '@nodelib/fs.stat@2.0.5': {}

  '@nodelib/fs.walk@1.2.8':
    dependencies:
      '@nodelib/fs.scandir': 2.1.5
      fastq: 1.19.1

  '@nolyfill/is-core-module@1.0.39': {}

  '@nuxt/opencollective@0.4.1':
    dependencies:
      consola: 3.4.2

  '@paralleldrive/cuid2@2.2.2':
    dependencies:
      '@noble/hashes': 1.8.0

  '@pkgjs/parseargs@0.11.0':
    optional: true

  '@pkgr/core@0.2.7': {}

  '@react-native/assets-registry@0.79.5': {}

  '@react-native/babel-plugin-codegen@0.79.5(@babel/core@7.28.0)':
    dependencies:
      '@babel/traverse': 7.28.0
      '@react-native/codegen': 0.79.5(@babel/core@7.28.0)
    transitivePeerDependencies:
      - '@babel/core'
      - supports-color

  '@react-native/babel-preset@0.79.5(@babel/core@7.28.0)':
    dependencies:
      '@babel/core': 7.28.0
      '@babel/plugin-proposal-export-default-from': 7.27.1(@babel/core@7.28.0)
      '@babel/plugin-syntax-dynamic-import': 7.8.3(@babel/core@7.28.0)
      '@babel/plugin-syntax-export-default-from': 7.27.1(@babel/core@7.28.0)
      '@babel/plugin-syntax-nullish-coalescing-operator': 7.8.3(@babel/core@7.28.0)
      '@babel/plugin-syntax-optional-chaining': 7.8.3(@babel/core@7.28.0)
      '@babel/plugin-transform-arrow-functions': 7.27.1(@babel/core@7.28.0)
      '@babel/plugin-transform-async-generator-functions': 7.28.0(@babel/core@7.28.0)
      '@babel/plugin-transform-async-to-generator': 7.27.1(@babel/core@7.28.0)
      '@babel/plugin-transform-block-scoping': 7.28.0(@babel/core@7.28.0)
      '@babel/plugin-transform-class-properties': 7.27.1(@babel/core@7.28.0)
      '@babel/plugin-transform-classes': 7.28.0(@babel/core@7.28.0)
      '@babel/plugin-transform-computed-properties': 7.27.1(@babel/core@7.28.0)
      '@babel/plugin-transform-destructuring': 7.28.0(@babel/core@7.28.0)
      '@babel/plugin-transform-flow-strip-types': 7.27.1(@babel/core@7.28.0)
      '@babel/plugin-transform-for-of': 7.27.1(@babel/core@7.28.0)
      '@babel/plugin-transform-function-name': 7.27.1(@babel/core@7.28.0)
      '@babel/plugin-transform-literals': 7.27.1(@babel/core@7.28.0)
      '@babel/plugin-transform-logical-assignment-operators': 7.27.1(@babel/core@7.28.0)
      '@babel/plugin-transform-modules-commonjs': 7.27.1(@babel/core@7.28.0)
      '@babel/plugin-transform-named-capturing-groups-regex': 7.27.1(@babel/core@7.28.0)
      '@babel/plugin-transform-nullish-coalescing-operator': 7.27.1(@babel/core@7.28.0)
      '@babel/plugin-transform-numeric-separator': 7.27.1(@babel/core@7.28.0)
      '@babel/plugin-transform-object-rest-spread': 7.28.0(@babel/core@7.28.0)
      '@babel/plugin-transform-optional-catch-binding': 7.27.1(@babel/core@7.28.0)
      '@babel/plugin-transform-optional-chaining': 7.27.1(@babel/core@7.28.0)
      '@babel/plugin-transform-parameters': 7.27.7(@babel/core@7.28.0)
      '@babel/plugin-transform-private-methods': 7.27.1(@babel/core@7.28.0)
      '@babel/plugin-transform-private-property-in-object': 7.27.1(@babel/core@7.28.0)
      '@babel/plugin-transform-react-display-name': 7.28.0(@babel/core@7.28.0)
      '@babel/plugin-transform-react-jsx': 7.27.1(@babel/core@7.28.0)
      '@babel/plugin-transform-react-jsx-self': 7.27.1(@babel/core@7.28.0)
      '@babel/plugin-transform-react-jsx-source': 7.27.1(@babel/core@7.28.0)
      '@babel/plugin-transform-regenerator': 7.28.0(@babel/core@7.28.0)
      '@babel/plugin-transform-runtime': 7.28.0(@babel/core@7.28.0)
      '@babel/plugin-transform-shorthand-properties': 7.27.1(@babel/core@7.28.0)
      '@babel/plugin-transform-spread': 7.27.1(@babel/core@7.28.0)
      '@babel/plugin-transform-sticky-regex': 7.27.1(@babel/core@7.28.0)
      '@babel/plugin-transform-typescript': 7.28.0(@babel/core@7.28.0)
      '@babel/plugin-transform-unicode-regex': 7.27.1(@babel/core@7.28.0)
      '@babel/template': 7.27.2
      '@react-native/babel-plugin-codegen': 0.79.5(@babel/core@7.28.0)
      babel-plugin-syntax-hermes-parser: 0.25.1
      babel-plugin-transform-flow-enums: 0.0.2(@babel/core@7.28.0)
      react-refresh: 0.14.2
    transitivePeerDependencies:
      - supports-color

  '@react-native/codegen@0.79.5(@babel/core@7.28.0)':
    dependencies:
      '@babel/core': 7.28.0
      glob: 7.2.3
      hermes-parser: 0.25.1
      invariant: 2.2.4
      nullthrows: 1.1.1
      yargs: 17.7.2

  '@react-native/community-cli-plugin@0.79.5':
    dependencies:
      '@react-native/dev-middleware': 0.79.5
      chalk: 4.1.2
      debug: 2.6.9
      invariant: 2.2.4
      metro: 0.82.4
      metro-config: 0.82.4
      metro-core: 0.82.4
      semver: 7.7.2
    transitivePeerDependencies:
      - bufferutil
      - supports-color
      - utf-8-validate

  '@react-native/debugger-frontend@0.79.5': {}

  '@react-native/dev-middleware@0.79.5':
    dependencies:
      '@isaacs/ttlcache': 1.4.1
      '@react-native/debugger-frontend': 0.79.5
      chrome-launcher: 0.15.2
      chromium-edge-launcher: 0.2.0
      connect: 3.7.0
      debug: 2.6.9
      invariant: 2.2.4
      nullthrows: 1.1.1
      open: 7.4.2
      serve-static: 1.16.2
      ws: 6.2.3
    transitivePeerDependencies:
      - bufferutil
      - supports-color
      - utf-8-validate

  '@react-native/gradle-plugin@0.79.5': {}

  '@react-native/js-polyfills@0.79.5': {}

  '@react-native/normalize-colors@0.79.5': {}

  '@react-native/virtualized-lists@0.79.5(@types/react@19.0.14)(react-native@0.79.5(@babel/core@7.28.0)(@types/react@19.0.14)(react@19.0.0))(react@19.0.0)':
    dependencies:
      invariant: 2.2.4
      nullthrows: 1.1.1
      react: 19.0.0
      react-native: 0.79.5(@babel/core@7.28.0)(@types/react@19.0.14)(react@19.0.0)
    optionalDependencies:
      '@types/react': 19.0.14

  '@rtsao/scc@1.1.0': {}

  '@rushstack/eslint-patch@1.12.0': {}

  '@sec-ant/readable-stream@0.4.1': {}

  '@sinclair/typebox@0.27.8': {}

  '@sindresorhus/is@5.6.0': {}

  '@sinonjs/commons@3.0.1':
    dependencies:
      type-detect: 4.0.8

  '@sinonjs/fake-timers@10.3.0':
    dependencies:
      '@sinonjs/commons': 3.0.1

  '@supabase/auth-js@2.70.0':
    dependencies:
      '@supabase/node-fetch': 2.6.15

  '@supabase/functions-js@2.4.5':
    dependencies:
      '@supabase/node-fetch': 2.6.15

  '@supabase/node-fetch@2.6.15':
    dependencies:
      whatwg-url: 5.0.0

  '@supabase/postgrest-js@1.19.4':
    dependencies:
      '@supabase/node-fetch': 2.6.15

  '@supabase/realtime-js@2.11.15':
    dependencies:
      '@supabase/node-fetch': 2.6.15
      '@types/phoenix': 1.6.6
      '@types/ws': 8.18.1
      isows: 1.0.7(ws@8.18.3)
      ws: 8.18.3
    transitivePeerDependencies:
      - bufferutil
      - utf-8-validate

  '@supabase/storage-js@2.7.1':
    dependencies:
      '@supabase/node-fetch': 2.6.15

  '@supabase/supabase-js@2.50.3':
    dependencies:
      '@supabase/auth-js': 2.70.0
      '@supabase/functions-js': 2.4.5
      '@supabase/node-fetch': 2.6.15
      '@supabase/postgrest-js': 1.19.4
      '@supabase/realtime-js': 2.11.15
      '@supabase/storage-js': 2.7.1
    transitivePeerDependencies:
      - bufferutil
      - utf-8-validate

  '@swc/cli@0.6.0(@swc/core@1.12.9)(chokidar@4.0.3)':
    dependencies:
      '@swc/core': 1.12.9
      '@swc/counter': 0.1.3
      '@xhmikosr/bin-wrapper': 13.0.5
      commander: 8.3.0
      fast-glob: 3.3.3
      minimatch: 9.0.5
      piscina: 4.9.2
      semver: 7.7.2
      slash: 3.0.0
      source-map: 0.7.4
    optionalDependencies:
      chokidar: 4.0.3

  '@swc/core-darwin-arm64@1.12.9':
    optional: true

  '@swc/core-darwin-x64@1.12.9':
    optional: true

  '@swc/core-linux-arm-gnueabihf@1.12.9':
    optional: true

  '@swc/core-linux-arm64-gnu@1.12.9':
    optional: true

  '@swc/core-linux-arm64-musl@1.12.9':
    optional: true

  '@swc/core-linux-x64-gnu@1.12.9':
    optional: true

  '@swc/core-linux-x64-musl@1.12.9':
    optional: true

  '@swc/core-win32-arm64-msvc@1.12.9':
    optional: true

  '@swc/core-win32-ia32-msvc@1.12.9':
    optional: true

  '@swc/core-win32-x64-msvc@1.12.9':
    optional: true

  '@swc/core@1.12.9':
    dependencies:
      '@swc/counter': 0.1.3
      '@swc/types': 0.1.23
    optionalDependencies:
      '@swc/core-darwin-arm64': 1.12.9
      '@swc/core-darwin-x64': 1.12.9
      '@swc/core-linux-arm-gnueabihf': 1.12.9
      '@swc/core-linux-arm64-gnu': 1.12.9
      '@swc/core-linux-arm64-musl': 1.12.9
      '@swc/core-linux-x64-gnu': 1.12.9
      '@swc/core-linux-x64-musl': 1.12.9
      '@swc/core-win32-arm64-msvc': 1.12.9
      '@swc/core-win32-ia32-msvc': 1.12.9
      '@swc/core-win32-x64-msvc': 1.12.9

  '@swc/counter@0.1.3': {}

  '@swc/helpers@0.5.15':
    dependencies:
      tslib: 2.8.1

  '@swc/types@0.1.23':
    dependencies:
      '@swc/counter': 0.1.3

  '@szmarczak/http-timer@5.0.1':
    dependencies:
      defer-to-connect: 2.0.1

  '@tokenizer/inflate@0.2.7':
    dependencies:
      debug: 4.4.1
      fflate: 0.8.2
      token-types: 6.0.3
    transitivePeerDependencies:
      - supports-color

  '@tokenizer/token@0.3.0': {}

  '@tsconfig/node10@1.0.11': {}

  '@tsconfig/node12@1.0.11': {}

  '@tsconfig/node14@1.0.3': {}

  '@tsconfig/node16@1.0.4': {}

  '@tybys/wasm-util@0.9.0':
    dependencies:
      tslib: 2.8.1
    optional: true

  '@types/babel__core@7.20.5':
    dependencies:
      '@babel/parser': 7.28.0
      '@babel/types': 7.28.0
      '@types/babel__generator': 7.27.0
      '@types/babel__template': 7.4.4
      '@types/babel__traverse': 7.20.7

  '@types/babel__generator@7.27.0':
    dependencies:
      '@babel/types': 7.28.0

  '@types/babel__template@7.4.4':
    dependencies:
      '@babel/parser': 7.28.0
      '@babel/types': 7.28.0

  '@types/babel__traverse@7.20.7':
    dependencies:
      '@babel/types': 7.28.0

  '@types/body-parser@1.19.6':
    dependencies:
      '@types/connect': 3.4.38
      '@types/node': 22.16.0

  '@types/connect@3.4.38':
    dependencies:
      '@types/node': 22.16.0

  '@types/cookiejar@2.1.5': {}

  '@types/eslint-scope@3.7.7':
    dependencies:
      '@types/eslint': 9.6.1
      '@types/estree': 1.0.8

  '@types/eslint@9.6.1':
    dependencies:
      '@types/estree': 1.0.8
      '@types/json-schema': 7.0.15

  '@types/estree@1.0.8': {}

  '@types/express-serve-static-core@5.0.6':
    dependencies:
      '@types/node': 22.16.0
      '@types/qs': 6.14.0
      '@types/range-parser': 1.2.7
      '@types/send': 0.17.5

  '@types/express@5.0.3':
    dependencies:
      '@types/body-parser': 1.19.6
      '@types/express-serve-static-core': 5.0.6
      '@types/serve-static': 1.15.8

  '@types/graceful-fs@4.1.9':
    dependencies:
      '@types/node': 22.16.0

  '@types/http-cache-semantics@4.0.4': {}

  '@types/http-errors@2.0.5': {}

  '@types/istanbul-lib-coverage@2.0.6': {}

  '@types/istanbul-lib-report@3.0.3':
    dependencies:
      '@types/istanbul-lib-coverage': 2.0.6

  '@types/istanbul-reports@3.0.4':
    dependencies:
      '@types/istanbul-lib-report': 3.0.3

  '@types/jest@29.5.14':
    dependencies:
      expect: 29.7.0
      pretty-format: 29.7.0

  '@types/json-schema@7.0.15': {}

  '@types/json5@0.0.29': {}

  '@types/methods@1.1.4': {}

  '@types/mime@1.3.5': {}

  '@types/node@20.19.4':
    dependencies:
      undici-types: 6.21.0

  '@types/node@22.16.0':
    dependencies:
      undici-types: 6.21.0

  '@types/phoenix@1.6.6': {}

  '@types/qs@6.14.0': {}

  '@types/range-parser@1.2.7': {}

  '@types/react-dom@19.1.6(@types/react@19.0.14)':
    dependencies:
      '@types/react': 19.0.14

  '@types/react@19.0.14':
    dependencies:
      csstype: 3.1.3

  '@types/send@0.17.5':
    dependencies:
      '@types/mime': 1.3.5
      '@types/node': 22.16.0

  '@types/serve-static@1.15.8':
    dependencies:
      '@types/http-errors': 2.0.5
      '@types/node': 22.16.0
      '@types/send': 0.17.5

  '@types/stack-utils@2.0.3': {}

  '@types/superagent@8.1.9':
    dependencies:
      '@types/cookiejar': 2.1.5
      '@types/methods': 1.1.4
      '@types/node': 22.16.0
      form-data: 4.0.3

  '@types/supertest@6.0.3':
    dependencies:
      '@types/methods': 1.1.4
      '@types/superagent': 8.1.9

  '@types/ws@8.18.1':
    dependencies:
      '@types/node': 22.16.0

  '@types/yargs-parser@21.0.3': {}

  '@types/yargs@17.0.33':
    dependencies:
      '@types/yargs-parser': 21.0.3

  '@typescript-eslint/eslint-plugin@8.35.1(@typescript-eslint/parser@8.35.1(eslint@9.30.1)(typescript@5.8.3))(eslint@9.30.1)(typescript@5.8.3)':
    dependencies:
      '@eslint-community/regexpp': 4.12.1
      '@typescript-eslint/parser': 8.35.1(eslint@9.30.1)(typescript@5.8.3)
      '@typescript-eslint/scope-manager': 8.35.1
      '@typescript-eslint/type-utils': 8.35.1(eslint@9.30.1)(typescript@5.8.3)
      '@typescript-eslint/utils': 8.35.1(eslint@9.30.1)(typescript@5.8.3)
      '@typescript-eslint/visitor-keys': 8.35.1
      eslint: 9.30.1
      graphemer: 1.4.0
      ignore: 7.0.5
      natural-compare: 1.4.0
      ts-api-utils: 2.1.0(typescript@5.8.3)
      typescript: 5.8.3
    transitivePeerDependencies:
      - supports-color

  '@typescript-eslint/parser@8.35.1(eslint@9.30.1)(typescript@5.8.3)':
    dependencies:
      '@typescript-eslint/scope-manager': 8.35.1
      '@typescript-eslint/types': 8.35.1
      '@typescript-eslint/typescript-estree': 8.35.1(typescript@5.8.3)
      '@typescript-eslint/visitor-keys': 8.35.1
      debug: 4.4.1
      eslint: 9.30.1
      typescript: 5.8.3
    transitivePeerDependencies:
      - supports-color

  '@typescript-eslint/project-service@8.35.1(typescript@5.8.3)':
    dependencies:
      '@typescript-eslint/tsconfig-utils': 8.35.1(typescript@5.8.3)
      '@typescript-eslint/types': 8.35.1
      debug: 4.4.1
      typescript: 5.8.3
    transitivePeerDependencies:
      - supports-color

  '@typescript-eslint/scope-manager@8.35.1':
    dependencies:
      '@typescript-eslint/types': 8.35.1
      '@typescript-eslint/visitor-keys': 8.35.1

  '@typescript-eslint/tsconfig-utils@8.35.1(typescript@5.8.3)':
    dependencies:
      typescript: 5.8.3

  '@typescript-eslint/type-utils@8.35.1(eslint@9.30.1)(typescript@5.8.3)':
    dependencies:
      '@typescript-eslint/typescript-estree': 8.35.1(typescript@5.8.3)
      '@typescript-eslint/utils': 8.35.1(eslint@9.30.1)(typescript@5.8.3)
      debug: 4.4.1
      eslint: 9.30.1
      ts-api-utils: 2.1.0(typescript@5.8.3)
      typescript: 5.8.3
    transitivePeerDependencies:
      - supports-color

  '@typescript-eslint/types@8.35.1': {}

  '@typescript-eslint/typescript-estree@8.35.1(typescript@5.8.3)':
    dependencies:
      '@typescript-eslint/project-service': 8.35.1(typescript@5.8.3)
      '@typescript-eslint/tsconfig-utils': 8.35.1(typescript@5.8.3)
      '@typescript-eslint/types': 8.35.1
      '@typescript-eslint/visitor-keys': 8.35.1
      debug: 4.4.1
      fast-glob: 3.3.3
      is-glob: 4.0.3
      minimatch: 9.0.5
      semver: 7.7.2
      ts-api-utils: 2.1.0(typescript@5.8.3)
      typescript: 5.8.3
    transitivePeerDependencies:
      - supports-color

  '@typescript-eslint/utils@8.35.1(eslint@9.30.1)(typescript@5.8.3)':
    dependencies:
      '@eslint-community/eslint-utils': 4.7.0(eslint@9.30.1)
      '@typescript-eslint/scope-manager': 8.35.1
      '@typescript-eslint/types': 8.35.1
      '@typescript-eslint/typescript-estree': 8.35.1(typescript@5.8.3)
      eslint: 9.30.1
      typescript: 5.8.3
    transitivePeerDependencies:
      - supports-color

  '@typescript-eslint/visitor-keys@8.35.1':
    dependencies:
      '@typescript-eslint/types': 8.35.1
      eslint-visitor-keys: 4.2.1

  '@unrs/resolver-binding-android-arm-eabi@1.10.1':
    optional: true

  '@unrs/resolver-binding-android-arm64@1.10.1':
    optional: true

  '@unrs/resolver-binding-darwin-arm64@1.10.1':
    optional: true

  '@unrs/resolver-binding-darwin-x64@1.10.1':
    optional: true

  '@unrs/resolver-binding-freebsd-x64@1.10.1':
    optional: true

  '@unrs/resolver-binding-linux-arm-gnueabihf@1.10.1':
    optional: true

  '@unrs/resolver-binding-linux-arm-musleabihf@1.10.1':
    optional: true

  '@unrs/resolver-binding-linux-arm64-gnu@1.10.1':
    optional: true

  '@unrs/resolver-binding-linux-arm64-musl@1.10.1':
    optional: true

  '@unrs/resolver-binding-linux-ppc64-gnu@1.10.1':
    optional: true

  '@unrs/resolver-binding-linux-riscv64-gnu@1.10.1':
    optional: true

  '@unrs/resolver-binding-linux-riscv64-musl@1.10.1':
    optional: true

  '@unrs/resolver-binding-linux-s390x-gnu@1.10.1':
    optional: true

  '@unrs/resolver-binding-linux-x64-gnu@1.10.1':
    optional: true

  '@unrs/resolver-binding-linux-x64-musl@1.10.1':
    optional: true

  '@unrs/resolver-binding-wasm32-wasi@1.10.1':
    dependencies:
      '@napi-rs/wasm-runtime': 0.2.11
    optional: true

  '@unrs/resolver-binding-win32-arm64-msvc@1.10.1':
    optional: true

  '@unrs/resolver-binding-win32-ia32-msvc@1.10.1':
    optional: true

  '@unrs/resolver-binding-win32-x64-msvc@1.10.1':
    optional: true

  '@urql/core@5.2.0':
    dependencies:
      '@0no-co/graphql.web': 1.1.2
      wonka: 6.3.5
    transitivePeerDependencies:
      - graphql

  '@urql/exchange-retry@1.3.2(@urql/core@5.2.0)':
    dependencies:
      '@urql/core': 5.2.0
      wonka: 6.3.5

  '@webassemblyjs/ast@1.14.1':
    dependencies:
      '@webassemblyjs/helper-numbers': 1.13.2
      '@webassemblyjs/helper-wasm-bytecode': 1.13.2

  '@webassemblyjs/floating-point-hex-parser@1.13.2': {}

  '@webassemblyjs/helper-api-error@1.13.2': {}

  '@webassemblyjs/helper-buffer@1.14.1': {}

  '@webassemblyjs/helper-numbers@1.13.2':
    dependencies:
      '@webassemblyjs/floating-point-hex-parser': 1.13.2
      '@webassemblyjs/helper-api-error': 1.13.2
      '@xtuc/long': 4.2.2

  '@webassemblyjs/helper-wasm-bytecode@1.13.2': {}

  '@webassemblyjs/helper-wasm-section@1.14.1':
    dependencies:
      '@webassemblyjs/ast': 1.14.1
      '@webassemblyjs/helper-buffer': 1.14.1
      '@webassemblyjs/helper-wasm-bytecode': 1.13.2
      '@webassemblyjs/wasm-gen': 1.14.1

  '@webassemblyjs/ieee754@1.13.2':
    dependencies:
      '@xtuc/ieee754': 1.2.0

  '@webassemblyjs/leb128@1.13.2':
    dependencies:
      '@xtuc/long': 4.2.2

  '@webassemblyjs/utf8@1.13.2': {}

  '@webassemblyjs/wasm-edit@1.14.1':
    dependencies:
      '@webassemblyjs/ast': 1.14.1
      '@webassemblyjs/helper-buffer': 1.14.1
      '@webassemblyjs/helper-wasm-bytecode': 1.13.2
      '@webassemblyjs/helper-wasm-section': 1.14.1
      '@webassemblyjs/wasm-gen': 1.14.1
      '@webassemblyjs/wasm-opt': 1.14.1
      '@webassemblyjs/wasm-parser': 1.14.1
      '@webassemblyjs/wast-printer': 1.14.1

  '@webassemblyjs/wasm-gen@1.14.1':
    dependencies:
      '@webassemblyjs/ast': 1.14.1
      '@webassemblyjs/helper-wasm-bytecode': 1.13.2
      '@webassemblyjs/ieee754': 1.13.2
      '@webassemblyjs/leb128': 1.13.2
      '@webassemblyjs/utf8': 1.13.2

  '@webassemblyjs/wasm-opt@1.14.1':
    dependencies:
      '@webassemblyjs/ast': 1.14.1
      '@webassemblyjs/helper-buffer': 1.14.1
      '@webassemblyjs/wasm-gen': 1.14.1
      '@webassemblyjs/wasm-parser': 1.14.1

  '@webassemblyjs/wasm-parser@1.14.1':
    dependencies:
      '@webassemblyjs/ast': 1.14.1
      '@webassemblyjs/helper-api-error': 1.13.2
      '@webassemblyjs/helper-wasm-bytecode': 1.13.2
      '@webassemblyjs/ieee754': 1.13.2
      '@webassemblyjs/leb128': 1.13.2
      '@webassemblyjs/utf8': 1.13.2

  '@webassemblyjs/wast-printer@1.14.1':
    dependencies:
      '@webassemblyjs/ast': 1.14.1
      '@xtuc/long': 4.2.2

  '@xhmikosr/archive-type@7.0.0':
    dependencies:
      file-type: 19.6.0

  '@xhmikosr/bin-check@7.0.3':
    dependencies:
      execa: 5.1.1
      isexe: 2.0.0

  '@xhmikosr/bin-wrapper@13.0.5':
    dependencies:
      '@xhmikosr/bin-check': 7.0.3
      '@xhmikosr/downloader': 15.0.1
      '@xhmikosr/os-filter-obj': 3.0.0
      bin-version-check: 5.1.0

  '@xhmikosr/decompress-tar@8.0.1':
    dependencies:
      file-type: 19.6.0
      is-stream: 2.0.1
      tar-stream: 3.1.7

  '@xhmikosr/decompress-tarbz2@8.0.2':
    dependencies:
      '@xhmikosr/decompress-tar': 8.0.1
      file-type: 19.6.0
      is-stream: 2.0.1
      seek-bzip: 2.0.0
      unbzip2-stream: 1.4.3

  '@xhmikosr/decompress-targz@8.0.1':
    dependencies:
      '@xhmikosr/decompress-tar': 8.0.1
      file-type: 19.6.0
      is-stream: 2.0.1

  '@xhmikosr/decompress-unzip@7.0.0':
    dependencies:
      file-type: 19.6.0
      get-stream: 6.0.1
      yauzl: 3.2.0

  '@xhmikosr/decompress@10.0.1':
    dependencies:
      '@xhmikosr/decompress-tar': 8.0.1
      '@xhmikosr/decompress-tarbz2': 8.0.2
      '@xhmikosr/decompress-targz': 8.0.1
      '@xhmikosr/decompress-unzip': 7.0.0
      graceful-fs: 4.2.11
      make-dir: 4.0.0
      strip-dirs: 3.0.0

  '@xhmikosr/downloader@15.0.1':
    dependencies:
      '@xhmikosr/archive-type': 7.0.0
      '@xhmikosr/decompress': 10.0.1
      content-disposition: 0.5.4
      defaults: 3.0.0
      ext-name: 5.0.0
      file-type: 19.6.0
      filenamify: 6.0.0
      get-stream: 6.0.1
      got: 13.0.0

  '@xhmikosr/os-filter-obj@3.0.0':
    dependencies:
      arch: 3.0.0

  '@xmldom/xmldom@0.8.10': {}

  '@xtuc/ieee754@1.2.0': {}

  '@xtuc/long@4.2.2': {}

  abort-controller@3.0.0:
    dependencies:
      event-target-shim: 5.0.1

  accepts@1.3.8:
    dependencies:
      mime-types: 2.1.35
      negotiator: 0.6.3

  accepts@2.0.0:
    dependencies:
      mime-types: 3.0.1
      negotiator: 1.0.0

  acorn-jsx@5.3.2(acorn@8.15.0):
    dependencies:
      acorn: 8.15.0

  acorn-walk@8.3.4:
    dependencies:
      acorn: 8.15.0

  acorn@8.15.0: {}

  agent-base@7.1.3: {}

  ajv-formats@2.1.1(ajv@8.17.1):
    optionalDependencies:
      ajv: 8.17.1

  ajv-formats@3.0.1(ajv@8.17.1):
    optionalDependencies:
      ajv: 8.17.1

  ajv-keywords@3.5.2(ajv@6.12.6):
    dependencies:
      ajv: 6.12.6

  ajv-keywords@5.1.0(ajv@8.17.1):
    dependencies:
      ajv: 8.17.1
      fast-deep-equal: 3.1.3

  ajv@6.12.6:
    dependencies:
      fast-deep-equal: 3.1.3
      fast-json-stable-stringify: 2.1.0
      json-schema-traverse: 0.4.1
      uri-js: 4.4.1

  ajv@8.17.1:
    dependencies:
      fast-deep-equal: 3.1.3
      fast-uri: 3.0.6
      json-schema-traverse: 1.0.0
      require-from-string: 2.0.2

  anser@1.4.10: {}

  ansi-colors@4.1.3: {}

  ansi-escapes@4.3.2:
    dependencies:
      type-fest: 0.21.3

  ansi-regex@4.1.1: {}

  ansi-regex@5.0.1: {}

  ansi-regex@6.1.0: {}

  ansi-styles@3.2.1:
    dependencies:
      color-convert: 1.9.3

  ansi-styles@4.3.0:
    dependencies:
      color-convert: 2.0.1

  ansi-styles@5.2.0: {}

  ansi-styles@6.2.1: {}

  ansis@3.17.0: {}

  any-promise@1.3.0: {}

  anymatch@3.1.3:
    dependencies:
      normalize-path: 3.0.0
      picomatch: 2.3.1

  append-field@1.0.0: {}

  arch@3.0.0: {}

  arg@4.1.3: {}

  arg@5.0.2: {}

  argparse@1.0.10:
    dependencies:
      sprintf-js: 1.0.3

  argparse@2.0.1: {}

  aria-query@5.3.2: {}

  array-buffer-byte-length@1.0.2:
    dependencies:
      call-bound: 1.0.4
      is-array-buffer: 3.0.5

  array-includes@3.1.9:
    dependencies:
      call-bind: 1.0.8
      call-bound: 1.0.4
      define-properties: 1.2.1
      es-abstract: 1.24.0
      es-object-atoms: 1.1.1
      get-intrinsic: 1.3.0
      is-string: 1.1.1
      math-intrinsics: 1.1.0

  array-timsort@1.0.3: {}

  array.prototype.findlast@1.2.5:
    dependencies:
      call-bind: 1.0.8
      define-properties: 1.2.1
      es-abstract: 1.24.0
      es-errors: 1.3.0
      es-object-atoms: 1.1.1
      es-shim-unscopables: 1.1.0

  array.prototype.findlastindex@1.2.6:
    dependencies:
      call-bind: 1.0.8
      call-bound: 1.0.4
      define-properties: 1.2.1
      es-abstract: 1.24.0
      es-errors: 1.3.0
      es-object-atoms: 1.1.1
      es-shim-unscopables: 1.1.0

  array.prototype.flat@1.3.3:
    dependencies:
      call-bind: 1.0.8
      define-properties: 1.2.1
      es-abstract: 1.24.0
      es-shim-unscopables: 1.1.0

  array.prototype.flatmap@1.3.3:
    dependencies:
      call-bind: 1.0.8
      define-properties: 1.2.1
      es-abstract: 1.24.0
      es-shim-unscopables: 1.1.0

  array.prototype.tosorted@1.1.4:
    dependencies:
      call-bind: 1.0.8
      define-properties: 1.2.1
      es-abstract: 1.24.0
      es-errors: 1.3.0
      es-shim-unscopables: 1.1.0

  arraybuffer.prototype.slice@1.0.4:
    dependencies:
      array-buffer-byte-length: 1.0.2
      call-bind: 1.0.8
      define-properties: 1.2.1
      es-abstract: 1.24.0
      es-errors: 1.3.0
      get-intrinsic: 1.3.0
      is-array-buffer: 3.0.5

  asap@2.0.6: {}

  ast-types-flow@0.0.8: {}

  async-function@1.0.0: {}

  async-limiter@1.0.1: {}

  async@3.2.6: {}

  asynckit@0.4.0: {}

  available-typed-arrays@1.0.7:
    dependencies:
      possible-typed-array-names: 1.1.0

  axe-core@4.10.3: {}

  axobject-query@4.1.0: {}

  b4a@1.6.7: {}

  babel-jest@29.7.0(@babel/core@7.28.0):
    dependencies:
      '@babel/core': 7.28.0
      '@jest/transform': 29.7.0
      '@types/babel__core': 7.20.5
      babel-plugin-istanbul: 6.1.1
      babel-preset-jest: 29.6.3(@babel/core@7.28.0)
      chalk: 4.1.2
      graceful-fs: 4.2.11
      slash: 3.0.0
    transitivePeerDependencies:
      - supports-color

  babel-plugin-istanbul@6.1.1:
    dependencies:
      '@babel/helper-plugin-utils': 7.27.1
      '@istanbuljs/load-nyc-config': 1.1.0
      '@istanbuljs/schema': 0.1.3
      istanbul-lib-instrument: 5.2.1
      test-exclude: 6.0.0
    transitivePeerDependencies:
      - supports-color

  babel-plugin-jest-hoist@29.6.3:
    dependencies:
      '@babel/template': 7.27.2
      '@babel/types': 7.28.0
      '@types/babel__core': 7.20.5
      '@types/babel__traverse': 7.20.7

  babel-plugin-polyfill-corejs2@0.4.14(@babel/core@7.28.0):
    dependencies:
      '@babel/compat-data': 7.28.0
      '@babel/core': 7.28.0
      '@babel/helper-define-polyfill-provider': 0.6.5(@babel/core@7.28.0)
      semver: 6.3.1
    transitivePeerDependencies:
      - supports-color

  babel-plugin-polyfill-corejs3@0.13.0(@babel/core@7.28.0):
    dependencies:
      '@babel/core': 7.28.0
      '@babel/helper-define-polyfill-provider': 0.6.5(@babel/core@7.28.0)
      core-js-compat: 3.43.0
    transitivePeerDependencies:
      - supports-color

  babel-plugin-polyfill-regenerator@0.6.5(@babel/core@7.28.0):
    dependencies:
      '@babel/core': 7.28.0
      '@babel/helper-define-polyfill-provider': 0.6.5(@babel/core@7.28.0)
    transitivePeerDependencies:
      - supports-color

  babel-plugin-react-native-web@0.19.13: {}

  babel-plugin-syntax-hermes-parser@0.25.1:
    dependencies:
      hermes-parser: 0.25.1

  babel-plugin-transform-flow-enums@0.0.2(@babel/core@7.28.0):
    dependencies:
      '@babel/plugin-syntax-flow': 7.27.1(@babel/core@7.28.0)
    transitivePeerDependencies:
      - '@babel/core'

  babel-preset-current-node-syntax@1.1.0(@babel/core@7.28.0):
    dependencies:
      '@babel/core': 7.28.0
      '@babel/plugin-syntax-async-generators': 7.8.4(@babel/core@7.28.0)
      '@babel/plugin-syntax-bigint': 7.8.3(@babel/core@7.28.0)
      '@babel/plugin-syntax-class-properties': 7.12.13(@babel/core@7.28.0)
      '@babel/plugin-syntax-class-static-block': 7.14.5(@babel/core@7.28.0)
      '@babel/plugin-syntax-import-attributes': 7.27.1(@babel/core@7.28.0)
      '@babel/plugin-syntax-import-meta': 7.10.4(@babel/core@7.28.0)
      '@babel/plugin-syntax-json-strings': 7.8.3(@babel/core@7.28.0)
      '@babel/plugin-syntax-logical-assignment-operators': 7.10.4(@babel/core@7.28.0)
      '@babel/plugin-syntax-nullish-coalescing-operator': 7.8.3(@babel/core@7.28.0)
      '@babel/plugin-syntax-numeric-separator': 7.10.4(@babel/core@7.28.0)
      '@babel/plugin-syntax-object-rest-spread': 7.8.3(@babel/core@7.28.0)
      '@babel/plugin-syntax-optional-catch-binding': 7.8.3(@babel/core@7.28.0)
      '@babel/plugin-syntax-optional-chaining': 7.8.3(@babel/core@7.28.0)
      '@babel/plugin-syntax-private-property-in-object': 7.14.5(@babel/core@7.28.0)
      '@babel/plugin-syntax-top-level-await': 7.14.5(@babel/core@7.28.0)

  babel-preset-expo@13.2.2(@babel/core@7.28.0):
    dependencies:
      '@babel/helper-module-imports': 7.27.1
      '@babel/plugin-proposal-decorators': 7.28.0(@babel/core@7.28.0)
      '@babel/plugin-proposal-export-default-from': 7.27.1(@babel/core@7.28.0)
      '@babel/plugin-syntax-export-default-from': 7.27.1(@babel/core@7.28.0)
      '@babel/plugin-transform-export-namespace-from': 7.27.1(@babel/core@7.28.0)
      '@babel/plugin-transform-flow-strip-types': 7.27.1(@babel/core@7.28.0)
      '@babel/plugin-transform-modules-commonjs': 7.27.1(@babel/core@7.28.0)
      '@babel/plugin-transform-object-rest-spread': 7.28.0(@babel/core@7.28.0)
      '@babel/plugin-transform-parameters': 7.27.7(@babel/core@7.28.0)
      '@babel/plugin-transform-private-methods': 7.27.1(@babel/core@7.28.0)
      '@babel/plugin-transform-private-property-in-object': 7.27.1(@babel/core@7.28.0)
      '@babel/plugin-transform-runtime': 7.28.0(@babel/core@7.28.0)
      '@babel/preset-react': 7.27.1(@babel/core@7.28.0)
      '@babel/preset-typescript': 7.27.1(@babel/core@7.28.0)
      '@react-native/babel-preset': 0.79.5(@babel/core@7.28.0)
      babel-plugin-react-native-web: 0.19.13
      babel-plugin-syntax-hermes-parser: 0.25.1
      babel-plugin-transform-flow-enums: 0.0.2(@babel/core@7.28.0)
      debug: 4.4.1
      react-refresh: 0.14.2
      resolve-from: 5.0.0
    transitivePeerDependencies:
      - '@babel/core'
      - supports-color

  babel-preset-jest@29.6.3(@babel/core@7.28.0):
    dependencies:
      '@babel/core': 7.28.0
      babel-plugin-jest-hoist: 29.6.3
      babel-preset-current-node-syntax: 1.1.0(@babel/core@7.28.0)

  balanced-match@1.0.2: {}

  bare-events@2.5.4:
    optional: true

  base64-js@1.5.1: {}

  better-opn@3.0.2:
    dependencies:
      open: 8.4.2

  big-integer@1.6.52: {}

  bin-version-check@5.1.0:
    dependencies:
      bin-version: 6.0.0
      semver: 7.7.2
      semver-truncate: 3.0.0

  bin-version@6.0.0:
    dependencies:
      execa: 5.1.1
      find-versions: 5.1.0

  bl@4.1.0:
    dependencies:
      buffer: 5.7.1
      inherits: 2.0.4
      readable-stream: 3.6.2

  body-parser@2.2.0:
    dependencies:
      bytes: 3.1.2
      content-type: 1.0.5
      debug: 4.4.1
      http-errors: 2.0.0
      iconv-lite: 0.6.3
      on-finished: 2.4.1
      qs: 6.14.0
      raw-body: 3.0.0
      type-is: 2.0.1
    transitivePeerDependencies:
      - supports-color

  bplist-creator@0.1.0:
    dependencies:
      stream-buffers: 2.2.0

  bplist-parser@0.3.1:
    dependencies:
      big-integer: 1.6.52

  bplist-parser@0.3.2:
    dependencies:
      big-integer: 1.6.52

  brace-expansion@1.1.12:
    dependencies:
      balanced-match: 1.0.2
      concat-map: 0.0.1

  brace-expansion@2.0.2:
    dependencies:
      balanced-match: 1.0.2

  braces@3.0.3:
    dependencies:
      fill-range: 7.1.1

  browserslist@4.25.1:
    dependencies:
      caniuse-lite: 1.0.30001726
      electron-to-chromium: 1.5.179
      node-releases: 2.0.19
      update-browserslist-db: 1.1.3(browserslist@4.25.1)

  bs-logger@0.2.6:
    dependencies:
      fast-json-stable-stringify: 2.1.0

  bser@2.1.1:
    dependencies:
      node-int64: 0.4.0

  buffer-crc32@0.2.13: {}

  buffer-from@1.1.2: {}

  buffer@5.7.1:
    dependencies:
      base64-js: 1.5.1
      ieee754: 1.2.1

  busboy@1.6.0:
    dependencies:
      streamsearch: 1.1.0

  bytes@3.1.2: {}

  cacheable-lookup@7.0.0: {}

  cacheable-request@10.2.14:
    dependencies:
      '@types/http-cache-semantics': 4.0.4
      get-stream: 6.0.1
      http-cache-semantics: 4.2.0
      keyv: 4.5.4
      mimic-response: 4.0.0
      normalize-url: 8.0.2
      responselike: 3.0.0

  call-bind-apply-helpers@1.0.2:
    dependencies:
      es-errors: 1.3.0
      function-bind: 1.1.2

  call-bind@1.0.8:
    dependencies:
      call-bind-apply-helpers: 1.0.2
      es-define-property: 1.0.1
      get-intrinsic: 1.3.0
      set-function-length: 1.2.2

  call-bound@1.0.4:
    dependencies:
      call-bind-apply-helpers: 1.0.2
      get-intrinsic: 1.3.0

  caller-callsite@2.0.0:
    dependencies:
      callsites: 2.0.0

  caller-path@2.0.0:
    dependencies:
      caller-callsite: 2.0.0

  callsites@2.0.0: {}

  callsites@3.1.0: {}

  camelcase@5.3.1: {}

  camelcase@6.3.0: {}

  caniuse-lite@1.0.30001726: {}

  chalk@2.4.2:
    dependencies:
      ansi-styles: 3.2.1
      escape-string-regexp: 1.0.5
      supports-color: 5.5.0

  chalk@4.1.2:
    dependencies:
      ansi-styles: 4.3.0
      supports-color: 7.2.0

  char-regex@1.0.2: {}

  chardet@0.7.0: {}

  chokidar@4.0.3:
    dependencies:
      readdirp: 4.1.2

  chownr@3.0.0: {}

  chrome-launcher@0.15.2:
    dependencies:
      '@types/node': 22.16.0
      escape-string-regexp: 4.0.0
      is-wsl: 2.2.0
      lighthouse-logger: 1.4.2
    transitivePeerDependencies:
      - supports-color

  chrome-trace-event@1.0.4: {}

  chromium-edge-launcher@0.2.0:
    dependencies:
      '@types/node': 22.16.0
      escape-string-regexp: 4.0.0
      is-wsl: 2.2.0
      lighthouse-logger: 1.4.2
      mkdirp: 1.0.4
      rimraf: 3.0.2
    transitivePeerDependencies:
      - supports-color

  ci-info@2.0.0: {}

  ci-info@3.9.0: {}

  cjs-module-lexer@1.4.3: {}

  cli-cursor@2.1.0:
    dependencies:
      restore-cursor: 2.0.0

  cli-cursor@3.1.0:
    dependencies:
      restore-cursor: 3.1.0

  cli-spinners@2.9.2: {}

  cli-table3@0.6.5:
    dependencies:
      string-width: 4.2.3
    optionalDependencies:
      '@colors/colors': 1.5.0

  cli-width@4.1.0: {}

  client-only@0.0.1: {}

  cliui@8.0.1:
    dependencies:
      string-width: 4.2.3
      strip-ansi: 6.0.1
      wrap-ansi: 7.0.0

  clone@1.0.4: {}

  co@4.6.0: {}

  collect-v8-coverage@1.0.2: {}

  color-convert@1.9.3:
    dependencies:
      color-name: 1.1.3

  color-convert@2.0.1:
    dependencies:
      color-name: 1.1.4

  color-name@1.1.3: {}

  color-name@1.1.4: {}

  color-string@1.9.1:
    dependencies:
      color-name: 1.1.4
      simple-swizzle: 0.2.2
    optional: true

  color@4.2.3:
    dependencies:
      color-convert: 2.0.1
      color-string: 1.9.1
    optional: true

  combined-stream@1.0.8:
    dependencies:
      delayed-stream: 1.0.0

  commander@12.1.0: {}

  commander@2.20.3: {}

  commander@4.1.1: {}

  commander@6.2.1: {}

  commander@7.2.0: {}

  commander@8.3.0: {}

  comment-json@4.2.5:
    dependencies:
      array-timsort: 1.0.3
      core-util-is: 1.0.3
      esprima: 4.0.1
      has-own-prop: 2.0.0
      repeat-string: 1.6.1

  component-emitter@1.3.1: {}

  compressible@2.0.18:
    dependencies:
      mime-db: 1.54.0

  compression@1.8.0:
    dependencies:
      bytes: 3.1.2
      compressible: 2.0.18
      debug: 2.6.9
      negotiator: 0.6.4
      on-headers: 1.0.2
      safe-buffer: 5.2.1
      vary: 1.1.2
    transitivePeerDependencies:
      - supports-color

  concat-map@0.0.1: {}

  concat-stream@2.0.0:
    dependencies:
      buffer-from: 1.1.2
      inherits: 2.0.4
      readable-stream: 3.6.2
      typedarray: 0.0.6

  connect@3.7.0:
    dependencies:
      debug: 2.6.9
      finalhandler: 1.1.2
      parseurl: 1.3.3
      utils-merge: 1.0.1
    transitivePeerDependencies:
      - supports-color

  consola@3.4.2: {}

  content-disposition@0.5.4:
    dependencies:
      safe-buffer: 5.2.1

  content-disposition@1.0.0:
    dependencies:
      safe-buffer: 5.2.1

  content-type@1.0.5: {}

  convert-source-map@2.0.0: {}

  cookie-signature@1.2.2: {}

  cookie@0.7.2: {}

  cookiejar@2.1.4: {}

  core-js-compat@3.43.0:
    dependencies:
      browserslist: 4.25.1

  core-util-is@1.0.3: {}

  cors@2.8.5:
    dependencies:
      object-assign: 4.1.1
      vary: 1.1.2

  cosmiconfig@5.2.1:
    dependencies:
      import-fresh: 2.0.0
      is-directory: 0.3.1
      js-yaml: 3.14.1
      parse-json: 4.0.0

  cosmiconfig@8.3.6(typescript@5.8.3):
    dependencies:
      import-fresh: 3.3.1
      js-yaml: 4.1.0
      parse-json: 5.2.0
      path-type: 4.0.0
    optionalDependencies:
      typescript: 5.8.3

  create-jest@29.7.0(@types/node@22.16.0)(ts-node@10.9.2(@swc/core@1.12.9)(@types/node@22.16.0)(typescript@5.8.3)):
    dependencies:
      '@jest/types': 29.6.3
      chalk: 4.1.2
      exit: 0.1.2
      graceful-fs: 4.2.11
      jest-config: 29.7.0(@types/node@22.16.0)(ts-node@10.9.2(@swc/core@1.12.9)(@types/node@22.16.0)(typescript@5.8.3))
      jest-util: 29.7.0
      prompts: 2.4.2
    transitivePeerDependencies:
      - '@types/node'
      - babel-plugin-macros
      - supports-color
      - ts-node

  create-require@1.1.1: {}

  cross-spawn@7.0.6:
    dependencies:
      path-key: 3.1.1
      shebang-command: 2.0.0
      which: 2.0.2

  crypto-random-string@2.0.0: {}

  csstype@3.1.3: {}

  damerau-levenshtein@1.0.8: {}

  data-view-buffer@1.0.2:
    dependencies:
      call-bound: 1.0.4
      es-errors: 1.3.0
      is-data-view: 1.0.2

  data-view-byte-length@1.0.2:
    dependencies:
      call-bound: 1.0.4
      es-errors: 1.3.0
      is-data-view: 1.0.2

  data-view-byte-offset@1.0.1:
    dependencies:
      call-bound: 1.0.4
      es-errors: 1.3.0
      is-data-view: 1.0.2

  debug@2.6.9:
    dependencies:
      ms: 2.0.0

  debug@3.2.7:
    dependencies:
      ms: 2.1.3

  debug@4.4.1:
    dependencies:
      ms: 2.1.3

  decompress-response@6.0.0:
    dependencies:
      mimic-response: 3.1.0

  dedent@1.6.0: {}

  deep-extend@0.6.0: {}

  deep-is@0.1.4: {}

  deepmerge@4.3.1: {}

  defaults@1.0.4:
    dependencies:
      clone: 1.0.4

  defaults@3.0.0: {}

  defer-to-connect@2.0.1: {}

  define-data-property@1.1.4:
    dependencies:
      es-define-property: 1.0.1
      es-errors: 1.3.0
      gopd: 1.2.0

  define-lazy-prop@2.0.0: {}

  define-properties@1.2.1:
    dependencies:
      define-data-property: 1.1.4
      has-property-descriptors: 1.0.2
      object-keys: 1.1.1

  delayed-stream@1.0.0: {}

  depd@2.0.0: {}

  destroy@1.2.0: {}

  detect-libc@1.0.3: {}

  detect-libc@2.0.4:
    optional: true

  detect-newline@3.1.0: {}

  dezalgo@1.0.4:
    dependencies:
      asap: 2.0.6
      wrappy: 1.0.2

  diff-sequences@29.6.3: {}

  diff@4.0.2: {}

  doctrine@2.1.0:
    dependencies:
      esutils: 2.0.3

  dotenv-expand@11.0.7:
    dependencies:
      dotenv: 16.4.7

  dotenv@16.4.7: {}

  dunder-proto@1.0.1:
    dependencies:
      call-bind-apply-helpers: 1.0.2
      es-errors: 1.3.0
      gopd: 1.2.0

  eastasianwidth@0.2.0: {}

  ee-first@1.1.1: {}

  ejs@3.1.10:
    dependencies:
      jake: 10.9.2

  electron-to-chromium@1.5.179: {}

  emittery@0.13.1: {}

  emoji-regex@8.0.0: {}

  emoji-regex@9.2.2: {}

  encodeurl@1.0.2: {}

  encodeurl@2.0.0: {}

  enhanced-resolve@5.18.2:
    dependencies:
      graceful-fs: 4.2.11
      tapable: 2.2.2

  env-editor@0.4.2: {}

  error-ex@1.3.2:
    dependencies:
      is-arrayish: 0.2.1

  error-stack-parser@2.1.4:
    dependencies:
      stackframe: 1.3.4

  es-abstract@1.24.0:
    dependencies:
      array-buffer-byte-length: 1.0.2
      arraybuffer.prototype.slice: 1.0.4
      available-typed-arrays: 1.0.7
      call-bind: 1.0.8
      call-bound: 1.0.4
      data-view-buffer: 1.0.2
      data-view-byte-length: 1.0.2
      data-view-byte-offset: 1.0.1
      es-define-property: 1.0.1
      es-errors: 1.3.0
      es-object-atoms: 1.1.1
      es-set-tostringtag: 2.1.0
      es-to-primitive: 1.3.0
      function.prototype.name: 1.1.8
      get-intrinsic: 1.3.0
      get-proto: 1.0.1
      get-symbol-description: 1.1.0
      globalthis: 1.0.4
      gopd: 1.2.0
      has-property-descriptors: 1.0.2
      has-proto: 1.2.0
      has-symbols: 1.1.0
      hasown: 2.0.2
      internal-slot: 1.1.0
      is-array-buffer: 3.0.5
      is-callable: 1.2.7
      is-data-view: 1.0.2
      is-negative-zero: 2.0.3
      is-regex: 1.2.1
      is-set: 2.0.3
      is-shared-array-buffer: 1.0.4
      is-string: 1.1.1
      is-typed-array: 1.1.15
      is-weakref: 1.1.1
      math-intrinsics: 1.1.0
      object-inspect: 1.13.4
      object-keys: 1.1.1
      object.assign: 4.1.7
      own-keys: 1.0.1
      regexp.prototype.flags: 1.5.4
      safe-array-concat: 1.1.3
      safe-push-apply: 1.0.0
      safe-regex-test: 1.1.0
      set-proto: 1.0.0
      stop-iteration-iterator: 1.1.0
      string.prototype.trim: 1.2.10
      string.prototype.trimend: 1.0.9
      string.prototype.trimstart: 1.0.8
      typed-array-buffer: 1.0.3
      typed-array-byte-length: 1.0.3
      typed-array-byte-offset: 1.0.4
      typed-array-length: 1.0.7
      unbox-primitive: 1.1.0
      which-typed-array: 1.1.19

  es-define-property@1.0.1: {}

  es-errors@1.3.0: {}

  es-iterator-helpers@1.2.1:
    dependencies:
      call-bind: 1.0.8
      call-bound: 1.0.4
      define-properties: 1.2.1
      es-abstract: 1.24.0
      es-errors: 1.3.0
      es-set-tostringtag: 2.1.0
      function-bind: 1.1.2
      get-intrinsic: 1.3.0
      globalthis: 1.0.4
      gopd: 1.2.0
      has-property-descriptors: 1.0.2
      has-proto: 1.2.0
      has-symbols: 1.1.0
      internal-slot: 1.1.0
      iterator.prototype: 1.1.5
      safe-array-concat: 1.1.3

  es-module-lexer@1.7.0: {}

  es-object-atoms@1.1.1:
    dependencies:
      es-errors: 1.3.0

  es-set-tostringtag@2.1.0:
    dependencies:
      es-errors: 1.3.0
      get-intrinsic: 1.3.0
      has-tostringtag: 1.0.2
      hasown: 2.0.2

  es-shim-unscopables@1.1.0:
    dependencies:
      hasown: 2.0.2

  es-to-primitive@1.3.0:
    dependencies:
      is-callable: 1.2.7
      is-date-object: 1.1.0
      is-symbol: 1.1.1

  escalade@3.2.0: {}

  escape-html@1.0.3: {}

  escape-string-regexp@1.0.5: {}

  escape-string-regexp@2.0.0: {}

  escape-string-regexp@4.0.0: {}

  eslint-config-next@15.3.4(eslint@9.30.1)(typescript@5.8.3):
    dependencies:
      '@next/eslint-plugin-next': 15.3.4
      '@rushstack/eslint-patch': 1.12.0
      '@typescript-eslint/eslint-plugin': 8.35.1(@typescript-eslint/parser@8.35.1(eslint@9.30.1)(typescript@5.8.3))(eslint@9.30.1)(typescript@5.8.3)
      '@typescript-eslint/parser': 8.35.1(eslint@9.30.1)(typescript@5.8.3)
      eslint: 9.30.1
      eslint-import-resolver-node: 0.3.9
      eslint-import-resolver-typescript: 3.10.1(eslint-plugin-import@2.32.0(@typescript-eslint/parser@8.35.1(eslint@9.30.1)(typescript@5.8.3))(eslint@9.30.1))(eslint@9.30.1)
<<<<<<< HEAD
      eslint-plugin-import: 2.32.0(@typescript-eslint/parser@8.35.1(eslint@9.30.1)(typescript@5.8.3))(eslint-import-resolver-typescript@3.10.1)(eslint@9.30.1)
=======
      eslint-plugin-import: 2.32.0(@typescript-eslint/parser@8.35.1(eslint@9.30.1)(typescript@5.8.3))(eslint-import-resolver-typescript@3.10.1(eslint-plugin-import@2.32.0(@typescript-eslint/parser@8.35.1(eslint@9.30.1)(typescript@5.8.3))(eslint@9.30.1))(eslint@9.30.1))(eslint@9.30.1)
>>>>>>> dcef70a0
      eslint-plugin-jsx-a11y: 6.10.2(eslint@9.30.1)
      eslint-plugin-react: 7.37.5(eslint@9.30.1)
      eslint-plugin-react-hooks: 5.2.0(eslint@9.30.1)
    optionalDependencies:
      typescript: 5.8.3
    transitivePeerDependencies:
      - eslint-import-resolver-webpack
      - eslint-plugin-import-x
      - supports-color

  eslint-config-prettier@10.1.5(eslint@9.30.1):
    dependencies:
      eslint: 9.30.1

  eslint-import-resolver-node@0.3.9:
    dependencies:
      debug: 3.2.7
      is-core-module: 2.16.1
      resolve: 1.22.10
    transitivePeerDependencies:
      - supports-color

  eslint-import-resolver-typescript@3.10.1(eslint-plugin-import@2.32.0(@typescript-eslint/parser@8.35.1(eslint@9.30.1)(typescript@5.8.3))(eslint@9.30.1))(eslint@9.30.1):
    dependencies:
      '@nolyfill/is-core-module': 1.0.39
      debug: 4.4.1
      eslint: 9.30.1
      get-tsconfig: 4.10.1
      is-bun-module: 2.0.0
      stable-hash: 0.0.5
      tinyglobby: 0.2.14
      unrs-resolver: 1.10.1
    optionalDependencies:
      eslint-plugin-import: 2.32.0(@typescript-eslint/parser@8.35.1(eslint@9.30.1)(typescript@5.8.3))(eslint-import-resolver-typescript@3.10.1(eslint-plugin-import@2.32.0(@typescript-eslint/parser@8.35.1(eslint@9.30.1)(typescript@5.8.3))(eslint@9.30.1))(eslint@9.30.1))(eslint@9.30.1)
    transitivePeerDependencies:
      - supports-color

  eslint-module-utils@2.12.1(@typescript-eslint/parser@8.35.1(eslint@9.30.1)(typescript@5.8.3))(eslint-import-resolver-node@0.3.9)(eslint-import-resolver-typescript@3.10.1(eslint-plugin-import@2.32.0(@typescript-eslint/parser@8.35.1(eslint@9.30.1)(typescript@5.8.3))(eslint@9.30.1))(eslint@9.30.1))(eslint@9.30.1):
    dependencies:
      debug: 3.2.7
    optionalDependencies:
      '@typescript-eslint/parser': 8.35.1(eslint@9.30.1)(typescript@5.8.3)
      eslint: 9.30.1
      eslint-import-resolver-node: 0.3.9
      eslint-import-resolver-typescript: 3.10.1(eslint-plugin-import@2.32.0(@typescript-eslint/parser@8.35.1(eslint@9.30.1)(typescript@5.8.3))(eslint@9.30.1))(eslint@9.30.1)
    transitivePeerDependencies:
      - supports-color

  eslint-plugin-import@2.32.0(@typescript-eslint/parser@8.35.1(eslint@9.30.1)(typescript@5.8.3))(eslint-import-resolver-typescript@3.10.1(eslint-plugin-import@2.32.0(@typescript-eslint/parser@8.35.1(eslint@9.30.1)(typescript@5.8.3))(eslint@9.30.1))(eslint@9.30.1))(eslint@9.30.1):
    dependencies:
      '@rtsao/scc': 1.1.0
      array-includes: 3.1.9
      array.prototype.findlastindex: 1.2.6
      array.prototype.flat: 1.3.3
      array.prototype.flatmap: 1.3.3
      debug: 3.2.7
      doctrine: 2.1.0
      eslint: 9.30.1
      eslint-import-resolver-node: 0.3.9
      eslint-module-utils: 2.12.1(@typescript-eslint/parser@8.35.1(eslint@9.30.1)(typescript@5.8.3))(eslint-import-resolver-node@0.3.9)(eslint-import-resolver-typescript@3.10.1(eslint-plugin-import@2.32.0(@typescript-eslint/parser@8.35.1(eslint@9.30.1)(typescript@5.8.3))(eslint@9.30.1))(eslint@9.30.1))(eslint@9.30.1)
      hasown: 2.0.2
      is-core-module: 2.16.1
      is-glob: 4.0.3
      minimatch: 3.1.2
      object.fromentries: 2.0.8
      object.groupby: 1.0.3
      object.values: 1.2.1
      semver: 6.3.1
      string.prototype.trimend: 1.0.9
      tsconfig-paths: 3.15.0
    optionalDependencies:
      '@typescript-eslint/parser': 8.35.1(eslint@9.30.1)(typescript@5.8.3)
    transitivePeerDependencies:
      - eslint-import-resolver-typescript
      - eslint-import-resolver-webpack
      - supports-color

  eslint-plugin-jsx-a11y@6.10.2(eslint@9.30.1):
    dependencies:
      aria-query: 5.3.2
      array-includes: 3.1.9
      array.prototype.flatmap: 1.3.3
      ast-types-flow: 0.0.8
      axe-core: 4.10.3
      axobject-query: 4.1.0
      damerau-levenshtein: 1.0.8
      emoji-regex: 9.2.2
      eslint: 9.30.1
      hasown: 2.0.2
      jsx-ast-utils: 3.3.5
      language-tags: 1.0.9
      minimatch: 3.1.2
      object.fromentries: 2.0.8
      safe-regex-test: 1.1.0
      string.prototype.includes: 2.0.1

  eslint-plugin-prettier@5.5.1(@types/eslint@9.6.1)(eslint-config-prettier@10.1.5(eslint@9.30.1))(eslint@9.30.1)(prettier@3.6.2):
    dependencies:
      eslint: 9.30.1
      prettier: 3.6.2
      prettier-linter-helpers: 1.0.0
      synckit: 0.11.8
    optionalDependencies:
      '@types/eslint': 9.6.1
      eslint-config-prettier: 10.1.5(eslint@9.30.1)

  eslint-plugin-react-hooks@5.2.0(eslint@9.30.1):
    dependencies:
      eslint: 9.30.1

  eslint-plugin-react@7.37.5(eslint@9.30.1):
    dependencies:
      array-includes: 3.1.9
      array.prototype.findlast: 1.2.5
      array.prototype.flatmap: 1.3.3
      array.prototype.tosorted: 1.1.4
      doctrine: 2.1.0
      es-iterator-helpers: 1.2.1
      eslint: 9.30.1
      estraverse: 5.3.0
      hasown: 2.0.2
      jsx-ast-utils: 3.3.5
      minimatch: 3.1.2
      object.entries: 1.1.9
      object.fromentries: 2.0.8
      object.values: 1.2.1
      prop-types: 15.8.1
      resolve: 2.0.0-next.5
      semver: 6.3.1
      string.prototype.matchall: 4.0.12
      string.prototype.repeat: 1.0.0

  eslint-scope@5.1.1:
    dependencies:
      esrecurse: 4.3.0
      estraverse: 4.3.0

  eslint-scope@8.4.0:
    dependencies:
      esrecurse: 4.3.0
      estraverse: 5.3.0

  eslint-visitor-keys@3.4.3: {}

  eslint-visitor-keys@4.2.1: {}

  eslint@9.30.1:
    dependencies:
      '@eslint-community/eslint-utils': 4.7.0(eslint@9.30.1)
      '@eslint-community/regexpp': 4.12.1
      '@eslint/config-array': 0.21.0
      '@eslint/config-helpers': 0.3.0
      '@eslint/core': 0.14.0
      '@eslint/eslintrc': 3.3.1
      '@eslint/js': 9.30.1
      '@eslint/plugin-kit': 0.3.3
      '@humanfs/node': 0.16.6
      '@humanwhocodes/module-importer': 1.0.1
      '@humanwhocodes/retry': 0.4.3
      '@types/estree': 1.0.8
      '@types/json-schema': 7.0.15
      ajv: 6.12.6
      chalk: 4.1.2
      cross-spawn: 7.0.6
      debug: 4.4.1
      escape-string-regexp: 4.0.0
      eslint-scope: 8.4.0
      eslint-visitor-keys: 4.2.1
      espree: 10.4.0
      esquery: 1.6.0
      esutils: 2.0.3
      fast-deep-equal: 3.1.3
      file-entry-cache: 8.0.0
      find-up: 5.0.0
      glob-parent: 6.0.2
      ignore: 5.3.2
      imurmurhash: 0.1.4
      is-glob: 4.0.3
      json-stable-stringify-without-jsonify: 1.0.1
      lodash.merge: 4.6.2
      minimatch: 3.1.2
      natural-compare: 1.4.0
      optionator: 0.9.4
    transitivePeerDependencies:
      - supports-color

  espree@10.4.0:
    dependencies:
      acorn: 8.15.0
      acorn-jsx: 5.3.2(acorn@8.15.0)
      eslint-visitor-keys: 4.2.1

  esprima@4.0.1: {}

  esquery@1.6.0:
    dependencies:
      estraverse: 5.3.0

  esrecurse@4.3.0:
    dependencies:
      estraverse: 5.3.0

  estraverse@4.3.0: {}

  estraverse@5.3.0: {}

  esutils@2.0.3: {}

  etag@1.8.1: {}

  event-target-shim@5.0.1: {}

  events@3.3.0: {}

  exec-async@2.2.0: {}

  execa@5.1.1:
    dependencies:
      cross-spawn: 7.0.6
      get-stream: 6.0.1
      human-signals: 2.1.0
      is-stream: 2.0.1
      merge-stream: 2.0.0
      npm-run-path: 4.0.1
      onetime: 5.1.2
      signal-exit: 3.0.7
      strip-final-newline: 2.0.0

  exit@0.1.2: {}

  expect@29.7.0:
    dependencies:
      '@jest/expect-utils': 29.7.0
      jest-get-type: 29.6.3
      jest-matcher-utils: 29.7.0
      jest-message-util: 29.7.0
      jest-util: 29.7.0

  expo-asset@11.1.6(expo@53.0.16(@babel/core@7.28.0)(react-native@0.79.5(@babel/core@7.28.0)(@types/react@19.0.14)(react@19.0.0))(react@19.0.0))(react-native@0.79.5(@babel/core@7.28.0)(@types/react@19.0.14)(react@19.0.0))(react@19.0.0):
    dependencies:
      '@expo/image-utils': 0.7.5
      expo: 53.0.16(@babel/core@7.28.0)(react-native@0.79.5(@babel/core@7.28.0)(@types/react@19.0.14)(react@19.0.0))(react@19.0.0)
      expo-constants: 17.1.6(expo@53.0.16(@babel/core@7.28.0)(react-native@0.79.5(@babel/core@7.28.0)(@types/react@19.0.14)(react@19.0.0))(react@19.0.0))(react-native@0.79.5(@babel/core@7.28.0)(@types/react@19.0.14)(react@19.0.0))
      react: 19.0.0
      react-native: 0.79.5(@babel/core@7.28.0)(@types/react@19.0.14)(react@19.0.0)
    transitivePeerDependencies:
      - supports-color

  expo-constants@17.1.6(expo@53.0.16(@babel/core@7.28.0)(react-native@0.79.5(@babel/core@7.28.0)(@types/react@19.0.14)(react@19.0.0))(react@19.0.0))(react-native@0.79.5(@babel/core@7.28.0)(@types/react@19.0.14)(react@19.0.0)):
    dependencies:
      '@expo/config': 11.0.11
      '@expo/env': 1.0.6
      expo: 53.0.16(@babel/core@7.28.0)(react-native@0.79.5(@babel/core@7.28.0)(@types/react@19.0.14)(react@19.0.0))(react@19.0.0)
      react-native: 0.79.5(@babel/core@7.28.0)(@types/react@19.0.14)(react@19.0.0)
    transitivePeerDependencies:
      - supports-color

  expo-file-system@18.1.11(expo@53.0.16(@babel/core@7.28.0)(react-native@0.79.5(@babel/core@7.28.0)(@types/react@19.0.14)(react@19.0.0))(react@19.0.0))(react-native@0.79.5(@babel/core@7.28.0)(@types/react@19.0.14)(react@19.0.0)):
    dependencies:
      expo: 53.0.16(@babel/core@7.28.0)(react-native@0.79.5(@babel/core@7.28.0)(@types/react@19.0.14)(react@19.0.0))(react@19.0.0)
      react-native: 0.79.5(@babel/core@7.28.0)(@types/react@19.0.14)(react@19.0.0)

  expo-font@13.3.2(expo@53.0.16(@babel/core@7.28.0)(react-native@0.79.5(@babel/core@7.28.0)(@types/react@19.0.14)(react@19.0.0))(react@19.0.0))(react@19.0.0):
    dependencies:
      expo: 53.0.16(@babel/core@7.28.0)(react-native@0.79.5(@babel/core@7.28.0)(@types/react@19.0.14)(react@19.0.0))(react@19.0.0)
      fontfaceobserver: 2.3.0
      react: 19.0.0

  expo-keep-awake@14.1.4(expo@53.0.16(@babel/core@7.28.0)(react-native@0.79.5(@babel/core@7.28.0)(@types/react@19.0.14)(react@19.0.0))(react@19.0.0))(react@19.0.0):
    dependencies:
      expo: 53.0.16(@babel/core@7.28.0)(react-native@0.79.5(@babel/core@7.28.0)(@types/react@19.0.14)(react@19.0.0))(react@19.0.0)
      react: 19.0.0

  expo-modules-autolinking@2.1.13:
    dependencies:
      '@expo/spawn-async': 1.7.2
      chalk: 4.1.2
      commander: 7.2.0
      find-up: 5.0.0
      glob: 10.4.5
      require-from-string: 2.0.2
      resolve-from: 5.0.0

  expo-modules-core@2.4.2:
    dependencies:
      invariant: 2.2.4

  expo-status-bar@2.2.3(react-native@0.79.5(@babel/core@7.28.0)(@types/react@19.0.14)(react@19.0.0))(react@19.0.0):
    dependencies:
      react: 19.0.0
      react-native: 0.79.5(@babel/core@7.28.0)(@types/react@19.0.14)(react@19.0.0)
      react-native-edge-to-edge: 1.6.0(react-native@0.79.5(@babel/core@7.28.0)(@types/react@19.0.14)(react@19.0.0))(react@19.0.0)
      react-native-is-edge-to-edge: 1.2.1(react-native@0.79.5(@babel/core@7.28.0)(@types/react@19.0.14)(react@19.0.0))(react@19.0.0)

  expo@53.0.16(@babel/core@7.28.0)(react-native@0.79.5(@babel/core@7.28.0)(@types/react@19.0.14)(react@19.0.0))(react@19.0.0):
    dependencies:
      '@babel/runtime': 7.27.6
      '@expo/cli': 0.24.17
      '@expo/config': 11.0.11
      '@expo/config-plugins': 10.1.0
      '@expo/fingerprint': 0.13.3
      '@expo/metro-config': 0.20.16
      '@expo/vector-icons': 14.1.0(expo-font@13.3.2(expo@53.0.16(@babel/core@7.28.0)(react-native@0.79.5(@babel/core@7.28.0)(@types/react@19.0.14)(react@19.0.0))(react@19.0.0))(react@19.0.0))(react-native@0.79.5(@babel/core@7.28.0)(@types/react@19.0.14)(react@19.0.0))(react@19.0.0)
      babel-preset-expo: 13.2.2(@babel/core@7.28.0)
      expo-asset: 11.1.6(expo@53.0.16(@babel/core@7.28.0)(react-native@0.79.5(@babel/core@7.28.0)(@types/react@19.0.14)(react@19.0.0))(react@19.0.0))(react-native@0.79.5(@babel/core@7.28.0)(@types/react@19.0.14)(react@19.0.0))(react@19.0.0)
      expo-constants: 17.1.6(expo@53.0.16(@babel/core@7.28.0)(react-native@0.79.5(@babel/core@7.28.0)(@types/react@19.0.14)(react@19.0.0))(react@19.0.0))(react-native@0.79.5(@babel/core@7.28.0)(@types/react@19.0.14)(react@19.0.0))
      expo-file-system: 18.1.11(expo@53.0.16(@babel/core@7.28.0)(react-native@0.79.5(@babel/core@7.28.0)(@types/react@19.0.14)(react@19.0.0))(react@19.0.0))(react-native@0.79.5(@babel/core@7.28.0)(@types/react@19.0.14)(react@19.0.0))
      expo-font: 13.3.2(expo@53.0.16(@babel/core@7.28.0)(react-native@0.79.5(@babel/core@7.28.0)(@types/react@19.0.14)(react@19.0.0))(react@19.0.0))(react@19.0.0)
      expo-keep-awake: 14.1.4(expo@53.0.16(@babel/core@7.28.0)(react-native@0.79.5(@babel/core@7.28.0)(@types/react@19.0.14)(react@19.0.0))(react@19.0.0))(react@19.0.0)
      expo-modules-autolinking: 2.1.13
      expo-modules-core: 2.4.2
      react: 19.0.0
      react-native: 0.79.5(@babel/core@7.28.0)(@types/react@19.0.14)(react@19.0.0)
      react-native-edge-to-edge: 1.6.0(react-native@0.79.5(@babel/core@7.28.0)(@types/react@19.0.14)(react@19.0.0))(react@19.0.0)
      whatwg-url-without-unicode: 8.0.0-3
    transitivePeerDependencies:
      - '@babel/core'
      - babel-plugin-react-compiler
      - bufferutil
      - graphql
      - supports-color
      - utf-8-validate

  exponential-backoff@3.1.2: {}

  express@5.1.0:
    dependencies:
      accepts: 2.0.0
      body-parser: 2.2.0
      content-disposition: 1.0.0
      content-type: 1.0.5
      cookie: 0.7.2
      cookie-signature: 1.2.2
      debug: 4.4.1
      encodeurl: 2.0.0
      escape-html: 1.0.3
      etag: 1.8.1
      finalhandler: 2.1.0
      fresh: 2.0.0
      http-errors: 2.0.0
      merge-descriptors: 2.0.0
      mime-types: 3.0.1
      on-finished: 2.4.1
      once: 1.4.0
      parseurl: 1.3.3
      proxy-addr: 2.0.7
      qs: 6.14.0
      range-parser: 1.2.1
      router: 2.2.0
      send: 1.2.0
      serve-static: 2.2.0
      statuses: 2.0.2
      type-is: 2.0.1
      vary: 1.1.2
    transitivePeerDependencies:
      - supports-color

  ext-list@2.2.2:
    dependencies:
      mime-db: 1.54.0

  ext-name@5.0.0:
    dependencies:
      ext-list: 2.2.2
      sort-keys-length: 1.0.1

  external-editor@3.1.0:
    dependencies:
      chardet: 0.7.0
      iconv-lite: 0.4.24
      tmp: 0.0.33

  fast-deep-equal@3.1.3: {}

  fast-diff@1.3.0: {}

  fast-fifo@1.3.2: {}

  fast-glob@3.3.1:
    dependencies:
      '@nodelib/fs.stat': 2.0.5
      '@nodelib/fs.walk': 1.2.8
      glob-parent: 5.1.2
      merge2: 1.4.1
      micromatch: 4.0.8

  fast-glob@3.3.3:
    dependencies:
      '@nodelib/fs.stat': 2.0.5
      '@nodelib/fs.walk': 1.2.8
      glob-parent: 5.1.2
      merge2: 1.4.1
      micromatch: 4.0.8

  fast-json-stable-stringify@2.1.0: {}

  fast-levenshtein@2.0.6: {}

  fast-safe-stringify@2.1.1: {}

  fast-uri@3.0.6: {}

  fastq@1.19.1:
    dependencies:
      reusify: 1.1.0

  fb-watchman@2.0.2:
    dependencies:
      bser: 2.1.1

  fdir@6.4.6(picomatch@4.0.2):
    optionalDependencies:
      picomatch: 4.0.2

  fflate@0.8.2: {}

  file-entry-cache@8.0.0:
    dependencies:
      flat-cache: 4.0.1

  file-type@19.6.0:
    dependencies:
      get-stream: 9.0.1
      strtok3: 9.1.1
      token-types: 6.0.3
      uint8array-extras: 1.4.0

  file-type@21.0.0:
    dependencies:
      '@tokenizer/inflate': 0.2.7
      strtok3: 10.3.1
      token-types: 6.0.3
      uint8array-extras: 1.4.0
    transitivePeerDependencies:
      - supports-color

  filelist@1.0.4:
    dependencies:
      minimatch: 5.1.6

  filename-reserved-regex@3.0.0: {}

  filenamify@6.0.0:
    dependencies:
      filename-reserved-regex: 3.0.0

  fill-range@7.1.1:
    dependencies:
      to-regex-range: 5.0.1

  finalhandler@1.1.2:
    dependencies:
      debug: 2.6.9
      encodeurl: 1.0.2
      escape-html: 1.0.3
      on-finished: 2.3.0
      parseurl: 1.3.3
      statuses: 1.5.0
      unpipe: 1.0.0
    transitivePeerDependencies:
      - supports-color

  finalhandler@2.1.0:
    dependencies:
      debug: 4.4.1
      encodeurl: 2.0.0
      escape-html: 1.0.3
      on-finished: 2.4.1
      parseurl: 1.3.3
      statuses: 2.0.2
    transitivePeerDependencies:
      - supports-color

  find-up@4.1.0:
    dependencies:
      locate-path: 5.0.0
      path-exists: 4.0.0

  find-up@5.0.0:
    dependencies:
      locate-path: 6.0.0
      path-exists: 4.0.0

  find-versions@5.1.0:
    dependencies:
      semver-regex: 4.0.5

  flat-cache@4.0.1:
    dependencies:
      flatted: 3.3.3
      keyv: 4.5.4

  flatted@3.3.3: {}

  flow-enums-runtime@0.0.6: {}

  fontfaceobserver@2.3.0: {}

  for-each@0.3.5:
    dependencies:
      is-callable: 1.2.7

  foreground-child@3.3.1:
    dependencies:
      cross-spawn: 7.0.6
      signal-exit: 4.1.0

  fork-ts-checker-webpack-plugin@9.1.0(typescript@5.8.3)(webpack@5.99.6(@swc/core@1.12.9)):
    dependencies:
      '@babel/code-frame': 7.27.1
      chalk: 4.1.2
      chokidar: 4.0.3
      cosmiconfig: 8.3.6(typescript@5.8.3)
      deepmerge: 4.3.1
      fs-extra: 10.1.0
      memfs: 3.5.3
      minimatch: 3.1.2
      node-abort-controller: 3.1.1
      schema-utils: 3.3.0
      semver: 7.7.2
      tapable: 2.2.2
      typescript: 5.8.3
      webpack: 5.99.6(@swc/core@1.12.9)

  form-data-encoder@2.1.4: {}

  form-data@4.0.3:
    dependencies:
      asynckit: 0.4.0
      combined-stream: 1.0.8
      es-set-tostringtag: 2.1.0
      hasown: 2.0.2
      mime-types: 2.1.35

  formidable@3.5.4:
    dependencies:
      '@paralleldrive/cuid2': 2.2.2
      dezalgo: 1.0.4
      once: 1.4.0

  forwarded@0.2.0: {}

  freeport-async@2.0.0: {}

  fresh@0.5.2: {}

  fresh@2.0.0: {}

  fs-extra@10.1.0:
    dependencies:
      graceful-fs: 4.2.11
      jsonfile: 6.1.0
      universalify: 2.0.1

  fs-monkey@1.0.6: {}

  fs.realpath@1.0.0: {}

  fsevents@2.3.3:
    optional: true

  function-bind@1.1.2: {}

  function.prototype.name@1.1.8:
    dependencies:
      call-bind: 1.0.8
      call-bound: 1.0.4
      define-properties: 1.2.1
      functions-have-names: 1.2.3
      hasown: 2.0.2
      is-callable: 1.2.7

  functions-have-names@1.2.3: {}

  gensync@1.0.0-beta.2: {}

  get-caller-file@2.0.5: {}

  get-intrinsic@1.3.0:
    dependencies:
      call-bind-apply-helpers: 1.0.2
      es-define-property: 1.0.1
      es-errors: 1.3.0
      es-object-atoms: 1.1.1
      function-bind: 1.1.2
      get-proto: 1.0.1
      gopd: 1.2.0
      has-symbols: 1.1.0
      hasown: 2.0.2
      math-intrinsics: 1.1.0

  get-package-type@0.1.0: {}

  get-proto@1.0.1:
    dependencies:
      dunder-proto: 1.0.1
      es-object-atoms: 1.1.1

  get-stream@6.0.1: {}

  get-stream@9.0.1:
    dependencies:
      '@sec-ant/readable-stream': 0.4.1
      is-stream: 4.0.1

  get-symbol-description@1.1.0:
    dependencies:
      call-bound: 1.0.4
      es-errors: 1.3.0
      get-intrinsic: 1.3.0

  get-tsconfig@4.10.1:
    dependencies:
      resolve-pkg-maps: 1.0.0

  getenv@2.0.0: {}

  glob-parent@5.1.2:
    dependencies:
      is-glob: 4.0.3

  glob-parent@6.0.2:
    dependencies:
      is-glob: 4.0.3

  glob-to-regexp@0.4.1: {}

  glob@10.4.5:
    dependencies:
      foreground-child: 3.3.1
      jackspeak: 3.4.3
      minimatch: 9.0.5
      minipass: 7.1.2
      package-json-from-dist: 1.0.1
      path-scurry: 1.11.1

  glob@11.0.1:
    dependencies:
      foreground-child: 3.3.1
      jackspeak: 4.1.1
      minimatch: 10.0.3
      minipass: 7.1.2
      package-json-from-dist: 1.0.1
      path-scurry: 2.0.0

  glob@7.2.3:
    dependencies:
      fs.realpath: 1.0.0
      inflight: 1.0.6
      inherits: 2.0.4
      minimatch: 3.1.2
      once: 1.4.0
      path-is-absolute: 1.0.1

  globals@14.0.0: {}

  globals@16.3.0: {}

  globalthis@1.0.4:
    dependencies:
      define-properties: 1.2.1
      gopd: 1.2.0

  gopd@1.2.0: {}

  got@13.0.0:
    dependencies:
      '@sindresorhus/is': 5.6.0
      '@szmarczak/http-timer': 5.0.1
      cacheable-lookup: 7.0.0
      cacheable-request: 10.2.14
      decompress-response: 6.0.0
      form-data-encoder: 2.1.4
      get-stream: 6.0.1
      http2-wrapper: 2.2.1
      lowercase-keys: 3.0.0
      p-cancelable: 3.0.0
      responselike: 3.0.0

  graceful-fs@4.2.11: {}

  graphemer@1.4.0: {}

  has-bigints@1.1.0: {}

  has-flag@3.0.0: {}

  has-flag@4.0.0: {}

  has-own-prop@2.0.0: {}

  has-property-descriptors@1.0.2:
    dependencies:
      es-define-property: 1.0.1

  has-proto@1.2.0:
    dependencies:
      dunder-proto: 1.0.1

  has-symbols@1.1.0: {}

  has-tostringtag@1.0.2:
    dependencies:
      has-symbols: 1.1.0

  hasown@2.0.2:
    dependencies:
      function-bind: 1.1.2

  hermes-estree@0.25.1: {}

  hermes-estree@0.28.1: {}

  hermes-parser@0.25.1:
    dependencies:
      hermes-estree: 0.25.1

  hermes-parser@0.28.1:
    dependencies:
      hermes-estree: 0.28.1

  hosted-git-info@7.0.2:
    dependencies:
      lru-cache: 10.4.3

  html-escaper@2.0.2: {}

  http-cache-semantics@4.2.0: {}

  http-errors@2.0.0:
    dependencies:
      depd: 2.0.0
      inherits: 2.0.4
      setprototypeof: 1.2.0
      statuses: 2.0.1
      toidentifier: 1.0.1

  http2-wrapper@2.2.1:
    dependencies:
      quick-lru: 5.1.1
      resolve-alpn: 1.2.1

  https-proxy-agent@7.0.6:
    dependencies:
      agent-base: 7.1.3
      debug: 4.4.1
    transitivePeerDependencies:
      - supports-color

  human-signals@2.1.0: {}

  iconv-lite@0.4.24:
    dependencies:
      safer-buffer: 2.1.2

  iconv-lite@0.6.3:
    dependencies:
      safer-buffer: 2.1.2

  ieee754@1.2.1: {}

  ignore@5.3.2: {}

  ignore@7.0.5: {}

  image-size@1.2.1:
    dependencies:
      queue: 6.0.2

  import-fresh@2.0.0:
    dependencies:
      caller-path: 2.0.0
      resolve-from: 3.0.0

  import-fresh@3.3.1:
    dependencies:
      parent-module: 1.0.1
      resolve-from: 4.0.0

  import-local@3.2.0:
    dependencies:
      pkg-dir: 4.2.0
      resolve-cwd: 3.0.0

  imurmurhash@0.1.4: {}

  inflight@1.0.6:
    dependencies:
      once: 1.4.0
      wrappy: 1.0.2

  inherits@2.0.4: {}

  ini@1.3.8: {}

  inspect-with-kind@1.0.5:
    dependencies:
      kind-of: 6.0.3

  internal-slot@1.1.0:
    dependencies:
      es-errors: 1.3.0
      hasown: 2.0.2
      side-channel: 1.1.0

  invariant@2.2.4:
    dependencies:
      loose-envify: 1.4.0

  ipaddr.js@1.9.1: {}

  is-array-buffer@3.0.5:
    dependencies:
      call-bind: 1.0.8
      call-bound: 1.0.4
      get-intrinsic: 1.3.0

  is-arrayish@0.2.1: {}

  is-arrayish@0.3.2:
    optional: true

  is-async-function@2.1.1:
    dependencies:
      async-function: 1.0.0
      call-bound: 1.0.4
      get-proto: 1.0.1
      has-tostringtag: 1.0.2
      safe-regex-test: 1.1.0

  is-bigint@1.1.0:
    dependencies:
      has-bigints: 1.1.0

  is-boolean-object@1.2.2:
    dependencies:
      call-bound: 1.0.4
      has-tostringtag: 1.0.2

  is-bun-module@2.0.0:
    dependencies:
      semver: 7.7.2

  is-callable@1.2.7: {}

  is-core-module@2.16.1:
    dependencies:
      hasown: 2.0.2

  is-data-view@1.0.2:
    dependencies:
      call-bound: 1.0.4
      get-intrinsic: 1.3.0
      is-typed-array: 1.1.15

  is-date-object@1.1.0:
    dependencies:
      call-bound: 1.0.4
      has-tostringtag: 1.0.2

  is-directory@0.3.1: {}

  is-docker@2.2.1: {}

  is-extglob@2.1.1: {}

  is-finalizationregistry@1.1.1:
    dependencies:
      call-bound: 1.0.4

  is-fullwidth-code-point@3.0.0: {}

  is-generator-fn@2.1.0: {}

  is-generator-function@1.1.0:
    dependencies:
      call-bound: 1.0.4
      get-proto: 1.0.1
      has-tostringtag: 1.0.2
      safe-regex-test: 1.1.0

  is-glob@4.0.3:
    dependencies:
      is-extglob: 2.1.1

  is-interactive@1.0.0: {}

  is-map@2.0.3: {}

  is-negative-zero@2.0.3: {}

  is-number-object@1.1.1:
    dependencies:
      call-bound: 1.0.4
      has-tostringtag: 1.0.2

  is-number@7.0.0: {}

  is-plain-obj@1.1.0: {}

  is-promise@4.0.0: {}

  is-regex@1.2.1:
    dependencies:
      call-bound: 1.0.4
      gopd: 1.2.0
      has-tostringtag: 1.0.2
      hasown: 2.0.2

  is-set@2.0.3: {}

  is-shared-array-buffer@1.0.4:
    dependencies:
      call-bound: 1.0.4

  is-stream@2.0.1: {}

  is-stream@4.0.1: {}

  is-string@1.1.1:
    dependencies:
      call-bound: 1.0.4
      has-tostringtag: 1.0.2

  is-symbol@1.1.1:
    dependencies:
      call-bound: 1.0.4
      has-symbols: 1.1.0
      safe-regex-test: 1.1.0

  is-typed-array@1.1.15:
    dependencies:
      which-typed-array: 1.1.19

  is-unicode-supported@0.1.0: {}

  is-weakmap@2.0.2: {}

  is-weakref@1.1.1:
    dependencies:
      call-bound: 1.0.4

  is-weakset@2.0.4:
    dependencies:
      call-bound: 1.0.4
      get-intrinsic: 1.3.0

  is-wsl@2.2.0:
    dependencies:
      is-docker: 2.2.1

  isarray@2.0.5: {}

  isexe@2.0.0: {}

  isows@1.0.7(ws@8.18.3):
    dependencies:
      ws: 8.18.3

  istanbul-lib-coverage@3.2.2: {}

  istanbul-lib-instrument@5.2.1:
    dependencies:
      '@babel/core': 7.28.0
      '@babel/parser': 7.28.0
      '@istanbuljs/schema': 0.1.3
      istanbul-lib-coverage: 3.2.2
      semver: 6.3.1
    transitivePeerDependencies:
      - supports-color

  istanbul-lib-instrument@6.0.3:
    dependencies:
      '@babel/core': 7.28.0
      '@babel/parser': 7.28.0
      '@istanbuljs/schema': 0.1.3
      istanbul-lib-coverage: 3.2.2
      semver: 7.7.2
    transitivePeerDependencies:
      - supports-color

  istanbul-lib-report@3.0.1:
    dependencies:
      istanbul-lib-coverage: 3.2.2
      make-dir: 4.0.0
      supports-color: 7.2.0

  istanbul-lib-source-maps@4.0.1:
    dependencies:
      debug: 4.4.1
      istanbul-lib-coverage: 3.2.2
      source-map: 0.6.1
    transitivePeerDependencies:
      - supports-color

  istanbul-reports@3.1.7:
    dependencies:
      html-escaper: 2.0.2
      istanbul-lib-report: 3.0.1

  iterare@1.2.1: {}

  iterator.prototype@1.1.5:
    dependencies:
      define-data-property: 1.1.4
      es-object-atoms: 1.1.1
      get-intrinsic: 1.3.0
      get-proto: 1.0.1
      has-symbols: 1.1.0
      set-function-name: 2.0.2

  jackspeak@3.4.3:
    dependencies:
      '@isaacs/cliui': 8.0.2
    optionalDependencies:
      '@pkgjs/parseargs': 0.11.0

  jackspeak@4.1.1:
    dependencies:
      '@isaacs/cliui': 8.0.2

  jake@10.9.2:
    dependencies:
      async: 3.2.6
      chalk: 4.1.2
      filelist: 1.0.4
      minimatch: 3.1.2

  jest-changed-files@29.7.0:
    dependencies:
      execa: 5.1.1
      jest-util: 29.7.0
      p-limit: 3.1.0

  jest-circus@29.7.0:
    dependencies:
      '@jest/environment': 29.7.0
      '@jest/expect': 29.7.0
      '@jest/test-result': 29.7.0
      '@jest/types': 29.6.3
      '@types/node': 22.16.0
      chalk: 4.1.2
      co: 4.6.0
      dedent: 1.6.0
      is-generator-fn: 2.1.0
      jest-each: 29.7.0
      jest-matcher-utils: 29.7.0
      jest-message-util: 29.7.0
      jest-runtime: 29.7.0
      jest-snapshot: 29.7.0
      jest-util: 29.7.0
      p-limit: 3.1.0
      pretty-format: 29.7.0
      pure-rand: 6.1.0
      slash: 3.0.0
      stack-utils: 2.0.6
    transitivePeerDependencies:
      - babel-plugin-macros
      - supports-color

  jest-cli@29.7.0(@types/node@22.16.0)(ts-node@10.9.2(@swc/core@1.12.9)(@types/node@22.16.0)(typescript@5.8.3)):
    dependencies:
      '@jest/core': 29.7.0(ts-node@10.9.2(@swc/core@1.12.9)(@types/node@22.16.0)(typescript@5.8.3))
      '@jest/test-result': 29.7.0
      '@jest/types': 29.6.3
      chalk: 4.1.2
      create-jest: 29.7.0(@types/node@22.16.0)(ts-node@10.9.2(@swc/core@1.12.9)(@types/node@22.16.0)(typescript@5.8.3))
      exit: 0.1.2
      import-local: 3.2.0
      jest-config: 29.7.0(@types/node@22.16.0)(ts-node@10.9.2(@swc/core@1.12.9)(@types/node@22.16.0)(typescript@5.8.3))
      jest-util: 29.7.0
      jest-validate: 29.7.0
      yargs: 17.7.2
    transitivePeerDependencies:
      - '@types/node'
      - babel-plugin-macros
      - supports-color
      - ts-node

  jest-config@29.7.0(@types/node@22.16.0)(ts-node@10.9.2(@swc/core@1.12.9)(@types/node@22.16.0)(typescript@5.8.3)):
    dependencies:
      '@babel/core': 7.28.0
      '@jest/test-sequencer': 29.7.0
      '@jest/types': 29.6.3
      babel-jest: 29.7.0(@babel/core@7.28.0)
      chalk: 4.1.2
      ci-info: 3.9.0
      deepmerge: 4.3.1
      glob: 7.2.3
      graceful-fs: 4.2.11
      jest-circus: 29.7.0
      jest-environment-node: 29.7.0
      jest-get-type: 29.6.3
      jest-regex-util: 29.6.3
      jest-resolve: 29.7.0
      jest-runner: 29.7.0
      jest-util: 29.7.0
      jest-validate: 29.7.0
      micromatch: 4.0.8
      parse-json: 5.2.0
      pretty-format: 29.7.0
      slash: 3.0.0
      strip-json-comments: 3.1.1
    optionalDependencies:
      '@types/node': 22.16.0
      ts-node: 10.9.2(@swc/core@1.12.9)(@types/node@22.16.0)(typescript@5.8.3)
    transitivePeerDependencies:
      - babel-plugin-macros
      - supports-color

  jest-diff@29.7.0:
    dependencies:
      chalk: 4.1.2
      diff-sequences: 29.6.3
      jest-get-type: 29.6.3
      pretty-format: 29.7.0

  jest-docblock@29.7.0:
    dependencies:
      detect-newline: 3.1.0

  jest-each@29.7.0:
    dependencies:
      '@jest/types': 29.6.3
      chalk: 4.1.2
      jest-get-type: 29.6.3
      jest-util: 29.7.0
      pretty-format: 29.7.0

  jest-environment-node@29.7.0:
    dependencies:
      '@jest/environment': 29.7.0
      '@jest/fake-timers': 29.7.0
      '@jest/types': 29.6.3
      '@types/node': 22.16.0
      jest-mock: 29.7.0
      jest-util: 29.7.0

  jest-get-type@29.6.3: {}

  jest-haste-map@29.7.0:
    dependencies:
      '@jest/types': 29.6.3
      '@types/graceful-fs': 4.1.9
      '@types/node': 22.16.0
      anymatch: 3.1.3
      fb-watchman: 2.0.2
      graceful-fs: 4.2.11
      jest-regex-util: 29.6.3
      jest-util: 29.7.0
      jest-worker: 29.7.0
      micromatch: 4.0.8
      walker: 1.0.8
    optionalDependencies:
      fsevents: 2.3.3

  jest-leak-detector@29.7.0:
    dependencies:
      jest-get-type: 29.6.3
      pretty-format: 29.7.0

  jest-matcher-utils@29.7.0:
    dependencies:
      chalk: 4.1.2
      jest-diff: 29.7.0
      jest-get-type: 29.6.3
      pretty-format: 29.7.0

  jest-message-util@29.7.0:
    dependencies:
      '@babel/code-frame': 7.27.1
      '@jest/types': 29.6.3
      '@types/stack-utils': 2.0.3
      chalk: 4.1.2
      graceful-fs: 4.2.11
      micromatch: 4.0.8
      pretty-format: 29.7.0
      slash: 3.0.0
      stack-utils: 2.0.6

  jest-mock@29.7.0:
    dependencies:
      '@jest/types': 29.6.3
      '@types/node': 22.16.0
      jest-util: 29.7.0

  jest-pnp-resolver@1.2.3(jest-resolve@29.7.0):
    optionalDependencies:
      jest-resolve: 29.7.0

  jest-regex-util@29.6.3: {}

  jest-resolve-dependencies@29.7.0:
    dependencies:
      jest-regex-util: 29.6.3
      jest-snapshot: 29.7.0
    transitivePeerDependencies:
      - supports-color

  jest-resolve@29.7.0:
    dependencies:
      chalk: 4.1.2
      graceful-fs: 4.2.11
      jest-haste-map: 29.7.0
      jest-pnp-resolver: 1.2.3(jest-resolve@29.7.0)
      jest-util: 29.7.0
      jest-validate: 29.7.0
      resolve: 1.22.10
      resolve.exports: 2.0.3
      slash: 3.0.0

  jest-runner@29.7.0:
    dependencies:
      '@jest/console': 29.7.0
      '@jest/environment': 29.7.0
      '@jest/test-result': 29.7.0
      '@jest/transform': 29.7.0
      '@jest/types': 29.6.3
      '@types/node': 22.16.0
      chalk: 4.1.2
      emittery: 0.13.1
      graceful-fs: 4.2.11
      jest-docblock: 29.7.0
      jest-environment-node: 29.7.0
      jest-haste-map: 29.7.0
      jest-leak-detector: 29.7.0
      jest-message-util: 29.7.0
      jest-resolve: 29.7.0
      jest-runtime: 29.7.0
      jest-util: 29.7.0
      jest-watcher: 29.7.0
      jest-worker: 29.7.0
      p-limit: 3.1.0
      source-map-support: 0.5.13
    transitivePeerDependencies:
      - supports-color

  jest-runtime@29.7.0:
    dependencies:
      '@jest/environment': 29.7.0
      '@jest/fake-timers': 29.7.0
      '@jest/globals': 29.7.0
      '@jest/source-map': 29.6.3
      '@jest/test-result': 29.7.0
      '@jest/transform': 29.7.0
      '@jest/types': 29.6.3
      '@types/node': 22.16.0
      chalk: 4.1.2
      cjs-module-lexer: 1.4.3
      collect-v8-coverage: 1.0.2
      glob: 7.2.3
      graceful-fs: 4.2.11
      jest-haste-map: 29.7.0
      jest-message-util: 29.7.0
      jest-mock: 29.7.0
      jest-regex-util: 29.6.3
      jest-resolve: 29.7.0
      jest-snapshot: 29.7.0
      jest-util: 29.7.0
      slash: 3.0.0
      strip-bom: 4.0.0
    transitivePeerDependencies:
      - supports-color

  jest-snapshot@29.7.0:
    dependencies:
      '@babel/core': 7.28.0
      '@babel/generator': 7.28.0
      '@babel/plugin-syntax-jsx': 7.27.1(@babel/core@7.28.0)
      '@babel/plugin-syntax-typescript': 7.27.1(@babel/core@7.28.0)
      '@babel/types': 7.28.0
      '@jest/expect-utils': 29.7.0
      '@jest/transform': 29.7.0
      '@jest/types': 29.6.3
      babel-preset-current-node-syntax: 1.1.0(@babel/core@7.28.0)
      chalk: 4.1.2
      expect: 29.7.0
      graceful-fs: 4.2.11
      jest-diff: 29.7.0
      jest-get-type: 29.6.3
      jest-matcher-utils: 29.7.0
      jest-message-util: 29.7.0
      jest-util: 29.7.0
      natural-compare: 1.4.0
      pretty-format: 29.7.0
      semver: 7.7.2
    transitivePeerDependencies:
      - supports-color

  jest-util@29.7.0:
    dependencies:
      '@jest/types': 29.6.3
      '@types/node': 22.16.0
      chalk: 4.1.2
      ci-info: 3.9.0
      graceful-fs: 4.2.11
      picomatch: 2.3.1

  jest-validate@29.7.0:
    dependencies:
      '@jest/types': 29.6.3
      camelcase: 6.3.0
      chalk: 4.1.2
      jest-get-type: 29.6.3
      leven: 3.1.0
      pretty-format: 29.7.0

  jest-watcher@29.7.0:
    dependencies:
      '@jest/test-result': 29.7.0
      '@jest/types': 29.6.3
      '@types/node': 22.16.0
      ansi-escapes: 4.3.2
      chalk: 4.1.2
      emittery: 0.13.1
      jest-util: 29.7.0
      string-length: 4.0.2

  jest-worker@27.5.1:
    dependencies:
      '@types/node': 22.16.0
      merge-stream: 2.0.0
      supports-color: 8.1.1

  jest-worker@29.7.0:
    dependencies:
      '@types/node': 22.16.0
      jest-util: 29.7.0
      merge-stream: 2.0.0
      supports-color: 8.1.1

  jest@29.7.0(@types/node@22.16.0)(ts-node@10.9.2(@swc/core@1.12.9)(@types/node@22.16.0)(typescript@5.8.3)):
    dependencies:
      '@jest/core': 29.7.0(ts-node@10.9.2(@swc/core@1.12.9)(@types/node@22.16.0)(typescript@5.8.3))
      '@jest/types': 29.6.3
      import-local: 3.2.0
      jest-cli: 29.7.0(@types/node@22.16.0)(ts-node@10.9.2(@swc/core@1.12.9)(@types/node@22.16.0)(typescript@5.8.3))
    transitivePeerDependencies:
      - '@types/node'
      - babel-plugin-macros
      - supports-color
      - ts-node

  jimp-compact@0.16.1: {}

  js-tokens@4.0.0: {}

  js-yaml@3.14.1:
    dependencies:
      argparse: 1.0.10
      esprima: 4.0.1

  js-yaml@4.1.0:
    dependencies:
      argparse: 2.0.1

  jsc-safe-url@0.2.4: {}

  jsesc@3.0.2: {}

  jsesc@3.1.0: {}

  json-buffer@3.0.1: {}

  json-parse-better-errors@1.0.2: {}

  json-parse-even-better-errors@2.3.1: {}

  json-schema-traverse@0.4.1: {}

  json-schema-traverse@1.0.0: {}

  json-stable-stringify-without-jsonify@1.0.1: {}

  json5@1.0.2:
    dependencies:
      minimist: 1.2.8

  json5@2.2.3: {}

  jsonc-parser@3.3.1: {}

  jsonfile@6.1.0:
    dependencies:
      universalify: 2.0.1
    optionalDependencies:
      graceful-fs: 4.2.11

  jsx-ast-utils@3.3.5:
    dependencies:
      array-includes: 3.1.9
      array.prototype.flat: 1.3.3
      object.assign: 4.1.7
      object.values: 1.2.1

  keyv@4.5.4:
    dependencies:
      json-buffer: 3.0.1

  kind-of@6.0.3: {}

  kleur@3.0.3: {}

  lan-network@0.1.7: {}

  language-subtag-registry@0.3.23: {}

  language-tags@1.0.9:
    dependencies:
      language-subtag-registry: 0.3.23

  leven@3.1.0: {}

  levn@0.4.1:
    dependencies:
      prelude-ls: 1.2.1
      type-check: 0.4.0

  lighthouse-logger@1.4.2:
    dependencies:
      debug: 2.6.9
      marky: 1.3.0
    transitivePeerDependencies:
      - supports-color

  lightningcss-darwin-arm64@1.27.0:
    optional: true

  lightningcss-darwin-x64@1.27.0:
    optional: true

  lightningcss-freebsd-x64@1.27.0:
    optional: true

  lightningcss-linux-arm-gnueabihf@1.27.0:
    optional: true

  lightningcss-linux-arm64-gnu@1.27.0:
    optional: true

  lightningcss-linux-arm64-musl@1.27.0:
    optional: true

  lightningcss-linux-x64-gnu@1.27.0:
    optional: true

  lightningcss-linux-x64-musl@1.27.0:
    optional: true

  lightningcss-win32-arm64-msvc@1.27.0:
    optional: true

  lightningcss-win32-x64-msvc@1.27.0:
    optional: true

  lightningcss@1.27.0:
    dependencies:
      detect-libc: 1.0.3
    optionalDependencies:
      lightningcss-darwin-arm64: 1.27.0
      lightningcss-darwin-x64: 1.27.0
      lightningcss-freebsd-x64: 1.27.0
      lightningcss-linux-arm-gnueabihf: 1.27.0
      lightningcss-linux-arm64-gnu: 1.27.0
      lightningcss-linux-arm64-musl: 1.27.0
      lightningcss-linux-x64-gnu: 1.27.0
      lightningcss-linux-x64-musl: 1.27.0
      lightningcss-win32-arm64-msvc: 1.27.0
      lightningcss-win32-x64-msvc: 1.27.0

  lines-and-columns@1.2.4: {}

  load-esm@1.0.2: {}

  loader-runner@4.3.0: {}

  locate-path@5.0.0:
    dependencies:
      p-locate: 4.1.0

  locate-path@6.0.0:
    dependencies:
      p-locate: 5.0.0

  lodash.debounce@4.0.8: {}

  lodash.memoize@4.1.2: {}

  lodash.merge@4.6.2: {}

  lodash.throttle@4.1.1: {}

  lodash@4.17.21: {}

  log-symbols@2.2.0:
    dependencies:
      chalk: 2.4.2

  log-symbols@4.1.0:
    dependencies:
      chalk: 4.1.2
      is-unicode-supported: 0.1.0

  loose-envify@1.4.0:
    dependencies:
      js-tokens: 4.0.0

  lowercase-keys@3.0.0: {}

  lru-cache@10.4.3: {}

  lru-cache@11.1.0: {}

  lru-cache@5.1.1:
    dependencies:
      yallist: 3.1.1

  magic-string@0.30.17:
    dependencies:
      '@jridgewell/sourcemap-codec': 1.5.4

  make-dir@4.0.0:
    dependencies:
      semver: 7.7.2

  make-error@1.3.6: {}

  makeerror@1.0.12:
    dependencies:
      tmpl: 1.0.5

  marky@1.3.0: {}

  math-intrinsics@1.1.0: {}

  media-typer@0.3.0: {}

  media-typer@1.1.0: {}

  memfs@3.5.3:
    dependencies:
      fs-monkey: 1.0.6

  memoize-one@5.2.1: {}

  merge-descriptors@2.0.0: {}

  merge-stream@2.0.0: {}

  merge2@1.4.1: {}

  methods@1.1.2: {}

  metro-babel-transformer@0.82.4:
    dependencies:
      '@babel/core': 7.28.0
      flow-enums-runtime: 0.0.6
      hermes-parser: 0.28.1
      nullthrows: 1.1.1
    transitivePeerDependencies:
      - supports-color

  metro-cache-key@0.82.4:
    dependencies:
      flow-enums-runtime: 0.0.6

  metro-cache@0.82.4:
    dependencies:
      exponential-backoff: 3.1.2
      flow-enums-runtime: 0.0.6
      https-proxy-agent: 7.0.6
      metro-core: 0.82.4
    transitivePeerDependencies:
      - supports-color

  metro-config@0.82.4:
    dependencies:
      connect: 3.7.0
      cosmiconfig: 5.2.1
      flow-enums-runtime: 0.0.6
      jest-validate: 29.7.0
      metro: 0.82.4
      metro-cache: 0.82.4
      metro-core: 0.82.4
      metro-runtime: 0.82.4
    transitivePeerDependencies:
      - bufferutil
      - supports-color
      - utf-8-validate

  metro-core@0.82.4:
    dependencies:
      flow-enums-runtime: 0.0.6
      lodash.throttle: 4.1.1
      metro-resolver: 0.82.4

  metro-file-map@0.82.4:
    dependencies:
      debug: 4.4.1
      fb-watchman: 2.0.2
      flow-enums-runtime: 0.0.6
      graceful-fs: 4.2.11
      invariant: 2.2.4
      jest-worker: 29.7.0
      micromatch: 4.0.8
      nullthrows: 1.1.1
      walker: 1.0.8
    transitivePeerDependencies:
      - supports-color

  metro-minify-terser@0.82.4:
    dependencies:
      flow-enums-runtime: 0.0.6
      terser: 5.43.1

  metro-resolver@0.82.4:
    dependencies:
      flow-enums-runtime: 0.0.6

  metro-runtime@0.82.4:
    dependencies:
      '@babel/runtime': 7.27.6
      flow-enums-runtime: 0.0.6

  metro-source-map@0.82.4:
    dependencies:
      '@babel/traverse': 7.28.0
      '@babel/traverse--for-generate-function-map': '@babel/traverse@7.28.0'
      '@babel/types': 7.28.0
      flow-enums-runtime: 0.0.6
      invariant: 2.2.4
      metro-symbolicate: 0.82.4
      nullthrows: 1.1.1
      ob1: 0.82.4
      source-map: 0.5.7
      vlq: 1.0.1
    transitivePeerDependencies:
      - supports-color

  metro-symbolicate@0.82.4:
    dependencies:
      flow-enums-runtime: 0.0.6
      invariant: 2.2.4
      metro-source-map: 0.82.4
      nullthrows: 1.1.1
      source-map: 0.5.7
      vlq: 1.0.1
    transitivePeerDependencies:
      - supports-color

  metro-transform-plugins@0.82.4:
    dependencies:
      '@babel/core': 7.28.0
      '@babel/generator': 7.28.0
      '@babel/template': 7.27.2
      '@babel/traverse': 7.28.0
      flow-enums-runtime: 0.0.6
      nullthrows: 1.1.1
    transitivePeerDependencies:
      - supports-color

  metro-transform-worker@0.82.4:
    dependencies:
      '@babel/core': 7.28.0
      '@babel/generator': 7.28.0
      '@babel/parser': 7.28.0
      '@babel/types': 7.28.0
      flow-enums-runtime: 0.0.6
      metro: 0.82.4
      metro-babel-transformer: 0.82.4
      metro-cache: 0.82.4
      metro-cache-key: 0.82.4
      metro-minify-terser: 0.82.4
      metro-source-map: 0.82.4
      metro-transform-plugins: 0.82.4
      nullthrows: 1.1.1
    transitivePeerDependencies:
      - bufferutil
      - supports-color
      - utf-8-validate

  metro@0.82.4:
    dependencies:
      '@babel/code-frame': 7.27.1
      '@babel/core': 7.28.0
      '@babel/generator': 7.28.0
      '@babel/parser': 7.28.0
      '@babel/template': 7.27.2
      '@babel/traverse': 7.28.0
      '@babel/types': 7.28.0
      accepts: 1.3.8
      chalk: 4.1.2
      ci-info: 2.0.0
      connect: 3.7.0
      debug: 4.4.1
      error-stack-parser: 2.1.4
      flow-enums-runtime: 0.0.6
      graceful-fs: 4.2.11
      hermes-parser: 0.28.1
      image-size: 1.2.1
      invariant: 2.2.4
      jest-worker: 29.7.0
      jsc-safe-url: 0.2.4
      lodash.throttle: 4.1.1
      metro-babel-transformer: 0.82.4
      metro-cache: 0.82.4
      metro-cache-key: 0.82.4
      metro-config: 0.82.4
      metro-core: 0.82.4
      metro-file-map: 0.82.4
      metro-resolver: 0.82.4
      metro-runtime: 0.82.4
      metro-source-map: 0.82.4
      metro-symbolicate: 0.82.4
      metro-transform-plugins: 0.82.4
      metro-transform-worker: 0.82.4
      mime-types: 2.1.35
      nullthrows: 1.1.1
      serialize-error: 2.1.0
      source-map: 0.5.7
      throat: 5.0.0
      ws: 7.5.10
      yargs: 17.7.2
    transitivePeerDependencies:
      - bufferutil
      - supports-color
      - utf-8-validate

  micromatch@4.0.8:
    dependencies:
      braces: 3.0.3
      picomatch: 2.3.1

  mime-db@1.52.0: {}

  mime-db@1.54.0: {}

  mime-types@2.1.35:
    dependencies:
      mime-db: 1.52.0

  mime-types@3.0.1:
    dependencies:
      mime-db: 1.54.0

  mime@1.6.0: {}

  mime@2.6.0: {}

  mimic-fn@1.2.0: {}

  mimic-fn@2.1.0: {}

  mimic-response@3.1.0: {}

  mimic-response@4.0.0: {}

  minimatch@10.0.3:
    dependencies:
      '@isaacs/brace-expansion': 5.0.0

  minimatch@3.1.2:
    dependencies:
      brace-expansion: 1.1.12

  minimatch@5.1.6:
    dependencies:
      brace-expansion: 2.0.2

  minimatch@9.0.5:
    dependencies:
      brace-expansion: 2.0.2

  minimist@1.2.8: {}

  minipass@7.1.2: {}

  minizlib@3.0.2:
    dependencies:
      minipass: 7.1.2

  mkdirp@0.5.6:
    dependencies:
      minimist: 1.2.8

  mkdirp@1.0.4: {}

  mkdirp@3.0.1: {}

  ms@2.0.0: {}

  ms@2.1.3: {}

  multer@2.0.1:
    dependencies:
      append-field: 1.0.0
      busboy: 1.6.0
      concat-stream: 2.0.0
      mkdirp: 0.5.6
      object-assign: 4.1.1
      type-is: 1.6.18
      xtend: 4.0.2

  mute-stream@2.0.0: {}

  mz@2.7.0:
    dependencies:
      any-promise: 1.3.0
      object-assign: 4.1.1
      thenify-all: 1.6.0

  nanoid@3.3.11: {}

  napi-postinstall@0.3.0: {}

  natural-compare@1.4.0: {}

  negotiator@0.6.3: {}

  negotiator@0.6.4: {}

  negotiator@1.0.0: {}

  neo-async@2.6.2: {}

  nested-error-stacks@2.0.1: {}

  next@15.3.4(react-dom@19.0.0(react@19.0.0))(react@19.0.0):
    dependencies:
      '@next/env': 15.3.4
      '@swc/counter': 0.1.3
      '@swc/helpers': 0.5.15
      busboy: 1.6.0
      caniuse-lite: 1.0.30001726
      postcss: 8.4.31
      react: 19.0.0
      react-dom: 19.0.0(react@19.0.0)
      styled-jsx: 5.1.6(react@19.0.0)
    optionalDependencies:
      '@next/swc-darwin-arm64': 15.3.4
      '@next/swc-darwin-x64': 15.3.4
      '@next/swc-linux-arm64-gnu': 15.3.4
      '@next/swc-linux-arm64-musl': 15.3.4
      '@next/swc-linux-x64-gnu': 15.3.4
      '@next/swc-linux-x64-musl': 15.3.4
      '@next/swc-win32-arm64-msvc': 15.3.4
      '@next/swc-win32-x64-msvc': 15.3.4
      sharp: 0.34.2
    transitivePeerDependencies:
      - '@babel/core'
      - babel-plugin-macros

  node-abort-controller@3.1.1: {}

  node-emoji@1.11.0:
    dependencies:
      lodash: 4.17.21

  node-forge@1.3.1: {}

  node-int64@0.4.0: {}

  node-releases@2.0.19: {}

  normalize-path@3.0.0: {}

  normalize-url@8.0.2: {}

  npm-package-arg@11.0.3:
    dependencies:
      hosted-git-info: 7.0.2
      proc-log: 4.2.0
      semver: 7.7.2
      validate-npm-package-name: 5.0.1

  npm-run-path@4.0.1:
    dependencies:
      path-key: 3.1.1

  nullthrows@1.1.1: {}

  ob1@0.82.4:
    dependencies:
      flow-enums-runtime: 0.0.6

  object-assign@4.1.1: {}

  object-inspect@1.13.4: {}

  object-keys@1.1.1: {}

  object.assign@4.1.7:
    dependencies:
      call-bind: 1.0.8
      call-bound: 1.0.4
      define-properties: 1.2.1
      es-object-atoms: 1.1.1
      has-symbols: 1.1.0
      object-keys: 1.1.1

  object.entries@1.1.9:
    dependencies:
      call-bind: 1.0.8
      call-bound: 1.0.4
      define-properties: 1.2.1
      es-object-atoms: 1.1.1

  object.fromentries@2.0.8:
    dependencies:
      call-bind: 1.0.8
      define-properties: 1.2.1
      es-abstract: 1.24.0
      es-object-atoms: 1.1.1

  object.groupby@1.0.3:
    dependencies:
      call-bind: 1.0.8
      define-properties: 1.2.1
      es-abstract: 1.24.0

  object.values@1.2.1:
    dependencies:
      call-bind: 1.0.8
      call-bound: 1.0.4
      define-properties: 1.2.1
      es-object-atoms: 1.1.1

  on-finished@2.3.0:
    dependencies:
      ee-first: 1.1.1

  on-finished@2.4.1:
    dependencies:
      ee-first: 1.1.1

  on-headers@1.0.2: {}

  once@1.4.0:
    dependencies:
      wrappy: 1.0.2

  onetime@2.0.1:
    dependencies:
      mimic-fn: 1.2.0

  onetime@5.1.2:
    dependencies:
      mimic-fn: 2.1.0

  open@7.4.2:
    dependencies:
      is-docker: 2.2.1
      is-wsl: 2.2.0

  open@8.4.2:
    dependencies:
      define-lazy-prop: 2.0.0
      is-docker: 2.2.1
      is-wsl: 2.2.0

  optionator@0.9.4:
    dependencies:
      deep-is: 0.1.4
      fast-levenshtein: 2.0.6
      levn: 0.4.1
      prelude-ls: 1.2.1
      type-check: 0.4.0
      word-wrap: 1.2.5

  ora@3.4.0:
    dependencies:
      chalk: 2.4.2
      cli-cursor: 2.1.0
      cli-spinners: 2.9.2
      log-symbols: 2.2.0
      strip-ansi: 5.2.0
      wcwidth: 1.0.1

  ora@5.4.1:
    dependencies:
      bl: 4.1.0
      chalk: 4.1.2
      cli-cursor: 3.1.0
      cli-spinners: 2.9.2
      is-interactive: 1.0.0
      is-unicode-supported: 0.1.0
      log-symbols: 4.1.0
      strip-ansi: 6.0.1
      wcwidth: 1.0.1

  os-tmpdir@1.0.2: {}

  own-keys@1.0.1:
    dependencies:
      get-intrinsic: 1.3.0
      object-keys: 1.1.1
      safe-push-apply: 1.0.0

  p-cancelable@3.0.0: {}

  p-limit@2.3.0:
    dependencies:
      p-try: 2.2.0

  p-limit@3.1.0:
    dependencies:
      yocto-queue: 0.1.0

  p-locate@4.1.0:
    dependencies:
      p-limit: 2.3.0

  p-locate@5.0.0:
    dependencies:
      p-limit: 3.1.0

  p-try@2.2.0: {}

  package-json-from-dist@1.0.1: {}

  parent-module@1.0.1:
    dependencies:
      callsites: 3.1.0

  parse-json@4.0.0:
    dependencies:
      error-ex: 1.3.2
      json-parse-better-errors: 1.0.2

  parse-json@5.2.0:
    dependencies:
      '@babel/code-frame': 7.27.1
      error-ex: 1.3.2
      json-parse-even-better-errors: 2.3.1
      lines-and-columns: 1.2.4

  parse-png@2.1.0:
    dependencies:
      pngjs: 3.4.0

  parseurl@1.3.3: {}

  path-exists@4.0.0: {}

  path-is-absolute@1.0.1: {}

  path-key@3.1.1: {}

  path-parse@1.0.7: {}

  path-scurry@1.11.1:
    dependencies:
      lru-cache: 10.4.3
      minipass: 7.1.2

  path-scurry@2.0.0:
    dependencies:
      lru-cache: 11.1.0
      minipass: 7.1.2

  path-to-regexp@8.2.0: {}

  path-type@4.0.0: {}

  peek-readable@5.4.2: {}

  pend@1.2.0: {}

  picocolors@1.1.1: {}

  picomatch@2.3.1: {}

  picomatch@3.0.1: {}

  picomatch@4.0.2: {}

  pirates@4.0.7: {}

  piscina@4.9.2:
    optionalDependencies:
      '@napi-rs/nice': 1.0.1

  pkg-dir@4.2.0:
    dependencies:
      find-up: 4.1.0

  plist@3.1.0:
    dependencies:
      '@xmldom/xmldom': 0.8.10
      base64-js: 1.5.1
      xmlbuilder: 15.1.1

  pluralize@8.0.0: {}

  pngjs@3.4.0: {}

  possible-typed-array-names@1.1.0: {}

  postcss@8.4.31:
    dependencies:
      nanoid: 3.3.11
      picocolors: 1.1.1
      source-map-js: 1.2.1

  postcss@8.4.49:
    dependencies:
      nanoid: 3.3.11
      picocolors: 1.1.1
      source-map-js: 1.2.1

  prelude-ls@1.2.1: {}

  prettier-linter-helpers@1.0.0:
    dependencies:
      fast-diff: 1.3.0

  prettier@3.6.2: {}

  pretty-bytes@5.6.0: {}

  pretty-format@29.7.0:
    dependencies:
      '@jest/schemas': 29.6.3
      ansi-styles: 5.2.0
      react-is: 18.3.1

  proc-log@4.2.0: {}

  progress@2.0.3: {}

  promise@8.3.0:
    dependencies:
      asap: 2.0.6

  prompts@2.4.2:
    dependencies:
      kleur: 3.0.3
      sisteransi: 1.0.5

  prop-types@15.8.1:
    dependencies:
      loose-envify: 1.4.0
      object-assign: 4.1.1
      react-is: 16.13.1

  proxy-addr@2.0.7:
    dependencies:
      forwarded: 0.2.0
      ipaddr.js: 1.9.1

  punycode@2.3.1: {}

  pure-rand@6.1.0: {}

  qrcode-terminal@0.11.0: {}

  qs@6.14.0:
    dependencies:
      side-channel: 1.1.0

  queue-microtask@1.2.3: {}

  queue@6.0.2:
    dependencies:
      inherits: 2.0.4

  quick-lru@5.1.1: {}

  randombytes@2.1.0:
    dependencies:
      safe-buffer: 5.2.1

  range-parser@1.2.1: {}

  raw-body@3.0.0:
    dependencies:
      bytes: 3.1.2
      http-errors: 2.0.0
      iconv-lite: 0.6.3
      unpipe: 1.0.0

  rc@1.2.8:
    dependencies:
      deep-extend: 0.6.0
      ini: 1.3.8
      minimist: 1.2.8
      strip-json-comments: 2.0.1

  react-devtools-core@6.1.3:
    dependencies:
      shell-quote: 1.8.3
      ws: 7.5.10
    transitivePeerDependencies:
      - bufferutil
      - utf-8-validate

  react-dom@19.0.0(react@19.0.0):
    dependencies:
      react: 19.0.0
      scheduler: 0.25.0

  react-is@16.13.1: {}

  react-is@18.3.1: {}

  react-native-edge-to-edge@1.6.0(react-native@0.79.5(@babel/core@7.28.0)(@types/react@19.0.14)(react@19.0.0))(react@19.0.0):
    dependencies:
      react: 19.0.0
      react-native: 0.79.5(@babel/core@7.28.0)(@types/react@19.0.14)(react@19.0.0)

  react-native-is-edge-to-edge@1.2.1(react-native@0.79.5(@babel/core@7.28.0)(@types/react@19.0.14)(react@19.0.0))(react@19.0.0):
    dependencies:
      react: 19.0.0
      react-native: 0.79.5(@babel/core@7.28.0)(@types/react@19.0.14)(react@19.0.0)

  react-native@0.79.5(@babel/core@7.28.0)(@types/react@19.0.14)(react@19.0.0):
    dependencies:
      '@jest/create-cache-key-function': 29.7.0
      '@react-native/assets-registry': 0.79.5
      '@react-native/codegen': 0.79.5(@babel/core@7.28.0)
      '@react-native/community-cli-plugin': 0.79.5
      '@react-native/gradle-plugin': 0.79.5
      '@react-native/js-polyfills': 0.79.5
      '@react-native/normalize-colors': 0.79.5
      '@react-native/virtualized-lists': 0.79.5(@types/react@19.0.14)(react-native@0.79.5(@babel/core@7.28.0)(@types/react@19.0.14)(react@19.0.0))(react@19.0.0)
      abort-controller: 3.0.0
      anser: 1.4.10
      ansi-regex: 5.0.1
      babel-jest: 29.7.0(@babel/core@7.28.0)
      babel-plugin-syntax-hermes-parser: 0.25.1
      base64-js: 1.5.1
      chalk: 4.1.2
      commander: 12.1.0
      event-target-shim: 5.0.1
      flow-enums-runtime: 0.0.6
      glob: 7.2.3
      invariant: 2.2.4
      jest-environment-node: 29.7.0
      memoize-one: 5.2.1
      metro-runtime: 0.82.4
      metro-source-map: 0.82.4
      nullthrows: 1.1.1
      pretty-format: 29.7.0
      promise: 8.3.0
      react: 19.0.0
      react-devtools-core: 6.1.3
      react-refresh: 0.14.2
      regenerator-runtime: 0.13.11
      scheduler: 0.25.0
      semver: 7.7.2
      stacktrace-parser: 0.1.11
      whatwg-fetch: 3.6.20
      ws: 6.2.3
      yargs: 17.7.2
    optionalDependencies:
      '@types/react': 19.0.14
    transitivePeerDependencies:
      - '@babel/core'
      - '@react-native-community/cli'
      - bufferutil
      - supports-color
      - utf-8-validate

  react-refresh@0.14.2: {}

  react@19.0.0: {}

  readable-stream@3.6.2:
    dependencies:
      inherits: 2.0.4
      string_decoder: 1.3.0
      util-deprecate: 1.0.2

  readdirp@4.1.2: {}

  reflect-metadata@0.2.2: {}

  reflect.getprototypeof@1.0.10:
    dependencies:
      call-bind: 1.0.8
      define-properties: 1.2.1
      es-abstract: 1.24.0
      es-errors: 1.3.0
      es-object-atoms: 1.1.1
      get-intrinsic: 1.3.0
      get-proto: 1.0.1
      which-builtin-type: 1.2.1

  regenerate-unicode-properties@10.2.0:
    dependencies:
      regenerate: 1.4.2

  regenerate@1.4.2: {}

  regenerator-runtime@0.13.11: {}

  regexp.prototype.flags@1.5.4:
    dependencies:
      call-bind: 1.0.8
      define-properties: 1.2.1
      es-errors: 1.3.0
      get-proto: 1.0.1
      gopd: 1.2.0
      set-function-name: 2.0.2

  regexpu-core@6.2.0:
    dependencies:
      regenerate: 1.4.2
      regenerate-unicode-properties: 10.2.0
      regjsgen: 0.8.0
      regjsparser: 0.12.0
      unicode-match-property-ecmascript: 2.0.0
      unicode-match-property-value-ecmascript: 2.2.0

  regjsgen@0.8.0: {}

  regjsparser@0.12.0:
    dependencies:
      jsesc: 3.0.2

  repeat-string@1.6.1: {}

  require-directory@2.1.1: {}

  require-from-string@2.0.2: {}

  requireg@0.2.2:
    dependencies:
      nested-error-stacks: 2.0.1
      rc: 1.2.8
      resolve: 1.7.1

  resolve-alpn@1.2.1: {}

  resolve-cwd@3.0.0:
    dependencies:
      resolve-from: 5.0.0

  resolve-from@3.0.0: {}

  resolve-from@4.0.0: {}

  resolve-from@5.0.0: {}

  resolve-pkg-maps@1.0.0: {}

  resolve-workspace-root@2.0.0: {}

  resolve.exports@2.0.3: {}

  resolve@1.22.10:
    dependencies:
      is-core-module: 2.16.1
      path-parse: 1.0.7
      supports-preserve-symlinks-flag: 1.0.0

  resolve@1.7.1:
    dependencies:
      path-parse: 1.0.7

  resolve@2.0.0-next.5:
    dependencies:
      is-core-module: 2.16.1
      path-parse: 1.0.7
      supports-preserve-symlinks-flag: 1.0.0

  responselike@3.0.0:
    dependencies:
      lowercase-keys: 3.0.0

  restore-cursor@2.0.0:
    dependencies:
      onetime: 2.0.1
      signal-exit: 3.0.7

  restore-cursor@3.1.0:
    dependencies:
      onetime: 5.1.2
      signal-exit: 3.0.7

  reusify@1.1.0: {}

  rimraf@3.0.2:
    dependencies:
      glob: 7.2.3

  router@2.2.0:
    dependencies:
      debug: 4.4.1
      depd: 2.0.0
      is-promise: 4.0.0
      parseurl: 1.3.3
      path-to-regexp: 8.2.0
    transitivePeerDependencies:
      - supports-color

  run-parallel@1.2.0:
    dependencies:
      queue-microtask: 1.2.3

  rxjs@7.8.1:
    dependencies:
      tslib: 2.8.1

  rxjs@7.8.2:
    dependencies:
      tslib: 2.8.1

  safe-array-concat@1.1.3:
    dependencies:
      call-bind: 1.0.8
      call-bound: 1.0.4
      get-intrinsic: 1.3.0
      has-symbols: 1.1.0
      isarray: 2.0.5

  safe-buffer@5.2.1: {}

  safe-push-apply@1.0.0:
    dependencies:
      es-errors: 1.3.0
      isarray: 2.0.5

  safe-regex-test@1.1.0:
    dependencies:
      call-bound: 1.0.4
      es-errors: 1.3.0
      is-regex: 1.2.1

  safer-buffer@2.1.2: {}

  sax@1.4.1: {}

  scheduler@0.25.0: {}

  schema-utils@3.3.0:
    dependencies:
      '@types/json-schema': 7.0.15
      ajv: 6.12.6
      ajv-keywords: 3.5.2(ajv@6.12.6)

  schema-utils@4.3.2:
    dependencies:
      '@types/json-schema': 7.0.15
      ajv: 8.17.1
      ajv-formats: 2.1.1(ajv@8.17.1)
      ajv-keywords: 5.1.0(ajv@8.17.1)

  seek-bzip@2.0.0:
    dependencies:
      commander: 6.2.1

  semver-regex@4.0.5: {}

  semver-truncate@3.0.0:
    dependencies:
      semver: 7.7.2

  semver@6.3.1: {}

  semver@7.7.2: {}

  send@0.19.0:
    dependencies:
      debug: 2.6.9
      depd: 2.0.0
      destroy: 1.2.0
      encodeurl: 1.0.2
      escape-html: 1.0.3
      etag: 1.8.1
      fresh: 0.5.2
      http-errors: 2.0.0
      mime: 1.6.0
      ms: 2.1.3
      on-finished: 2.4.1
      range-parser: 1.2.1
      statuses: 2.0.1
    transitivePeerDependencies:
      - supports-color

  send@0.19.1:
    dependencies:
      debug: 2.6.9
      depd: 2.0.0
      destroy: 1.2.0
      encodeurl: 2.0.0
      escape-html: 1.0.3
      etag: 1.8.1
      fresh: 0.5.2
      http-errors: 2.0.0
      mime: 1.6.0
      ms: 2.1.3
      on-finished: 2.4.1
      range-parser: 1.2.1
      statuses: 2.0.1
    transitivePeerDependencies:
      - supports-color

  send@1.2.0:
    dependencies:
      debug: 4.4.1
      encodeurl: 2.0.0
      escape-html: 1.0.3
      etag: 1.8.1
      fresh: 2.0.0
      http-errors: 2.0.0
      mime-types: 3.0.1
      ms: 2.1.3
      on-finished: 2.4.1
      range-parser: 1.2.1
      statuses: 2.0.2
    transitivePeerDependencies:
      - supports-color

  serialize-error@2.1.0: {}

  serialize-javascript@6.0.2:
    dependencies:
      randombytes: 2.1.0

  serve-static@1.16.2:
    dependencies:
      encodeurl: 2.0.0
      escape-html: 1.0.3
      parseurl: 1.3.3
      send: 0.19.0
    transitivePeerDependencies:
      - supports-color

  serve-static@2.2.0:
    dependencies:
      encodeurl: 2.0.0
      escape-html: 1.0.3
      parseurl: 1.3.3
      send: 1.2.0
    transitivePeerDependencies:
      - supports-color

  set-function-length@1.2.2:
    dependencies:
      define-data-property: 1.1.4
      es-errors: 1.3.0
      function-bind: 1.1.2
      get-intrinsic: 1.3.0
      gopd: 1.2.0
      has-property-descriptors: 1.0.2

  set-function-name@2.0.2:
    dependencies:
      define-data-property: 1.1.4
      es-errors: 1.3.0
      functions-have-names: 1.2.3
      has-property-descriptors: 1.0.2

  set-proto@1.0.0:
    dependencies:
      dunder-proto: 1.0.1
      es-errors: 1.3.0
      es-object-atoms: 1.1.1

  setprototypeof@1.2.0: {}

  sharp@0.34.2:
    dependencies:
      color: 4.2.3
      detect-libc: 2.0.4
      semver: 7.7.2
    optionalDependencies:
      '@img/sharp-darwin-arm64': 0.34.2
      '@img/sharp-darwin-x64': 0.34.2
      '@img/sharp-libvips-darwin-arm64': 1.1.0
      '@img/sharp-libvips-darwin-x64': 1.1.0
      '@img/sharp-libvips-linux-arm': 1.1.0
      '@img/sharp-libvips-linux-arm64': 1.1.0
      '@img/sharp-libvips-linux-ppc64': 1.1.0
      '@img/sharp-libvips-linux-s390x': 1.1.0
      '@img/sharp-libvips-linux-x64': 1.1.0
      '@img/sharp-libvips-linuxmusl-arm64': 1.1.0
      '@img/sharp-libvips-linuxmusl-x64': 1.1.0
      '@img/sharp-linux-arm': 0.34.2
      '@img/sharp-linux-arm64': 0.34.2
      '@img/sharp-linux-s390x': 0.34.2
      '@img/sharp-linux-x64': 0.34.2
      '@img/sharp-linuxmusl-arm64': 0.34.2
      '@img/sharp-linuxmusl-x64': 0.34.2
      '@img/sharp-wasm32': 0.34.2
      '@img/sharp-win32-arm64': 0.34.2
      '@img/sharp-win32-ia32': 0.34.2
      '@img/sharp-win32-x64': 0.34.2
    optional: true

  shebang-command@2.0.0:
    dependencies:
      shebang-regex: 3.0.0

  shebang-regex@3.0.0: {}

  shell-quote@1.8.3: {}

  side-channel-list@1.0.0:
    dependencies:
      es-errors: 1.3.0
      object-inspect: 1.13.4

  side-channel-map@1.0.1:
    dependencies:
      call-bound: 1.0.4
      es-errors: 1.3.0
      get-intrinsic: 1.3.0
      object-inspect: 1.13.4

  side-channel-weakmap@1.0.2:
    dependencies:
      call-bound: 1.0.4
      es-errors: 1.3.0
      get-intrinsic: 1.3.0
      object-inspect: 1.13.4
      side-channel-map: 1.0.1

  side-channel@1.1.0:
    dependencies:
      es-errors: 1.3.0
      object-inspect: 1.13.4
      side-channel-list: 1.0.0
      side-channel-map: 1.0.1
      side-channel-weakmap: 1.0.2

  signal-exit@3.0.7: {}

  signal-exit@4.1.0: {}

  simple-plist@1.3.1:
    dependencies:
      bplist-creator: 0.1.0
      bplist-parser: 0.3.1
      plist: 3.1.0

  simple-swizzle@0.2.2:
    dependencies:
      is-arrayish: 0.3.2
    optional: true

  sisteransi@1.0.5: {}

  slash@3.0.0: {}

  slugify@1.6.6: {}

  sort-keys-length@1.0.1:
    dependencies:
      sort-keys: 1.1.2

  sort-keys@1.1.2:
    dependencies:
      is-plain-obj: 1.1.0

  source-map-js@1.2.1: {}

  source-map-support@0.5.13:
    dependencies:
      buffer-from: 1.1.2
      source-map: 0.6.1

  source-map-support@0.5.21:
    dependencies:
      buffer-from: 1.1.2
      source-map: 0.6.1

  source-map@0.5.7: {}

  source-map@0.6.1: {}

  source-map@0.7.4: {}

  sprintf-js@1.0.3: {}

  stable-hash@0.0.5: {}

  stack-utils@2.0.6:
    dependencies:
      escape-string-regexp: 2.0.0

  stackframe@1.3.4: {}

  stacktrace-parser@0.1.11:
    dependencies:
      type-fest: 0.7.1

  statuses@1.5.0: {}

  statuses@2.0.1: {}

  statuses@2.0.2: {}

  stop-iteration-iterator@1.1.0:
    dependencies:
      es-errors: 1.3.0
      internal-slot: 1.1.0

  stream-buffers@2.2.0: {}

  streamsearch@1.1.0: {}

  streamx@2.22.1:
    dependencies:
      fast-fifo: 1.3.2
      text-decoder: 1.2.3
    optionalDependencies:
      bare-events: 2.5.4

  string-length@4.0.2:
    dependencies:
      char-regex: 1.0.2
      strip-ansi: 6.0.1

  string-width@4.2.3:
    dependencies:
      emoji-regex: 8.0.0
      is-fullwidth-code-point: 3.0.0
      strip-ansi: 6.0.1

  string-width@5.1.2:
    dependencies:
      eastasianwidth: 0.2.0
      emoji-regex: 9.2.2
      strip-ansi: 7.1.0

  string.prototype.includes@2.0.1:
    dependencies:
      call-bind: 1.0.8
      define-properties: 1.2.1
      es-abstract: 1.24.0

  string.prototype.matchall@4.0.12:
    dependencies:
      call-bind: 1.0.8
      call-bound: 1.0.4
      define-properties: 1.2.1
      es-abstract: 1.24.0
      es-errors: 1.3.0
      es-object-atoms: 1.1.1
      get-intrinsic: 1.3.0
      gopd: 1.2.0
      has-symbols: 1.1.0
      internal-slot: 1.1.0
      regexp.prototype.flags: 1.5.4
      set-function-name: 2.0.2
      side-channel: 1.1.0

  string.prototype.repeat@1.0.0:
    dependencies:
      define-properties: 1.2.1
      es-abstract: 1.24.0

  string.prototype.trim@1.2.10:
    dependencies:
      call-bind: 1.0.8
      call-bound: 1.0.4
      define-data-property: 1.1.4
      define-properties: 1.2.1
      es-abstract: 1.24.0
      es-object-atoms: 1.1.1
      has-property-descriptors: 1.0.2

  string.prototype.trimend@1.0.9:
    dependencies:
      call-bind: 1.0.8
      call-bound: 1.0.4
      define-properties: 1.2.1
      es-object-atoms: 1.1.1

  string.prototype.trimstart@1.0.8:
    dependencies:
      call-bind: 1.0.8
      define-properties: 1.2.1
      es-object-atoms: 1.1.1

  string_decoder@1.3.0:
    dependencies:
      safe-buffer: 5.2.1

  strip-ansi@5.2.0:
    dependencies:
      ansi-regex: 4.1.1

  strip-ansi@6.0.1:
    dependencies:
      ansi-regex: 5.0.1

  strip-ansi@7.1.0:
    dependencies:
      ansi-regex: 6.1.0

  strip-bom@3.0.0: {}

  strip-bom@4.0.0: {}

  strip-dirs@3.0.0:
    dependencies:
      inspect-with-kind: 1.0.5
      is-plain-obj: 1.1.0

  strip-final-newline@2.0.0: {}

  strip-json-comments@2.0.1: {}

  strip-json-comments@3.1.1: {}

  strtok3@10.3.1:
    dependencies:
      '@tokenizer/token': 0.3.0

  strtok3@9.1.1:
    dependencies:
      '@tokenizer/token': 0.3.0
      peek-readable: 5.4.2

  structured-headers@0.4.1: {}

  styled-jsx@5.1.6(react@19.0.0):
    dependencies:
      client-only: 0.0.1
      react: 19.0.0

  sucrase@3.35.0:
    dependencies:
      '@jridgewell/gen-mapping': 0.3.12
      commander: 4.1.1
      glob: 10.4.5
      lines-and-columns: 1.2.4
      mz: 2.7.0
      pirates: 4.0.7
      ts-interface-checker: 0.1.13

  superagent@10.2.1:
    dependencies:
      component-emitter: 1.3.1
      cookiejar: 2.1.4
      debug: 4.4.1
      fast-safe-stringify: 2.1.1
      form-data: 4.0.3
      formidable: 3.5.4
      methods: 1.1.2
      mime: 2.6.0
      qs: 6.14.0
    transitivePeerDependencies:
      - supports-color

  supertest@7.1.1:
    dependencies:
      methods: 1.1.2
      superagent: 10.2.1
    transitivePeerDependencies:
      - supports-color

  supports-color@5.5.0:
    dependencies:
      has-flag: 3.0.0

  supports-color@7.2.0:
    dependencies:
      has-flag: 4.0.0

  supports-color@8.1.1:
    dependencies:
      has-flag: 4.0.0

  supports-hyperlinks@2.3.0:
    dependencies:
      has-flag: 4.0.0
      supports-color: 7.2.0

  supports-preserve-symlinks-flag@1.0.0: {}

  symbol-observable@4.0.0: {}

  synckit@0.11.8:
    dependencies:
      '@pkgr/core': 0.2.7

  tapable@2.2.2: {}

  tar-stream@3.1.7:
    dependencies:
      b4a: 1.6.7
      fast-fifo: 1.3.2
      streamx: 2.22.1

  tar@7.4.3:
    dependencies:
      '@isaacs/fs-minipass': 4.0.1
      chownr: 3.0.0
      minipass: 7.1.2
      minizlib: 3.0.2
      mkdirp: 3.0.1
      yallist: 5.0.0

  temp-dir@2.0.0: {}

  terminal-link@2.1.1:
    dependencies:
      ansi-escapes: 4.3.2
      supports-hyperlinks: 2.3.0

  terser-webpack-plugin@5.3.14(@swc/core@1.12.9)(webpack@5.99.6(@swc/core@1.12.9)):
    dependencies:
      '@jridgewell/trace-mapping': 0.3.29
      jest-worker: 27.5.1
      schema-utils: 4.3.2
      serialize-javascript: 6.0.2
      terser: 5.43.1
      webpack: 5.99.6(@swc/core@1.12.9)
    optionalDependencies:
      '@swc/core': 1.12.9

  terser@5.43.1:
    dependencies:
      '@jridgewell/source-map': 0.3.10
      acorn: 8.15.0
      commander: 2.20.3
      source-map-support: 0.5.21

  test-exclude@6.0.0:
    dependencies:
      '@istanbuljs/schema': 0.1.3
      glob: 7.2.3
      minimatch: 3.1.2

  text-decoder@1.2.3:
    dependencies:
      b4a: 1.6.7

  thenify-all@1.6.0:
    dependencies:
      thenify: 3.3.1

  thenify@3.3.1:
    dependencies:
      any-promise: 1.3.0

  throat@5.0.0: {}

  through@2.3.8: {}

  tinyglobby@0.2.14:
    dependencies:
      fdir: 6.4.6(picomatch@4.0.2)
      picomatch: 4.0.2

  tmp@0.0.33:
    dependencies:
      os-tmpdir: 1.0.2

  tmpl@1.0.5: {}

  to-regex-range@5.0.1:
    dependencies:
      is-number: 7.0.0

  toidentifier@1.0.1: {}

  token-types@6.0.3:
    dependencies:
      '@tokenizer/token': 0.3.0
      ieee754: 1.2.1

  tr46@0.0.3: {}

  tree-kill@1.2.2: {}

  ts-api-utils@2.1.0(typescript@5.8.3):
    dependencies:
      typescript: 5.8.3

  ts-interface-checker@0.1.13: {}

  ts-jest@29.4.0(@babel/core@7.28.0)(@jest/transform@29.7.0)(@jest/types@29.6.3)(babel-jest@29.7.0(@babel/core@7.28.0))(jest-util@29.7.0)(jest@29.7.0(@types/node@22.16.0)(ts-node@10.9.2(@swc/core@1.12.9)(@types/node@22.16.0)(typescript@5.8.3)))(typescript@5.8.3):
    dependencies:
      bs-logger: 0.2.6
      ejs: 3.1.10
      fast-json-stable-stringify: 2.1.0
      jest: 29.7.0(@types/node@22.16.0)(ts-node@10.9.2(@swc/core@1.12.9)(@types/node@22.16.0)(typescript@5.8.3))
      json5: 2.2.3
      lodash.memoize: 4.1.2
      make-error: 1.3.6
      semver: 7.7.2
      type-fest: 4.41.0
      typescript: 5.8.3
      yargs-parser: 21.1.1
    optionalDependencies:
      '@babel/core': 7.28.0
      '@jest/transform': 29.7.0
      '@jest/types': 29.6.3
      babel-jest: 29.7.0(@babel/core@7.28.0)
      jest-util: 29.7.0

  ts-loader@9.5.2(typescript@5.8.3)(webpack@5.99.6(@swc/core@1.12.9)):
    dependencies:
      chalk: 4.1.2
      enhanced-resolve: 5.18.2
      micromatch: 4.0.8
      semver: 7.7.2
      source-map: 0.7.4
      typescript: 5.8.3
      webpack: 5.99.6(@swc/core@1.12.9)

  ts-node@10.9.2(@swc/core@1.12.9)(@types/node@22.16.0)(typescript@5.8.3):
    dependencies:
      '@cspotcode/source-map-support': 0.8.1
      '@tsconfig/node10': 1.0.11
      '@tsconfig/node12': 1.0.11
      '@tsconfig/node14': 1.0.3
      '@tsconfig/node16': 1.0.4
      '@types/node': 22.16.0
      acorn: 8.15.0
      acorn-walk: 8.3.4
      arg: 4.1.3
      create-require: 1.1.1
      diff: 4.0.2
      make-error: 1.3.6
      typescript: 5.8.3
      v8-compile-cache-lib: 3.0.1
      yn: 3.1.1
    optionalDependencies:
      '@swc/core': 1.12.9

  tsconfig-paths-webpack-plugin@4.2.0:
    dependencies:
      chalk: 4.1.2
      enhanced-resolve: 5.18.2
      tapable: 2.2.2
      tsconfig-paths: 4.2.0

  tsconfig-paths@3.15.0:
    dependencies:
      '@types/json5': 0.0.29
      json5: 1.0.2
      minimist: 1.2.8
      strip-bom: 3.0.0

  tsconfig-paths@4.2.0:
    dependencies:
      json5: 2.2.3
      minimist: 1.2.8
      strip-bom: 3.0.0

  tslib@2.8.1: {}

  turbo-darwin-64@2.5.4:
    optional: true

  turbo-darwin-arm64@2.5.4:
    optional: true

  turbo-linux-64@2.5.4:
    optional: true

  turbo-linux-arm64@2.5.4:
    optional: true

  turbo-windows-64@2.5.4:
    optional: true

  turbo-windows-arm64@2.5.4:
    optional: true

  turbo@2.5.4:
    optionalDependencies:
      turbo-darwin-64: 2.5.4
      turbo-darwin-arm64: 2.5.4
      turbo-linux-64: 2.5.4
      turbo-linux-arm64: 2.5.4
      turbo-windows-64: 2.5.4
      turbo-windows-arm64: 2.5.4

  type-check@0.4.0:
    dependencies:
      prelude-ls: 1.2.1

  type-detect@4.0.8: {}

  type-fest@0.21.3: {}

  type-fest@0.7.1: {}

  type-fest@4.41.0: {}

  type-is@1.6.18:
    dependencies:
      media-typer: 0.3.0
      mime-types: 2.1.35

  type-is@2.0.1:
    dependencies:
      content-type: 1.0.5
      media-typer: 1.1.0
      mime-types: 3.0.1

  typed-array-buffer@1.0.3:
    dependencies:
      call-bound: 1.0.4
      es-errors: 1.3.0
      is-typed-array: 1.1.15

  typed-array-byte-length@1.0.3:
    dependencies:
      call-bind: 1.0.8
      for-each: 0.3.5
      gopd: 1.2.0
      has-proto: 1.2.0
      is-typed-array: 1.1.15

  typed-array-byte-offset@1.0.4:
    dependencies:
      available-typed-arrays: 1.0.7
      call-bind: 1.0.8
      for-each: 0.3.5
      gopd: 1.2.0
      has-proto: 1.2.0
      is-typed-array: 1.1.15
      reflect.getprototypeof: 1.0.10

  typed-array-length@1.0.7:
    dependencies:
      call-bind: 1.0.8
      for-each: 0.3.5
      gopd: 1.2.0
      is-typed-array: 1.1.15
      possible-typed-array-names: 1.1.0
      reflect.getprototypeof: 1.0.10

  typedarray@0.0.6: {}

  typescript-eslint@8.35.1(eslint@9.30.1)(typescript@5.8.3):
    dependencies:
      '@typescript-eslint/eslint-plugin': 8.35.1(@typescript-eslint/parser@8.35.1(eslint@9.30.1)(typescript@5.8.3))(eslint@9.30.1)(typescript@5.8.3)
      '@typescript-eslint/parser': 8.35.1(eslint@9.30.1)(typescript@5.8.3)
      '@typescript-eslint/utils': 8.35.1(eslint@9.30.1)(typescript@5.8.3)
      eslint: 9.30.1
      typescript: 5.8.3
    transitivePeerDependencies:
      - supports-color

  typescript@5.8.3: {}

  uid@2.0.2:
    dependencies:
      '@lukeed/csprng': 1.1.0

  uint8array-extras@1.4.0: {}

  unbox-primitive@1.1.0:
    dependencies:
      call-bound: 1.0.4
      has-bigints: 1.1.0
      has-symbols: 1.1.0
      which-boxed-primitive: 1.1.1

  unbzip2-stream@1.4.3:
    dependencies:
      buffer: 5.7.1
      through: 2.3.8

  undici-types@6.21.0: {}

  undici@6.21.3: {}

  unicode-canonical-property-names-ecmascript@2.0.1: {}

  unicode-match-property-ecmascript@2.0.0:
    dependencies:
      unicode-canonical-property-names-ecmascript: 2.0.1
      unicode-property-aliases-ecmascript: 2.1.0

  unicode-match-property-value-ecmascript@2.2.0: {}

  unicode-property-aliases-ecmascript@2.1.0: {}

  unique-string@2.0.0:
    dependencies:
      crypto-random-string: 2.0.0

  universalify@2.0.1: {}

  unpipe@1.0.0: {}

  unrs-resolver@1.10.1:
    dependencies:
      napi-postinstall: 0.3.0
    optionalDependencies:
      '@unrs/resolver-binding-android-arm-eabi': 1.10.1
      '@unrs/resolver-binding-android-arm64': 1.10.1
      '@unrs/resolver-binding-darwin-arm64': 1.10.1
      '@unrs/resolver-binding-darwin-x64': 1.10.1
      '@unrs/resolver-binding-freebsd-x64': 1.10.1
      '@unrs/resolver-binding-linux-arm-gnueabihf': 1.10.1
      '@unrs/resolver-binding-linux-arm-musleabihf': 1.10.1
      '@unrs/resolver-binding-linux-arm64-gnu': 1.10.1
      '@unrs/resolver-binding-linux-arm64-musl': 1.10.1
      '@unrs/resolver-binding-linux-ppc64-gnu': 1.10.1
      '@unrs/resolver-binding-linux-riscv64-gnu': 1.10.1
      '@unrs/resolver-binding-linux-riscv64-musl': 1.10.1
      '@unrs/resolver-binding-linux-s390x-gnu': 1.10.1
      '@unrs/resolver-binding-linux-x64-gnu': 1.10.1
      '@unrs/resolver-binding-linux-x64-musl': 1.10.1
      '@unrs/resolver-binding-wasm32-wasi': 1.10.1
      '@unrs/resolver-binding-win32-arm64-msvc': 1.10.1
      '@unrs/resolver-binding-win32-ia32-msvc': 1.10.1
      '@unrs/resolver-binding-win32-x64-msvc': 1.10.1

  update-browserslist-db@1.1.3(browserslist@4.25.1):
    dependencies:
      browserslist: 4.25.1
      escalade: 3.2.0
      picocolors: 1.1.1

  uri-js@4.4.1:
    dependencies:
      punycode: 2.3.1

  util-deprecate@1.0.2: {}

  utils-merge@1.0.1: {}

  uuid@7.0.3: {}

  v8-compile-cache-lib@3.0.1: {}

  v8-to-istanbul@9.3.0:
    dependencies:
      '@jridgewell/trace-mapping': 0.3.29
      '@types/istanbul-lib-coverage': 2.0.6
      convert-source-map: 2.0.0

  validate-npm-package-name@5.0.1: {}

  vary@1.1.2: {}

  vlq@1.0.1: {}

  walker@1.0.8:
    dependencies:
      makeerror: 1.0.12

  watchpack@2.4.4:
    dependencies:
      glob-to-regexp: 0.4.1
      graceful-fs: 4.2.11

  wcwidth@1.0.1:
    dependencies:
      defaults: 1.0.4

  webidl-conversions@3.0.1: {}

  webidl-conversions@5.0.0: {}

  webpack-node-externals@3.0.0: {}

  webpack-sources@3.3.3: {}

  webpack@5.99.6(@swc/core@1.12.9):
    dependencies:
      '@types/eslint-scope': 3.7.7
      '@types/estree': 1.0.8
      '@webassemblyjs/ast': 1.14.1
      '@webassemblyjs/wasm-edit': 1.14.1
      '@webassemblyjs/wasm-parser': 1.14.1
      acorn: 8.15.0
      browserslist: 4.25.1
      chrome-trace-event: 1.0.4
      enhanced-resolve: 5.18.2
      es-module-lexer: 1.7.0
      eslint-scope: 5.1.1
      events: 3.3.0
      glob-to-regexp: 0.4.1
      graceful-fs: 4.2.11
      json-parse-even-better-errors: 2.3.1
      loader-runner: 4.3.0
      mime-types: 2.1.35
      neo-async: 2.6.2
      schema-utils: 4.3.2
      tapable: 2.2.2
      terser-webpack-plugin: 5.3.14(@swc/core@1.12.9)(webpack@5.99.6(@swc/core@1.12.9))
      watchpack: 2.4.4
      webpack-sources: 3.3.3
    transitivePeerDependencies:
      - '@swc/core'
      - esbuild
      - uglify-js

  whatwg-fetch@3.6.20: {}

  whatwg-url-without-unicode@8.0.0-3:
    dependencies:
      buffer: 5.7.1
      punycode: 2.3.1
      webidl-conversions: 5.0.0

  whatwg-url@5.0.0:
    dependencies:
      tr46: 0.0.3
      webidl-conversions: 3.0.1

  which-boxed-primitive@1.1.1:
    dependencies:
      is-bigint: 1.1.0
      is-boolean-object: 1.2.2
      is-number-object: 1.1.1
      is-string: 1.1.1
      is-symbol: 1.1.1

  which-builtin-type@1.2.1:
    dependencies:
      call-bound: 1.0.4
      function.prototype.name: 1.1.8
      has-tostringtag: 1.0.2
      is-async-function: 2.1.1
      is-date-object: 1.1.0
      is-finalizationregistry: 1.1.1
      is-generator-function: 1.1.0
      is-regex: 1.2.1
      is-weakref: 1.1.1
      isarray: 2.0.5
      which-boxed-primitive: 1.1.1
      which-collection: 1.0.2
      which-typed-array: 1.1.19

  which-collection@1.0.2:
    dependencies:
      is-map: 2.0.3
      is-set: 2.0.3
      is-weakmap: 2.0.2
      is-weakset: 2.0.4

  which-typed-array@1.1.19:
    dependencies:
      available-typed-arrays: 1.0.7
      call-bind: 1.0.8
      call-bound: 1.0.4
      for-each: 0.3.5
      get-proto: 1.0.1
      gopd: 1.2.0
      has-tostringtag: 1.0.2

  which@2.0.2:
    dependencies:
      isexe: 2.0.0

  wonka@6.3.5: {}

  word-wrap@1.2.5: {}

  wrap-ansi@6.2.0:
    dependencies:
      ansi-styles: 4.3.0
      string-width: 4.2.3
      strip-ansi: 6.0.1

  wrap-ansi@7.0.0:
    dependencies:
      ansi-styles: 4.3.0
      string-width: 4.2.3
      strip-ansi: 6.0.1

  wrap-ansi@8.1.0:
    dependencies:
      ansi-styles: 6.2.1
      string-width: 5.1.2
      strip-ansi: 7.1.0

  wrappy@1.0.2: {}

  write-file-atomic@4.0.2:
    dependencies:
      imurmurhash: 0.1.4
      signal-exit: 3.0.7

  ws@6.2.3:
    dependencies:
      async-limiter: 1.0.1

  ws@7.5.10: {}

  ws@8.18.3: {}

  xcode@3.0.1:
    dependencies:
      simple-plist: 1.3.1
      uuid: 7.0.3

  xml2js@0.6.0:
    dependencies:
      sax: 1.4.1
      xmlbuilder: 11.0.1

  xmlbuilder@11.0.1: {}

  xmlbuilder@15.1.1: {}

  xtend@4.0.2: {}

  y18n@5.0.8: {}

  yallist@3.1.1: {}

  yallist@5.0.0: {}

  yargs-parser@21.1.1: {}

  yargs@17.7.2:
    dependencies:
      cliui: 8.0.1
      escalade: 3.2.0
      get-caller-file: 2.0.5
      require-directory: 2.1.1
      string-width: 4.2.3
      y18n: 5.0.8
      yargs-parser: 21.1.1

  yauzl@3.2.0:
    dependencies:
      buffer-crc32: 0.2.13
      pend: 1.2.0

  yn@3.1.1: {}

  yocto-queue@0.1.0: {}

  yoctocolors-cjs@2.1.2: {}<|MERGE_RESOLUTION|>--- conflicted
+++ resolved
@@ -7,10 +7,6 @@
 importers:
 
   .:
-    dependencies:
-      '@supabase/supabase-js':
-        specifier: ^2.50.3
-        version: 2.50.3
     devDependencies:
       turbo:
         specifier: ^2.5.4
@@ -1571,28 +1567,6 @@
   '@sinonjs/fake-timers@10.3.0':
     resolution: {integrity: sha512-V4BG07kuYSUkTCSBHG8G8TNhM+F19jXFWnQtzj+we8DrkpSBCee9Z3Ms8yiGer/dlmhe35/Xdgyo3/0rQKg7YA==}
 
-  '@supabase/auth-js@2.70.0':
-    resolution: {integrity: sha512-BaAK/tOAZFJtzF1sE3gJ2FwTjLf4ky3PSvcvLGEgEmO4BSBkwWKu8l67rLLIBZPDnCyV7Owk2uPyKHa0kj5QGg==}
-
-  '@supabase/functions-js@2.4.5':
-    resolution: {integrity: sha512-v5GSqb9zbosquTo6gBwIiq7W9eQ7rE5QazsK/ezNiQXdCbY+bH8D9qEaBIkhVvX4ZRW5rP03gEfw5yw9tiq4EQ==}
-
-  '@supabase/node-fetch@2.6.15':
-    resolution: {integrity: sha512-1ibVeYUacxWYi9i0cf5efil6adJ9WRyZBLivgjs+AUpewx1F3xPi7gLgaASI2SmIQxPoCEjAsLAzKPgMJVgOUQ==}
-    engines: {node: 4.x || >=6.0.0}
-
-  '@supabase/postgrest-js@1.19.4':
-    resolution: {integrity: sha512-O4soKqKtZIW3olqmbXXbKugUtByD2jPa8kL2m2c1oozAO11uCcGrRhkZL0kVxjBLrXHE0mdSkFsMj7jDSfyNpw==}
-
-  '@supabase/realtime-js@2.11.15':
-    resolution: {integrity: sha512-HQKRnwAqdVqJW/P9TjKVK+/ETpW4yQ8tyDPPtRMKOH4Uh3vQD74vmj353CYs8+YwVBKubeUOOEpI9CT8mT4obw==}
-
-  '@supabase/storage-js@2.7.1':
-    resolution: {integrity: sha512-asYHcyDR1fKqrMpytAS1zjyEfvxuOIp1CIXX7ji4lHHcJKqyk+sLl/Vxgm4sN6u8zvuUtae9e4kDxQP2qrwWBA==}
-
-  '@supabase/supabase-js@2.50.3':
-    resolution: {integrity: sha512-Ld42AbfSXKnbCE2ObRvrGC5wj9OrfTOzswQZg0OcGQGx+QqcWYN/IqsLqrt4gCFrD57URbNRfGESSWzchzKAuQ==}
-
   '@swc/cli@0.6.0':
     resolution: {integrity: sha512-Q5FsI3Cw0fGMXhmsg7c08i4EmXCrcl+WnAxb6LYOLHw4JFFC3yzmx9LaXZ7QMbA+JZXbigU2TirI7RAfO0Qlnw==}
     engines: {node: '>= 16.14.0'}
@@ -1783,9 +1757,6 @@
   '@types/node@22.16.0':
     resolution: {integrity: sha512-B2egV9wALML1JCpv3VQoQ+yesQKAmNMBIAY7OteVrikcOcAkWm+dGL6qpeCktPjAv6N1JLnhbNiqS35UpFyBsQ==}
 
-  '@types/phoenix@1.6.6':
-    resolution: {integrity: sha512-PIzZZlEppgrpoT2QgbnDU+MMzuR6BbCjllj0bM70lWoejMeNJAxCchxnv7J3XFkI8MpygtRpzXrIlmWUBclP5A==}
-
   '@types/qs@6.14.0':
     resolution: {integrity: sha512-eOunJqu0K1923aExK6y8p6fsihYEn/BYuQ4g0CxAAgFc4b/ZLN4CrsRZ55srTdqoiLzU2B2evC+apEIxprEzkQ==}
 
@@ -1814,9 +1785,6 @@
 
   '@types/supertest@6.0.3':
     resolution: {integrity: sha512-8WzXq62EXFhJ7QsH3Ocb/iKQ/Ty9ZVWnVzoTKc9tyyFRRF3a74Tk2+TLFgaFFw364Ere+npzHKEJ6ga2LzIL7w==}
-
-  '@types/ws@8.18.1':
-    resolution: {integrity: sha512-ThVF6DCVhA8kUGy+aazFQ4kXQ7E1Ty7A3ypFOe0IcJV8O/M511G99AW24irKrW56Wt44yG9+ij8FaqoBGkuBXg==}
 
   '@types/yargs-parser@21.0.3':
     resolution: {integrity: sha512-I4q9QU9MQv4oEOz4tAHJtNz1cwuLxn2F3xcc2iV5WdqLPpUnj30aUuxt1mAxYTG+oe8CZMV/+6rU4S4gRDzqtQ==}
@@ -3752,11 +3720,6 @@
   isexe@2.0.0:
     resolution: {integrity: sha512-RHxMLp9lnKHGHRng9QFhRCMbYAcVpn69smSGcq3f36xjgVVWThj4qqLbTLlq7Ssj8B+fIQ1EuCEGI2lKsyQeIw==}
 
-  isows@1.0.7:
-    resolution: {integrity: sha512-I1fSfDCZL5P0v33sVqeTDSpcstAg/N+wF5HS033mogOVIp4B+oHC7oOCsA3axAbBSGTJ8QubbNmnIRN/h8U7hg==}
-    peerDependencies:
-      ws: '*'
-
   istanbul-lib-coverage@3.2.2:
     resolution: {integrity: sha512-O8dpsF+r0WV/8MNRKfnmrtCWhuKjxrq2w+jpzBL5UZKTi2LeVWnWOmWRxFlesJONmc+wLAGvKQZEOanko0LFTg==}
     engines: {node: '>=8'}
@@ -5379,9 +5342,6 @@
   token-types@6.0.3:
     resolution: {integrity: sha512-IKJ6EzuPPWtKtEIEPpIdXv9j5j2LGJEYk0CKY2efgKoYKLBiZdh6iQkLVBow/CB3phyWAWCyk+bZeaimJn6uRQ==}
     engines: {node: '>=14.16'}
-
-  tr46@0.0.3:
-    resolution: {integrity: sha512-N3WMsuqV66lT30CrXNbEjx4GEwlow3v6rr4mCcv6prnfwhS01rkgyFdjPNBYd9br7LpXV1+Emh01fHnq2Gdgrw==}
 
   tree-kill@1.2.2:
     resolution: {integrity: sha512-L0Orpi8qGpRG//Nd+H90vFB+3iHnue1zSSGmNOOCh1GLJ7rUKVwV2HvijphGQS2UmhUZewS9VgvxYIdgr+fG1A==}
@@ -5652,9 +5612,6 @@
   wcwidth@1.0.1:
     resolution: {integrity: sha512-XHPEwS0q6TaxcvG85+8EYkbiCux2XtWG2mkc47Ng2A77BQu9+DqIOJldST4HgPkuea7dvKSj5VgX3P1d4rW8Tg==}
 
-  webidl-conversions@3.0.1:
-    resolution: {integrity: sha512-2JAn3z8AR6rjK8Sm8orRC0h/bcl/DqL7tRPdGZ4I1CjdF+EaMLmYxBHyXuKL849eucPFhvBoxMsflfOb8kxaeQ==}
-
   webidl-conversions@5.0.0:
     resolution: {integrity: sha512-VlZwKPCkYKxQgeSbH5EyngOmRp7Ww7I9rQLERETtf5ofd9pGeswWiOtogpEO850jziPRarreGxn5QIiTqpb2wA==}
     engines: {node: '>=8'}
@@ -5683,9 +5640,6 @@
   whatwg-url-without-unicode@8.0.0-3:
     resolution: {integrity: sha512-HoKuzZrUlgpz35YO27XgD28uh/WJH4B0+3ttFqRo//lmq+9T/mIOJ6kqmINI9HpUpz1imRC/nR/lxKpJiv0uig==}
     engines: {node: '>=10'}
-
-  whatwg-url@5.0.0:
-    resolution: {integrity: sha512-saE57nupxk6v3HY35+jzBwYa0rKSy0XR8JSxZPwgLr7ys0IBzhGviA1/TUGJLmSVqs8pb9AnvICXEuOHLprYTw==}
 
   which-boxed-primitive@1.1.1:
     resolution: {integrity: sha512-TbX3mj8n0odCBFVlY8AxkqcHASw3L60jIuF8jFP78az3C2YhmGvqbHBpAjTRH2/xqYunrJ9g1jSyjCjpoWzIAA==}
@@ -7629,49 +7583,6 @@
     dependencies:
       '@sinonjs/commons': 3.0.1
 
-  '@supabase/auth-js@2.70.0':
-    dependencies:
-      '@supabase/node-fetch': 2.6.15
-
-  '@supabase/functions-js@2.4.5':
-    dependencies:
-      '@supabase/node-fetch': 2.6.15
-
-  '@supabase/node-fetch@2.6.15':
-    dependencies:
-      whatwg-url: 5.0.0
-
-  '@supabase/postgrest-js@1.19.4':
-    dependencies:
-      '@supabase/node-fetch': 2.6.15
-
-  '@supabase/realtime-js@2.11.15':
-    dependencies:
-      '@supabase/node-fetch': 2.6.15
-      '@types/phoenix': 1.6.6
-      '@types/ws': 8.18.1
-      isows: 1.0.7(ws@8.18.3)
-      ws: 8.18.3
-    transitivePeerDependencies:
-      - bufferutil
-      - utf-8-validate
-
-  '@supabase/storage-js@2.7.1':
-    dependencies:
-      '@supabase/node-fetch': 2.6.15
-
-  '@supabase/supabase-js@2.50.3':
-    dependencies:
-      '@supabase/auth-js': 2.70.0
-      '@supabase/functions-js': 2.4.5
-      '@supabase/node-fetch': 2.6.15
-      '@supabase/postgrest-js': 1.19.4
-      '@supabase/realtime-js': 2.11.15
-      '@supabase/storage-js': 2.7.1
-    transitivePeerDependencies:
-      - bufferutil
-      - utf-8-validate
-
   '@swc/cli@0.6.0(@swc/core@1.12.9)(chokidar@4.0.3)':
     dependencies:
       '@swc/core': 1.12.9
@@ -7866,8 +7777,6 @@
     dependencies:
       undici-types: 6.21.0
 
-  '@types/phoenix@1.6.6': {}
-
   '@types/qs@6.14.0': {}
 
   '@types/range-parser@1.2.7': {}
@@ -7904,10 +7813,6 @@
     dependencies:
       '@types/methods': 1.1.4
       '@types/superagent': 8.1.9
-
-  '@types/ws@8.18.1':
-    dependencies:
-      '@types/node': 22.16.0
 
   '@types/yargs-parser@21.0.3': {}
 
@@ -9191,11 +9096,7 @@
       eslint: 9.30.1
       eslint-import-resolver-node: 0.3.9
       eslint-import-resolver-typescript: 3.10.1(eslint-plugin-import@2.32.0(@typescript-eslint/parser@8.35.1(eslint@9.30.1)(typescript@5.8.3))(eslint@9.30.1))(eslint@9.30.1)
-<<<<<<< HEAD
-      eslint-plugin-import: 2.32.0(@typescript-eslint/parser@8.35.1(eslint@9.30.1)(typescript@5.8.3))(eslint-import-resolver-typescript@3.10.1)(eslint@9.30.1)
-=======
       eslint-plugin-import: 2.32.0(@typescript-eslint/parser@8.35.1(eslint@9.30.1)(typescript@5.8.3))(eslint-import-resolver-typescript@3.10.1(eslint-plugin-import@2.32.0(@typescript-eslint/parser@8.35.1(eslint@9.30.1)(typescript@5.8.3))(eslint@9.30.1))(eslint@9.30.1))(eslint@9.30.1)
->>>>>>> dcef70a0
       eslint-plugin-jsx-a11y: 6.10.2(eslint@9.30.1)
       eslint-plugin-react: 7.37.5(eslint@9.30.1)
       eslint-plugin-react-hooks: 5.2.0(eslint@9.30.1)
@@ -10150,10 +10051,6 @@
   isarray@2.0.5: {}
 
   isexe@2.0.0: {}
-
-  isows@1.0.7(ws@8.18.3):
-    dependencies:
-      ws: 8.18.3
 
   istanbul-lib-coverage@3.2.2: {}
 
@@ -12162,8 +12059,6 @@
       '@tokenizer/token': 0.3.0
       ieee754: 1.2.1
 
-  tr46@0.0.3: {}
-
   tree-kill@1.2.2: {}
 
   ts-api-utils@2.1.0(typescript@5.8.3):
@@ -12448,8 +12343,6 @@
   wcwidth@1.0.1:
     dependencies:
       defaults: 1.0.4
-
-  webidl-conversions@3.0.1: {}
 
   webidl-conversions@5.0.0: {}
 
@@ -12495,11 +12388,6 @@
       punycode: 2.3.1
       webidl-conversions: 5.0.0
 
-  whatwg-url@5.0.0:
-    dependencies:
-      tr46: 0.0.3
-      webidl-conversions: 3.0.1
-
   which-boxed-primitive@1.1.1:
     dependencies:
       is-bigint: 1.1.0
