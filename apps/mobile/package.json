--- conflicted
+++ resolved
@@ -15,11 +15,8 @@
   "dependencies": {
     "@beezly/types": "workspace:*",
     "@expo/metro-runtime": "~5.0.4",
-<<<<<<< HEAD
+    "axios": "^1.7.9",
     "@expo/vector-icons": "^14.1.0",
-=======
-    "axios": "^1.7.9",
->>>>>>> a4fcbca3
     "dotenv": "^16.0.3",
     "expo": "53.0.19",
     "expo-camera": "~16.1.11",
