--- conflicted
+++ resolved
@@ -2,18 +2,12 @@
 import { StyleSheet, Text, View, TouchableOpacity, ScrollView, Animated, Modal, TextInput, KeyboardAvoidingView, Platform } from 'react-native';
 import { useRouter } from 'expo-router';
 import { FontAwesome } from '@expo/vector-icons';
-<<<<<<< HEAD
+import StoreService, { Store, StoreSearchResult } from "../services/storeService";
 import ReceiptService, { ReceiptItem, ProcessReceiptResponse } from "../services/receiptService";
 import { Swipeable } from 'react-native-gesture-handler';
 import ReceiptScanFailed from './ReceiptScanFailed';
+import StoreSearch from './StoreSearch';
 import { isAxiosError } from 'axios';
-=======
-import ReceiptService, { ReceiptItem } from "../services/receiptService";
-import StoreService, { Store, StoreSearchResult } from "../services/storeService";
-import { Swipeable } from 'react-native-gesture-handler';
-import ReceiptScanFailed from './ReceiptScanFailed';
-import StoreSearch from './StoreSearch';
->>>>>>> 99511df7
 
 // Enhanced Design System Colors
 const COLORS = {
@@ -39,7 +33,7 @@
     const [scanFailed, setScanFailed] = useState(false);
     const [error, setError] = useState<string | null>(null);
     const [productInfo, setProductInfo] = useState<ReceiptItem[]>([]);
-    const [receiptId, setReceiptId] = useState<string | null>(null);
+    // const [receiptId, setReceiptId] = useState<string | null>(null);
     const [merchantName, setMerchantName] = useState<string | null>(null);
     const [storeAddress, setStoreAddress] = useState<string | null>(null);
     const [editingItem, setEditingItem] = useState<ReceiptItem | null>(null);
@@ -48,18 +42,13 @@
     const [editedBrand, setEditedBrand] = useState('');
     const [isNameFocused, setIsNameFocused] = useState(false);
     const [isPriceFocused, setIsPriceFocused] = useState(false);
-<<<<<<< HEAD
     const [isBrandFocused, setIsBrandFocused] = useState(false);
-    
-=======
     
     // Store-related state
     const [storeSearchResult, setStoreSearchResult] = useState<StoreSearchResult | null>(null);
     const [selectedStore, setSelectedStore] = useState<Store | null>(null);
     const [showStoreSearch, setShowStoreSearch] = useState(false);
     const [receiptId, setReceiptId] = useState<string | null>(null);
-
->>>>>>> 99511df7
     const handleDeleteItem = (itemId: string) => {
         setProductInfo((prev) => prev.filter((item) => item.id !== itemId));
     };
@@ -108,26 +97,7 @@
         try {
             const formData = new FormData();
             formData.append('file', { uri: pictureData, name: 'receipt.jpg', type: 'image/jpeg' } as any);
-<<<<<<< HEAD
             const response = await ReceiptService.processReceipt(formData);
-            if (response.success && response.data) {
-                if (response.data.item_count > 0) {
-                    const processedItems = response.data.items.map((item, index) => ({
-                        ...item,
-                        id: item.id || `temp-${index}`,
-                        final_price: Number(item.final_price) || 0,
-                    }));
-                    setProductInfo(processedItems);
-                    setReceiptId(response.data.receipt_id || null);
-                    setMerchantName(response.data.merchant || null);
-                    setStoreAddress(response.data.store_address || null);
-                } else {
-                    // receipt scan => no item
-                    setError('Sorry, the receipt failed to scan, please try again.');
-                    setScanFailed(true);
-=======
-            const response: any = await ReceiptService.processReceipt(formData);
-            
             if (response.success && response.data) {
                 // Handle product items
                 setProductInfo(response.data.items.map((item: any, index: number) => ({ 
@@ -148,7 +118,6 @@
                         // Store was found automatically
                         setSelectedStore(response.data.store_search.store);
                     }
->>>>>>> 99511df7
                 }
             } else {
                 setError(response.message || 'Failed to analyze receipt.');
@@ -172,40 +141,6 @@
         fetchProductData();
     }, [pictureData]);
 
-<<<<<<< HEAD
-    const handleSaveReceipt = async () => {
-        if (!receiptId || !productInfo) {
-            return;
-        }
-
-        // TODO: 현재 로그인된 사용자의 ID를 가져와야 합니다.
-        const userId = "123e4567-e89b-12d3-a456-426614174000";
-        console.log('Save button pressed');
-
-        const itemsToConfirm = productInfo.map(item => ({
-            normalizedProductSk: item.normalized_product_sk,
-            normalizedName: item.normalized_name,
-            brand: item.brand || '',
-        }))
-
-        try {
-            const response = await ReceiptService.processConfirmations(userId, receiptId, itemsToConfirm);
-            console.log('Confirmation reponse:', response);
-            if (response.pendingSelectionProducts && response.pendingSelectionProducts.length > 0) {
-                router.push({
-                    pathname: '/product-selection',
-                    params: { 
-                        pendingSelectionProductsString: JSON.stringify(response.pendingSelectionProducts),
-                        receiptId: receiptId
-                    },
-                });
-            } else {
-                alert('The receipt was successfully saved');
-                router.push('/');
-            }
-        } catch (error) {
-            alert('Save failed, please try again.');
-=======
     const handleSaveReceipt = () => {
         // TODO: Implement receipt saving logic
     };
@@ -252,7 +187,6 @@
             }
         } catch (error) {
             // Handle error silently or show user feedback
->>>>>>> 99511df7
         }
     };
 
