--- conflicted
+++ resolved
@@ -3,13 +3,10 @@
   "compilerOptions": {
     "strict": true,
     "skipLibCheck": true,
-<<<<<<< HEAD
-=======
     "baseUrl": ".",
     "paths": {
       "@beezly/types/*": ["../../packages/types/*"]
     }
->>>>>>> a8805a07
   },
   "include": [
     "**/*.ts",
