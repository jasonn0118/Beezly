import { Module } from '@nestjs/common';
import { TypeOrmModule } from '@nestjs/typeorm';
import { ConfigModule } from '@nestjs/config';
import { AppController } from './app.controller';
import { AppService } from './app.service';
import { AuthModule } from './auth/auth.module';
import { DatabaseHealthCheckService } from './database-health-check.service';
import { ProductModule } from './product/product.module';
import { ReceiptModule } from './receipt/receipt.module';
import { ReceiptItemModule } from './receiptItem/receiptItem.module';
import { StoreModule } from './store/store.module';
import { UserModule } from './user/user.module';
<<<<<<< HEAD
import { CategoryModule } from './category/category.module';
=======
import {
  User,
  Store,
  Receipt,
  Product,
  ReceiptItem,
  Category,
  Badges,
  ScoreType,
  UserBadges,
  UserScore,
  Price,
  VerificationLogs,
} from './entities';
>>>>>>> a385e29c

@Module({
  imports: [
    ConfigModule.forRoot({
      isGlobal: true,
    }),
    TypeOrmModule.forRootAsync({
      useFactory: () => ({
        type: 'postgres',
        host: process.env.DB_HOST || 'localhost',
        port: parseInt(process.env.DB_PORT || '5432', 10),
        username: process.env.DB_USERNAME || 'postgres',
        password: process.env.DB_PASSWORD || 'password',
        database:
          process.env.DB_NAME ||
          (process.env.NODE_ENV === 'test' ? 'beezly_test' : 'beezly_db'),
<<<<<<< HEAD
        entities: [__dirname + '/**/*.entity{.ts,.js}'],
        synchronize: process.env.NODE_ENV !== 'production',
=======
        entities: [
          User,
          Store,
          Receipt,
          Product,
          ReceiptItem,
          Category,
          Badges,
          ScoreType,
          UserBadges,
          UserScore,
          Price,
          VerificationLogs,
        ],
        synchronize: process.env.NODE_ENV !== 'production', // Auto-sync schema in dev/test, not in production
>>>>>>> a385e29c
        logging:
          process.env.NODE_ENV === 'development' ||
          process.env.DB_LOGGING === 'true',
        ssl: {
          rejectUnauthorized: false,
        },
        dropSchema: process.env.NODE_ENV === 'test',
      }),
    }),
    AuthModule,
    ProductModule,
    ReceiptModule,
    ReceiptItemModule,
    StoreModule,
    UserModule,
    CategoryModule,
  ],
  controllers: [AppController],
  providers: [AppService, DatabaseHealthCheckService],
})
export class AppModule {}<|MERGE_RESOLUTION|>--- conflicted
+++ resolved
@@ -10,9 +10,6 @@
 import { ReceiptItemModule } from './receiptItem/receiptItem.module';
 import { StoreModule } from './store/store.module';
 import { UserModule } from './user/user.module';
-<<<<<<< HEAD
-import { CategoryModule } from './category/category.module';
-=======
 import {
   User,
   Store,
@@ -27,7 +24,7 @@
   Price,
   VerificationLogs,
 } from './entities';
->>>>>>> a385e29c
+import { CategoryModule } from './category/category.module';
 
 @Module({
   imports: [
@@ -44,26 +41,8 @@
         database:
           process.env.DB_NAME ||
           (process.env.NODE_ENV === 'test' ? 'beezly_test' : 'beezly_db'),
-<<<<<<< HEAD
         entities: [__dirname + '/**/*.entity{.ts,.js}'],
-        synchronize: process.env.NODE_ENV !== 'production',
-=======
-        entities: [
-          User,
-          Store,
-          Receipt,
-          Product,
-          ReceiptItem,
-          Category,
-          Badges,
-          ScoreType,
-          UserBadges,
-          UserScore,
-          Price,
-          VerificationLogs,
-        ],
         synchronize: process.env.NODE_ENV !== 'production', // Auto-sync schema in dev/test, not in production
->>>>>>> a385e29c
         logging:
           process.env.NODE_ENV === 'development' ||
           process.env.DB_LOGGING === 'true',
